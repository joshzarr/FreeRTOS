/*
 * FreeRTOS V202012.00
 * Copyright (C) 2022 Amazon.com, Inc. or its affiliates.  All Rights Reserved.
 *
 * Permission is hereby granted, free of charge, to any person obtaining a copy of
 * this software and associated documentation files (the "Software"), to deal in
 * the Software without restriction, including without limitation the rights to
 * use, copy, modify, merge, publish, distribute, sublicense, and/or sell copies of
 * the Software, and to permit persons to whom the Software is furnished to do so,
 * subject to the following conditions:
 *
 * The above copyright notice and this permission notice shall be included in all
 * copies or substantial portions of the Software.
 *
 * THE SOFTWARE IS PROVIDED "AS IS", WITHOUT WARRANTY OF ANY KIND, EXPRESS OR
 * IMPLIED, INCLUDING BUT NOT LIMITED TO THE WARRANTIES OF MERCHANTABILITY, FITNESS
 * FOR A PARTICULAR PURPOSE AND NONINFRINGEMENT. IN NO EVENT SHALL THE AUTHORS OR
 * COPYRIGHT HOLDERS BE LIABLE FOR ANY CLAIM, DAMAGES OR OTHER LIABILITY, WHETHER
 * IN AN ACTION OF CONTRACT, TORT OR OTHERWISE, ARISING FROM, OUT OF OR IN
 * CONNECTION WITH THE SOFTWARE OR THE USE OR OTHER DEALINGS IN THE SOFTWARE.
 *
 * https://www.FreeRTOS.org
 * https://github.com/FreeRTOS
 *
 */
/*! @file single_priority_no_timeslice_covg_utest */

/* C runtime includes. */
#include <stdlib.h>
#include <stdbool.h>
#include <stdint.h>
#include <string.h>

/* Task includes */
#include "FreeRTOS.h"
#include "FreeRTOSConfig.h"
#include "event_groups.h"
#include "queue.h"

/* Test includes. */
#include "unity.h"
#include "unity_memory.h"
#include "../global_vars.h"
#include "../smp_utest_common.h"

/* Mock includes. */
#include "mock_timers.h"
#include "mock_fake_assert.h"
#include "mock_fake_port.h"

#define tskSTATICALLY_ALLOCATED_STACK_ONLY      ( ( uint8_t ) 1 )
#define tskSTACK_FILL_BYTE                      ( 0xa5U )
#define TEST_VTASKLIST_BUFFER_SIZE              ( 800 )     /* Size for task list. */

/* ===========================  EXTERN VARIABLES  =========================== */
extern volatile UBaseType_t uxCurrentNumberOfTasks;
extern volatile UBaseType_t uxDeletedTasksWaitingCleanUp;
extern volatile UBaseType_t uxSchedulerSuspended;
extern volatile TCB_t *  pxCurrentTCBs[ configNUMBER_OF_CORES ];
extern volatile BaseType_t xSchedulerRunning;
extern volatile TickType_t xTickCount;
extern List_t pxReadyTasksLists[ configMAX_PRIORITIES ];
extern volatile UBaseType_t uxTopReadyPriority;
extern volatile BaseType_t xYieldPendings[ configNUMBER_OF_CORES ];
extern List_t xTasksWaitingTermination;
extern List_t xSuspendedTaskList;
extern List_t xPendingReadyList;
extern BaseType_t xPendedTicks;
extern List_t xDelayedTaskList1;
extern List_t xDelayedTaskList2;
extern List_t * pxDelayedTaskList;
extern List_t * pxOverflowDelayedTaskList;

/* ===========================  EXTERN FUNCTIONS  =========================== */
extern void prvAddNewTaskToReadyList( TCB_t * pxNewTCB );
extern void prvYieldForTask( TCB_t * pxTCB );
extern void prvSelectHighestPriorityTask( BaseType_t xCoreID );
extern void vTaskEnterCritical( void );
extern UBaseType_t vTaskEnterCriticalFromISR( void );
extern void vTaskExitCritical( void );
extern void vTaskExitCriticalFromISR( UBaseType_t uxSavedInterruptStatus );
extern void prvCheckTasksWaitingTermination( void );
extern void prvDeleteTCB( TCB_t * pxTCB );

/* ==============================  Global VARIABLES ============================== */
TaskHandle_t xTaskHandles[configNUMBER_OF_CORES] = { NULL };

/* ============================  Unity Fixtures  ============================ */
/*! called before each testcase */
void setUp( void )
{
    UBaseType_t uxPriority;

    commonSetUp();

    for( uxPriority = (UBaseType_t)0U; uxPriority < (UBaseType_t)configMAX_PRIORITIES; uxPriority++ )
    {
        vListInitialise( &( pxReadyTasksLists[uxPriority] ) );
    }

    vListInitialise( &xSuspendedTaskList );
    vListInitialise( &xPendingReadyList );
    vListInitialise( &xDelayedTaskList1 );
    vListInitialise( &xDelayedTaskList2 );
    vListInitialise( &xTasksWaitingTermination );

    pxDelayedTaskList = &xDelayedTaskList1;
    pxOverflowDelayedTaskList = &xDelayedTaskList2;

    /* Count memory allocate count. */
    UnityMalloc_StartTest();
}

/*! called after each testcase */
void tearDown( void )
{
    commonTearDown();

    /* Verify memory allocate count. */
    UnityMalloc_EndTest();
}

/*! called at the beginning of the whole suite */
void suiteSetUp()
{
}

/*! called at the end of the whole suite */
int suiteTearDown( int numFailures )
{
    return numFailures;
}

/* ==============================  Helper functions for Test Cases  ============================== */
static void prvPortEnterCriticalSectionCb( int cmock_num_calls )
{
    ( void ) cmock_num_calls;

    /* This simulate the multiple idle tasks tries to clean the deleleted TCB. */
    uxDeletedTasksWaitingCleanUp = 0;
}

static void prvInitialiseTestStack( TCB_t * pxTCB,
                                    const uint32_t ulStackDepth )
{
    StackType_t * pxTopOfStack;

    pxTopOfStack = NULL;

    pxTCB->pxStack = ( StackType_t * ) pvPortMallocStack(
        ( ( ( size_t ) ulStackDepth ) * sizeof( StackType_t ) ) );
    ( void ) memset( pxTCB->pxStack, ( int ) tskSTACK_FILL_BYTE,
                     ( size_t ) ulStackDepth * sizeof( StackType_t ) );

    #if ( portSTACK_GROWTH < 0 )
    {
        pxTopOfStack = &( pxTCB->pxStack[ ulStackDepth - ( uint32_t ) 1 ] );
        pxTopOfStack = ( StackType_t * ) ( ( ( portPOINTER_SIZE_TYPE ) pxTopOfStack ) &
                       ( ~( ( portPOINTER_SIZE_TYPE ) portBYTE_ALIGNMENT_MASK ) ) );

        #if ( configRECORD_STACK_HIGH_ADDRESS == 1 )
        {
            pxTCB->pxEndOfStack = pxTopOfStack;
        }
        #endif /* configRECORD_STACK_HIGH_ADDRESS */
    }
    #else /* portSTACK_GROWTH */
    {
        pxTopOfStack = pxTCB->pxStack;
        pxTCB->pxEndOfStack = pxTCB->pxStack + ( ulStackDepth - ( uint32_t ) 1 );
    }
    #endif /* portSTACK_GROWTH */

    ( void ) pxTopOfStack;
}

/* ==============================  Test Cases  ============================== */

/**
 * @brief vTaskPreemptionEnable - Enable preemption of a task when scheduler is not running.
 *
 * The xPreemptionDisable of the task will be set to pdFALSE.
 *
 * <b>Coverage</b>
 * @code{c}
 * if( xSchedulerRunning != pdFALSE )
 * {
 *     if( taskTASK_IS_RUNNING( pxTCB ) == pdTRUE )
 *     {
 *         xCoreID = ( BaseType_t ) pxTCB->xTaskRunState;
 *         prvYieldCore( xCoreID );
 *     }
 * }
 * @endcode
 * ( xSchedulerRunning != pdFALSE ) is false.
 */
void test_coverage_vTaskPreemptionEnable_scheduler_not_running( void )
{
    TCB_t xTaskTCB = { NULL };

    /* Setup variables. */
    xTaskTCB.xPreemptionDisable = pdTRUE;

    /* Clear callback in commonSetUp. */
    vFakePortEnterCriticalSection_StubWithCallback( NULL );
    vFakePortExitCriticalSection_StubWithCallback( NULL );

    /* Expectations. */
    vFakePortEnterCriticalSection_Expect();
    vFakePortExitCriticalSection_Expect();

    /* API call. */
    vTaskPreemptionEnable( &xTaskTCB );

    /* Validation. */
    TEST_ASSERT( xTaskTCB.xPreemptionDisable == pdFALSE );
}

/**
 * @brief vTaskPreemptionEnable - Enable preemption of a task when scheduler is running.
 *
 * The xPreemptionDisable of the task will be set to pdFALSE.
 *
 * <b>Coverage</b>
 * @code{c}
 * if( xSchedulerRunning != pdFALSE )
 * {
 *     if( taskTASK_IS_RUNNING( pxTCB ) == pdTRUE )
 *     {
 *         xCoreID = ( BaseType_t ) pxTCB->xTaskRunState;
 *         prvYieldCore( xCoreID );
 *     }
 * }
 * @endcode
 * ( xSchedulerRunning != pdFALSE ) is true.
 * ( taskTASK_IS_RUNNING( pxTCB ) == pdTRUE ) is false.
 */
void test_coverage_vTaskPreemptionEnable_scheduler_running( void )
{
    TCB_t xTaskTCB = { NULL };

    /* Setup variable. */
    xTaskTCB.xPreemptionDisable = pdTRUE;
    xTaskTCB.xTaskRunState = -1; /* taskTASK_NOT_RUNNING. */

    xSchedulerRunning = pdTRUE;
    
    /* Clear callback in commonSetUp. */
    vFakePortEnterCriticalSection_StubWithCallback( NULL );
    vFakePortExitCriticalSection_StubWithCallback( NULL );

    /* Expectations. */
    vFakePortEnterCriticalSection_Expect();
    vFakePortExitCriticalSection_Expect();

    /* API call. */
    vTaskPreemptionEnable( &xTaskTCB );

    /* Validation. */
    TEST_ASSERT( xTaskTCB.xPreemptionDisable == pdFALSE );
}

/**
 * @brief vTaskPreemptionEnable - Enable preemption of a task with NULL handle.
 *
 * The xPreemptionDisable of the task on core 0 will be set to pdFALSE.
 *
 * <b>Coverage</b>
 * @code{c}
 * pxTCB = prvGetTCBFromHandle( xTask );
 * @endcode
 * prvGetTCBFromHandle( xTask ) parameter xTask is NULL.
 */
void test_coverage_vTaskPreemptionEnable_null_handle( void )
{
    TCB_t xTaskTCB = { NULL };
    UBaseType_t uxInterruptMask = 0x12345678;

    xTaskTCB.xPreemptionDisable  = pdTRUE;
    xTaskTCB.xTaskRunState = -1; /* taskTASK_NOT_RUNNING. */
    pxCurrentTCBs[ 0 ] = &xTaskTCB;

    /* Clear callback in commonSetUp. */
    vFakePortEnterCriticalSection_StubWithCallback( NULL );
    vFakePortExitCriticalSection_StubWithCallback( NULL );
    ulFakePortSetInterruptMask_StopIgnore();
    vFakePortClearInterruptMask_StubWithCallback( NULL );
    vFakePortGetCoreID_StubWithCallback( NULL );

    /* Expectations. */
    vFakePortEnterCriticalSection_Expect();
    ulFakePortSetInterruptMask_ExpectAndReturn( uxInterruptMask );
    vFakePortGetCoreID_ExpectAndReturn( 0 );
    vFakePortClearInterruptMask_Expect( uxInterruptMask );
    vFakePortExitCriticalSection_Expect();

    /* API call. */
    vTaskPreemptionEnable( NULL );

    /* Expection. */
    TEST_ASSERT( pxCurrentTCBs[ 0 ]->xPreemptionDisable == pdFALSE );
}

/**
 * @brief vTaskPreemptionEnable - Enable preemption of a task which is not running.
 *
 * The xPreemptionDisable of the task will be set to pdFALSE. The xTaskRunState is
 * set to greater than ( configNUMBER_OF_CORES - 1 ).
 *
 * <b>Coverage</b>
 * @code{c}
 * if( xSchedulerRunning != pdFALSE )
 * {
 *     if( taskTASK_IS_RUNNING( pxTCB ) == pdTRUE )
 *     {
 *         xCoreID = ( BaseType_t ) pxTCB->xTaskRunState;
 *         prvYieldCore( xCoreID );
 *     }
 * }
 * @endcode
 * ( xSchedulerRunning != pdFALSE ) is true.
 * ( taskTASK_IS_RUNNING( pxTCB ) == pdTRUE ) is false.
 */
void test_coverage_vTaskPreemptionEnable_task_not_running_gt_cores( void )
{
    TCB_t xTaskTCB = { NULL };

    /* Setup variables. */
    xTaskTCB.xPreemptionDisable  = pdTRUE;
    xTaskTCB.xTaskRunState = configNUMBER_OF_CORES;

    xSchedulerRunning = pdTRUE;

    /* Clear callback in commonSetUp. */
    vFakePortEnterCriticalSection_StubWithCallback( NULL );
    vFakePortExitCriticalSection_StubWithCallback( NULL );

    /* Expectations. */
    vFakePortEnterCriticalSection_Expect();
    vFakePortExitCriticalSection_Expect();

    /* API call. */
    vTaskPreemptionEnable( &xTaskTCB );

    /* Validation. */
    TEST_ASSERT( xTaskTCB.xPreemptionDisable == pdFALSE );
}

/**
 * @brief vTaskPreemptionEnable - Enable preemption of a task which is running.
 *
 * The xPreemptionDisable of the task will be set to pdFALSE.
 *
 * <b>Coverage</b>
 * @code{c}
 * if( xSchedulerRunning != pdFALSE )
 * {
 *     if( taskTASK_IS_RUNNING( pxTCB ) == pdTRUE )
 *     {
 *         xCoreID = ( BaseType_t ) pxTCB->xTaskRunState;
 *         prvYieldCore( xCoreID );
 *     }
 * }
 * @endcode
 * ( xSchedulerRunning != pdFALSE ) is true.
 * ( taskTASK_IS_RUNNING( pxTCB ) == pdTRUE ) is true.
 */
void test_coverage_vTaskPreemptionEnable_task_running( void )
{
    TCB_t xTaskTCB = { NULL };

    /* Setup variables. */
    xTaskTCB.xPreemptionDisable  = pdTRUE;
    xTaskTCB.xTaskRunState = 0;

    xSchedulerRunning = pdTRUE;

    /* Clear callback in commonSetUp. */
    vFakePortCheckIfInISR_StopIgnore();
    vFakePortEnterCriticalSection_StubWithCallback( NULL );
    vFakePortExitCriticalSection_StubWithCallback( NULL );
    vFakePortGetCoreID_StubWithCallback( NULL );

    /* Expectations. */
    vFakePortEnterCriticalSection_Expect();
    vFakePortCheckIfInISR_ExpectAndReturn( 1 ); /* Expection in prvYieldCore. */
    vFakePortGetCoreID_ExpectAndReturn( 0 );    /* Expection in prvYieldCore. */
    vFakePortExitCriticalSection_Expect();

    /* API call. */
    vTaskPreemptionEnable( &xTaskTCB );

    /* Validation. */
    TEST_ASSERT( xTaskTCB.xPreemptionDisable == pdFALSE );
}

/**
 * @brief vTaskCoreAffinityGet - Get the affinity mask of a task.
 *
 * Verify the affinity mask returned with a task handle.
 *
 * <b>Coverage</b>
 * @code{c}
 * taskENTER_CRITICAL();
 * {
 *     pxTCB = prvGetTCBFromHandle( xTask );
 *     uxCoreAffinityMask = pxTCB->uxCoreAffinityMask;
 * }
 * taskEXIT_CRITICAL();
 * @endcode
 * prvGetTCBFromHandle( xTask ) xTask is not NULL.
 */
void test_coverage_vTaskCoreAffinityGet( void )
{
    TCB_t xTaskTCB = { NULL };
    UBaseType_t uxCoreAffinityMask;

    /* Setup variables. */
    xTaskTCB.uxCoreAffinityMask = 0x5555;   /* The value to be verified later. */

    /* Clear callback in commonSetUp. */
    vFakePortEnterCriticalSection_StubWithCallback( NULL );
    vFakePortExitCriticalSection_StubWithCallback( NULL );

    /* Expectations. */
    vFakePortEnterCriticalSection_Expect();
    vFakePortExitCriticalSection_Expect();

    /* API call. */
    uxCoreAffinityMask = vTaskCoreAffinityGet( &xTaskTCB );

    /* Validation. */
    TEST_ASSERT( uxCoreAffinityMask == 0x5555 );
}

/**
 * @brief vTaskCoreAffinityGet - Get the affinity mask of current task.
 *
 * Verify the affinity mask returned with NULL task handle. Current task affinity
 * mask should be returned.
 *
 * <b>Coverage</b>
 * @code{c}
 * taskENTER_CRITICAL();
 * {
 *     pxTCB = prvGetTCBFromHandle( xTask );
 *     uxCoreAffinityMask = pxTCB->uxCoreAffinityMask;
 * }
 * taskEXIT_CRITICAL();
 * @endcode
 * prvGetTCBFromHandle( xTask ) xTask is NULL.
 */
void test_coverage_vTaskCoreAffinityGet_null_handle( void )
{
    TCB_t xTaskTCB = { NULL };
    UBaseType_t uxCoreAffinityMask;

    /* Setup variables. */
    xTaskTCB.uxCoreAffinityMask = 0x5555;   /* The value to be verified later. */
    pxCurrentTCBs[0] = &xTaskTCB;

    /* Clear callback in commonSetUp. */
    vFakePortEnterCriticalSection_StubWithCallback( NULL );
    vFakePortExitCriticalSection_StubWithCallback( NULL );

    /* Expectations. */
    vFakePortEnterCriticalSection_Expect();
    vFakePortExitCriticalSection_Expect();

    /* API call. */
    uxCoreAffinityMask = vTaskCoreAffinityGet( NULL );

    /* Validation. */
    TEST_ASSERT( uxCoreAffinityMask == 0x5555 );
}

/**
 * @brief uxTaskGetTaskNumber - get the task number of a task handle.
 *
 * Verify the task number returned by uxTaskGetTaskNumber.
 *
 * <b>Coverage</b>
 * @code{c}
 *     if( xTask != NULL )
 *     {
 *         pxTCB = xTask;
 *         uxReturn = pxTCB->uxTaskNumber;
 *     }
 *     else
 *     {
 *         uxReturn = 0U;
 *     }
 * @endcode
 * ( xTask != NULL ) is true.
 */
void test_coverage_uxTaskGetTaskNumber_task_handle( void )
{
    TCB_t xTaskTCB = { 0 };
    UBaseType_t uxTaskNumber = 0U;

    /* Setup the variables and structure. */
    xTaskTCB.uxTaskNumber = 0x5a5a;         /* Value to be verified later. */

    /* API call. */
    uxTaskNumber = uxTaskGetTaskNumber( &xTaskTCB );

    /* Validation. */
    TEST_ASSERT_EQUAL( 0x5a5a, uxTaskNumber );
}

/**
 * @brief uxTaskGetTaskNumber - get the task number of a NULL task handle.
 *
 * Verify the task number returned by uxTaskGetTaskNumber.
 *
 * <b>Coverage</b>
 * @code{c}
 *     if( xTask != NULL )
 *     {
 *         pxTCB = xTask;
 *         uxReturn = pxTCB->uxTaskNumber;
 *     }
 *     else
 *     {
 *         uxReturn = 0U;
 *     }
 * @endcode
 * ( xTask != NULL ) is false.
 */
void test_coverage_uxTaskGetTaskNumber_null_task_handle( void )
{
    UBaseType_t uxTaskNumber = 0x5a5a;

    /* API call. */
    uxTaskNumber = uxTaskGetTaskNumber( NULL );

    /* Validation. */
    TEST_ASSERT_EQUAL( 0U, uxTaskNumber );
}

/**
 * @brief vTaskSetTaskNumber - set the task number of a task handle.
 *
 * Verify the task number set by vTaskSetTaskNumber.
 *
 * <b>Coverage</b>
 * @code{c}
 * if( xTask != NULL )
 * {
 *     pxTCB = xTask;
 *     pxTCB->uxTaskNumber = uxHandle;
 * }
 * @endcode
 * ( xTask != NULL ) is true.
 */
void test_coverage_vTaskSetTaskNumber_task_handle( void )
{
    TCB_t xTaskTCB = { 0 };

    /* Setup the variables and structure. */
    xTaskTCB.uxTaskNumber = 0;

    /* API call. */
    vTaskSetTaskNumber( &xTaskTCB, 0x5a5a );

    /* Validation. */
    TEST_ASSERT_EQUAL( 0x5a5a, xTaskTCB.uxTaskNumber );
}

/**
 * @brief vTaskSetTaskNumber - set the task number of a task handle.
 *
 * The test show its result in the coverage report.
 *
 * <b>Coverage</b>
 * @code{c}
 * if( xTask != NULL )
 * {
 *     pxTCB = xTask;
 *     pxTCB->uxTaskNumber = uxHandle;
 * }
 * @endcode
 * ( xTask != NULL ) is false.
 */
void test_coverage_vTaskSetTaskNumber_null_task_handle( void )
{
    /* API call. */
    vTaskSetTaskNumber( NULL, 0x5a5a );

    /* Validation. */
    /* Nothing will be changed. This test shows its result in the coverage report. */
}

/**
 * @brief uxTaskGetStackHighWaterMark - return high water mark of a task.
 *
 * Verify the high water mark returned.
 *
 * <b>Coverage</b>
 * @code{c}
 * UBaseType_t uxTaskGetStackHighWaterMark( TaskHandle_t xTask )
 * {
 *     ...
 * }
 * @endcode
 * xTask is not NULL.
 */
void test_coverage_uxTaskGetStackHighWaterMark( void )
{
    TCB_t xTaskTCB = { NULL };
    UBaseType_t uxReturn;

    /* Setup the variables and structure. */
    prvInitialiseTestStack( &xTaskTCB, configMINIMAL_STACK_SIZE );

    /* API call. */
    uxReturn = uxTaskGetStackHighWaterMark( &xTaskTCB );

    /* Validations. */
    /* The stack is not used in this test. Verify the high water mark index. */
    TEST_ASSERT_EQUAL( configMINIMAL_STACK_SIZE - 1, uxReturn );

    /* Clean the allocated memory in the test. */
    vPortFreeStack( xTaskTCB.pxStack );

    /* Verify memory allocate count in tearDown function. */
}

/**
 * @brief uxTaskGetStackHighWaterMark - return high water mark of NULL task handle.
 *
 * Verify the high water mark returned.
 *
 * <b>Coverage</b>
 * @code{c}
 * UBaseType_t uxTaskGetStackHighWaterMark( TaskHandle_t xTask )
 * {
 *     ...
 * }
 * @endcode
 * xTask is NULL.
 */
void test_coverage_uxTaskGetStackHighWaterMark_null_task_handle( void )
{
    TCB_t xTaskTCB = { NULL };
    UBaseType_t uxReturn;

    /* Setup the variables and structure. */
    prvInitialiseTestStack( &xTaskTCB, configMINIMAL_STACK_SIZE );
    pxCurrentTCBs[ 0 ] = &xTaskTCB;

    /* API call. */
    uxReturn = uxTaskGetStackHighWaterMark( NULL );

    /* Validations. */
    /* The stack is not used in this test. Verify the high water mark index. */
    TEST_ASSERT_EQUAL( configMINIMAL_STACK_SIZE - 1, uxReturn );

    /* Clean the allocated memory in the test. */
    vPortFreeStack( xTaskTCB.pxStack );

    /* Verify memory allocate count in tearDown function. */
}

/**
 * @brief xTaskGetCurrentTaskHandleCPU - get current task handle with valid core ID.
 *
 * This test verifis the task handle returned with a valid core ID.
 *
 * <b>Coverage</b>
 * @code{c}
 * TaskHandle_t xTaskGetCurrentTaskHandleCPU( BaseType_t xCoreID )
 * {
 *     TaskHandle_t xReturn = NULL;
 *
 *     if( taskVALID_CORE_ID( xCoreID ) != pdFALSE )
 *     {
 *         xReturn = pxCurrentTCBs[ xCoreID ];
 *     }
 *
 *     return xReturn;
 * }
 * @endcode
 * ( taskVALID_CORE_ID( xCoreID ) != pdFALSE ) is true.
 */
void test_coverage_xTaskGetCurrentTaskHandleCPU_valid_core_id( void )
{
    TCB_t xTaskTCB = { 0 };
    TaskHandle_t xTaskHandle;

    /* Setup the variables and structure. */
    pxCurrentTCBs[ 0 ] = &xTaskTCB;

    /* API calls. */
    xTaskHandle = xTaskGetCurrentTaskHandleCPU( 0 );

    /* Validation. */
    TEST_ASSERT( xTaskHandle == &xTaskTCB );
}

/**
 * @brief xTaskGetCurrentTaskHandleCPU - get current task handle with invalid core ID.
 *
 * This test verifis the task handle returned with an invalid core ID.
 *
 * <b>Coverage</b>
 * @code{c}
 * TaskHandle_t xTaskGetCurrentTaskHandleCPU( BaseType_t xCoreID )
 * {
 *     TaskHandle_t xReturn = NULL;
 *
 *     if( taskVALID_CORE_ID( xCoreID ) != pdFALSE )
 *     {
 *         xReturn = pxCurrentTCBs[ xCoreID ];
 *     }
 *
 *     return xReturn;
 * }
 * @endcode
 * ( taskVALID_CORE_ID( xCoreID ) != pdFALSE ) is false.
 * xCoreID is greater than or equal to configNUMBER_OF_CORES.
 */
void test_coverage_xTaskGetCurrentTaskHandleCPU_invalid_core_id_ge( void )
{
    TCB_t xTaskTCB = { 0 };
    TaskHandle_t xTaskHandle;

    /* Setup the variables and structure. */
    pxCurrentTCBs[ 0 ] = &xTaskTCB;

    /* API calls. */
    xTaskHandle = xTaskGetCurrentTaskHandleCPU( configNUMBER_OF_CORES );

    /* Validation. */
    TEST_ASSERT( xTaskHandle == NULL );
}

/**
 * @brief xTaskGetCurrentTaskHandleCPU - get current task handle with invalid core ID.
 *
 * This test verifis the task handle returned with an invalid core ID.
 *
 * <b>Coverage</b>
 * @code{c}
 * TaskHandle_t xTaskGetCurrentTaskHandleCPU( BaseType_t xCoreID )
 * {
 *     TaskHandle_t xReturn = NULL;
 *
 *     if( taskVALID_CORE_ID( xCoreID ) != pdFALSE )
 *     {
 *         xReturn = pxCurrentTCBs[ xCoreID ];
 *     }
 *
 *     return xReturn;
 * }
 * @endcode
 * ( taskVALID_CORE_ID( xCoreID ) != pdFALSE ) is false.
 * xCoreID is less than 0.
 */
void test_coverage_xTaskGetCurrentTaskHandleCPU_invalid_core_id_lt( void )
{
    TCB_t xTaskTCB = { 0 };
    TaskHandle_t xTaskHandle;

    /* Setup the variables and structure. */
    pxCurrentTCBs[ 0 ] = &xTaskTCB;

    /* API calls. */
    xTaskHandle = xTaskGetCurrentTaskHandleCPU( -1 );

    /* Validation. */
    TEST_ASSERT( xTaskHandle == NULL );
}

/**
 * @brief vTaskList - No task is created.
 *
 * This API is called before any task is created.
 *
 * <b>Coverage</b>
 * @code{c}
 * if( pxTaskStatusArray != NULL )
 * {
 *     ...
 * }
 * @endcode
 * ( pxTaskStatusArray != NULL ) is false.
 */
void test_coverage_vTaskList_no_task_created( void )
{
    char pcWriteBuffer[ TEST_VTASKLIST_BUFFER_SIZE ] = "Test"; /* Validate the string is overwritten in the API call. */

    /* Setup the variables and structure. */
    uxCurrentNumberOfTasks = 0;         /* No task is created. */

    /* API calls. */
    vTaskList( pcWriteBuffer );

    /* Validation. */
    /* Verify memory allocate count in tearDown function. */
    /* No task is created. A string with zero legnth is returned. */
    TEST_ASSERT_EQUAL( 0x00, pcWriteBuffer[ 0 ] );
}

/**
 * @brief vTaskList - Task with state eRunning.
 *
 * <b>Coverage</b>
 * @code{c}
 * switch( pxTaskStatusArray[ x ].eCurrentState )
 * {
 *     ...
 *     case eRunning:
 *         cStatus = tskRUNNING_CHAR;
 *         break;
 *     ...
 * }
 * @endcode
 * ( pxTaskStatusArray[ x ].eCurrentState ) is eRunning.
 */
void test_coverage_vTaskList_task_eRunning( void )
{
    TCB_t xTaskTCB = { NULL };
    char pcExpectedResult[ TEST_VTASKLIST_BUFFER_SIZE ] = { 0 };
    char pcWriteBuffer[ TEST_VTASKLIST_BUFFER_SIZE ] = "Test"; /* Validate the string is overwritten in the API call. */
    int xStringCompareResult;
    char pcGeneratedTaskName[ configMAX_TASK_NAME_LEN ];
    uint32_t i;
 
    /* Setup the variables and structure. */
    xSchedulerRunning = pdTRUE;

    /* Create one task with state eDeleted. */
    xTaskTCB.uxPriority = tskIDLE_PRIORITY;
    xTaskTCB.pcTaskName[ 0 ] = '\0';
    xTaskTCB.xStateListItem.pvOwner = &xTaskTCB;
    xTaskTCB.uxCoreAffinityMask = ( ( 1U << configNUMBER_OF_CORES ) - 1U );
    xTaskTCB.uxTaskAttributes = -1;
    xTaskTCB.xTaskRunState = 0;
    xTaskTCB.uxTaskNumber = 0;
    pxCurrentTCBs[ 0 ] = &xTaskTCB;
    xTaskTCB.xStateListItem.pxContainer = &pxReadyTasksLists[ tskIDLE_PRIORITY ];
    listINSERT_END( &pxReadyTasksLists[ tskIDLE_PRIORITY ], &xTaskTCB.xStateListItem );
    prvInitialiseTestStack( &xTaskTCB, configMINIMAL_STACK_SIZE );
    uxCurrentNumberOfTasks = uxCurrentNumberOfTasks + 1;
    
    /* API calls. */
    vTaskList( pcWriteBuffer );
    
    /* Clean up malloc for stack. */
    vPortFreeStack( xTaskTCB.pxStack );

    /* Validation. */
    /* Verify memory allocate count in tearDown function. */

    /* Verify the returned string. */
    for( i = 0; i < ( configMAX_TASK_NAME_LEN - 1 ); i++ )
    {
        pcGeneratedTaskName[ i ] = ' ';
    }
    pcGeneratedTaskName[ i ] = '\0';

    sprintf( pcExpectedResult, "%s\t%c\t%u\t%u\t%u\r\n", pcGeneratedTaskName, tskRUNNING_CHAR,
        ( unsigned int ) xTaskTCB.uxPriority, ( unsigned int ) ( configMINIMAL_STACK_SIZE - 1U ),
        ( unsigned int ) xTaskTCB.uxTaskNumber );
    xStringCompareResult = strcmp( pcExpectedResult, pcWriteBuffer );
    TEST_ASSERT_EQUAL( 0, xStringCompareResult );
}

/**
 * @brief vTaskList - Task with state eReady.
 *
 * <b>Coverage</b>
 * @code{c}
 * switch( pxTaskStatusArray[ x ].eCurrentState )
 * {
 *     ...
 *     case eReady:
 *         cStatus = tskREADY_CHAR;
 *         break;
 *     ...
 * }
 * @endcode
 * ( pxTaskStatusArray[ x ].eCurrentState ) is eReady.
 */
void test_coverage_vTaskList_task_eReady( void )
{
    TCB_t xTaskTCB = { NULL };
    char pcExpectedResult[ TEST_VTASKLIST_BUFFER_SIZE ] = { 0 };
    char pcWriteBuffer[ TEST_VTASKLIST_BUFFER_SIZE ] = "Test"; /* Validate the string is overwritten in the API call. */
    int xStringCompareResult;
    char pcGeneratedTaskName[ configMAX_TASK_NAME_LEN ];
    uint32_t i;
 
    /* Setup the variables and structure. */
    xSchedulerRunning = pdTRUE;

    /* Create one task with state eDeleted. */
    xTaskTCB.uxPriority = tskIDLE_PRIORITY;
    xTaskTCB.pcTaskName[ 0 ] = '\0';
    xTaskTCB.xStateListItem.pvOwner = &xTaskTCB;
    xTaskTCB.uxCoreAffinityMask = ( ( 1U << configNUMBER_OF_CORES ) - 1U );
    xTaskTCB.uxTaskAttributes = -1;
    xTaskTCB.xTaskRunState = taskTASK_NOT_RUNNING;
    xTaskTCB.uxTaskNumber = 0;
    pxCurrentTCBs[ 0 ] = &xTaskTCB;
    xTaskTCB.xStateListItem.pxContainer = &pxReadyTasksLists[ tskIDLE_PRIORITY ];
    listINSERT_END( &pxReadyTasksLists[ tskIDLE_PRIORITY ], &xTaskTCB.xStateListItem );
    prvInitialiseTestStack( &xTaskTCB, configMINIMAL_STACK_SIZE );
    uxCurrentNumberOfTasks = uxCurrentNumberOfTasks + 1;
    
    /* API calls. */
    vTaskList( pcWriteBuffer );
    
    /* Clean up malloc for stack. */
    vPortFreeStack( xTaskTCB.pxStack );

    /* Validation. */
    /* Verify memory allocate count in tearDown function. */

    /* Verify the returned string. */
    for( i = 0; i < ( configMAX_TASK_NAME_LEN - 1 ); i++ )
    {
        pcGeneratedTaskName[ i ] = ' ';
    }
    pcGeneratedTaskName[ i ] = '\0';

    sprintf( pcExpectedResult, "%s\t%c\t%u\t%u\t%u\r\n", pcGeneratedTaskName, tskREADY_CHAR,
        ( unsigned int ) xTaskTCB.uxPriority, ( unsigned int ) ( configMINIMAL_STACK_SIZE - 1U ),
        ( unsigned int ) xTaskTCB.uxTaskNumber );
    xStringCompareResult = strcmp( pcExpectedResult, pcWriteBuffer );
    TEST_ASSERT_EQUAL( 0, xStringCompareResult );
}

/**
 * @brief vTaskList - Task with state eBlocked.
 *
 * <b>Coverage</b>
 * @code{c}
 * switch( pxTaskStatusArray[ x ].eCurrentState )
 * {
 *     ...
 *     case eBlocked:
 *         cStatus = tskBLOCKED_CHAR;
 *         break;
 *     ...
 * }
 * @endcode
 * ( pxTaskStatusArray[ x ].eCurrentState ) is eBlocked.
 */
void test_coverage_vTaskList_task_eBlocked( void )
{
    TCB_t xTaskTCB = { NULL };
    char pcExpectedResult[ TEST_VTASKLIST_BUFFER_SIZE ] = { 0 };
    char pcWriteBuffer[ TEST_VTASKLIST_BUFFER_SIZE ] = "Test"; /* Validate the string is overwritten in the API call. */
    int xStringCompareResult;
    char pcGeneratedTaskName[ configMAX_TASK_NAME_LEN ];
    uint32_t i;
 
    /* Setup the variables and structure. */
    xSchedulerRunning = pdTRUE;

    /* Create one task with state eDeleted. */
    xTaskTCB.uxPriority = tskIDLE_PRIORITY;
    xTaskTCB.pcTaskName[ 0 ] = '\0';
    xTaskTCB.xStateListItem.pvOwner = &xTaskTCB;
    xTaskTCB.uxCoreAffinityMask = ( ( 1U << configNUMBER_OF_CORES ) - 1U );
    xTaskTCB.uxTaskAttributes = -1;
    xTaskTCB.xTaskRunState = taskTASK_NOT_RUNNING;
    xTaskTCB.uxTaskNumber = 0;
    pxCurrentTCBs[ 0 ] = &xTaskTCB;
    xTaskTCB.xStateListItem.pxContainer = pxDelayedTaskList;
    listINSERT_END( pxDelayedTaskList, &xTaskTCB.xStateListItem );
    prvInitialiseTestStack( &xTaskTCB, configMINIMAL_STACK_SIZE );
    uxCurrentNumberOfTasks = uxCurrentNumberOfTasks + 1;
    
    /* API calls. */
    vTaskList( pcWriteBuffer );
    
    /* Clean up malloc for stack. */
    vPortFreeStack( xTaskTCB.pxStack );

    /* Validation. */
    /* Verify memory allocate count in tearDown function. */

    /* Verify the returned string. */
    for( i = 0; i < ( configMAX_TASK_NAME_LEN - 1 ); i++ )
    {
        pcGeneratedTaskName[ i ] = ' ';
    }
    pcGeneratedTaskName[ i ] = '\0';

    sprintf( pcExpectedResult, "%s\t%c\t%u\t%u\t%u\r\n", pcGeneratedTaskName, tskBLOCKED_CHAR,
        ( unsigned int ) xTaskTCB.uxPriority, ( unsigned int ) ( configMINIMAL_STACK_SIZE - 1U ),
        ( unsigned int ) xTaskTCB.uxTaskNumber );
    xStringCompareResult = strcmp( pcExpectedResult, pcWriteBuffer );
    TEST_ASSERT_EQUAL( 0, xStringCompareResult );
}

/**
 * @brief vTaskList - Task with state eSuspended.
 *
 * <b>Coverage</b>
 * @code{c}
 * switch( pxTaskStatusArray[ x ].eCurrentState )
 * {
 *     ...
 *     case eSuspended:
 *         cStatus = tskSUSPENDED_CHAR;
 *         break;
 *     ...
 * }
 * @endcode
 * ( pxTaskStatusArray[ x ].eCurrentState ) is eSuspended.
 */
void test_coverage_vTaskList_task_eSuspended( void )
{
    TCB_t xTaskTCB = { NULL };
    char pcExpectedResult[ TEST_VTASKLIST_BUFFER_SIZE ] = { 0 };
    char pcWriteBuffer[ TEST_VTASKLIST_BUFFER_SIZE ] = "Test"; /* Validate the string is overwritten in the API call. */
    int xStringCompareResult;
    char pcGeneratedTaskName[ configMAX_TASK_NAME_LEN ];
    uint32_t i;
 
    /* Setup the variables and structure. */
    xSchedulerRunning = pdTRUE;

    /* Create one task with state eDeleted. */
    xTaskTCB.uxPriority = tskIDLE_PRIORITY;
    xTaskTCB.pcTaskName[ 0 ] = '\0';
    xTaskTCB.xStateListItem.pvOwner = &xTaskTCB;
    xTaskTCB.uxCoreAffinityMask = ( ( 1U << configNUMBER_OF_CORES ) - 1U );
    xTaskTCB.uxTaskAttributes = -1;
    xTaskTCB.xTaskRunState = taskTASK_NOT_RUNNING;
    xTaskTCB.uxTaskNumber = 0;
    pxCurrentTCBs[ 0 ] = &xTaskTCB;
    xTaskTCB.xStateListItem.pxContainer = &xSuspendedTaskList;
    listINSERT_END( &xSuspendedTaskList, &xTaskTCB.xStateListItem );
    prvInitialiseTestStack( &xTaskTCB, configMINIMAL_STACK_SIZE );
    uxCurrentNumberOfTasks = uxCurrentNumberOfTasks + 1;
    
    /* API calls. */
    vTaskList( pcWriteBuffer );
    
    /* Clean up malloc for stack. */
    vPortFreeStack( xTaskTCB.pxStack );

    /* Validation. */
    /* Verify memory allocate count in tearDown function. */

    /* Verify the returned string. */
    for( i = 0; i < ( configMAX_TASK_NAME_LEN - 1 ); i++ )
    {
        pcGeneratedTaskName[ i ] = ' ';
    }
    pcGeneratedTaskName[ i ] = '\0';

    sprintf( pcExpectedResult, "%s\t%c\t%u\t%u\t%u\r\n", pcGeneratedTaskName, tskSUSPENDED_CHAR,
        ( unsigned int ) xTaskTCB.uxPriority, ( unsigned int ) ( configMINIMAL_STACK_SIZE - 1U ),
        ( unsigned int ) xTaskTCB.uxTaskNumber );
    xStringCompareResult = strcmp( pcExpectedResult, pcWriteBuffer );
    TEST_ASSERT_EQUAL( 0, xStringCompareResult );
}

/**
 * @brief vTaskList - Task with state eDeleted.
 *
 * <b>Coverage</b>
 * @code{c}
 * switch( pxTaskStatusArray[ x ].eCurrentState )
 * {
 *     ...
 *     case eDeleted:
 *         cStatus = tskDELETED_CHAR;
 *         break;
 *     ...
 * }
 * @endcode
 * ( pxTaskStatusArray[ x ].eCurrentState ) is eDeleted.
 */
void test_coverage_vTaskList_task_eDeleted( void )
{
    TCB_t xTaskTCB = { NULL };
    char pcExpectedResult[ TEST_VTASKLIST_BUFFER_SIZE ] = { 0 };
    char pcWriteBuffer[ TEST_VTASKLIST_BUFFER_SIZE ] = "Test"; /* Validate the string is overwritten in the API call. */
    int xStringCompareResult;
    char pcGeneratedTaskName[ configMAX_TASK_NAME_LEN ];
    uint32_t i;
 
    /* Setup the variables and structure. */
    xSchedulerRunning = pdTRUE;

    /* Create one task with state eDeleted. */
    xTaskTCB.uxPriority = tskIDLE_PRIORITY;
    xTaskTCB.pcTaskName[ 0 ] = '\0';
    xTaskTCB.xStateListItem.pvOwner = &xTaskTCB;
    xTaskTCB.uxCoreAffinityMask = ( ( 1U << configNUMBER_OF_CORES ) - 1U );
    xTaskTCB.uxTaskAttributes = -1;
    xTaskTCB.xTaskRunState = taskTASK_NOT_RUNNING;
    xTaskTCB.uxTaskNumber = 0;
    pxCurrentTCBs[ 0 ] = &xTaskTCB;
    xTaskTCB.xStateListItem.pxContainer = &xTasksWaitingTermination;
    listINSERT_END( &xTasksWaitingTermination, &xTaskTCB.xStateListItem );
    prvInitialiseTestStack( &xTaskTCB, configMINIMAL_STACK_SIZE );
    uxCurrentNumberOfTasks = uxCurrentNumberOfTasks + 1;
    
    /* API calls. */
    vTaskList( pcWriteBuffer );
    
    /* Clean up malloc for stack. */
    vPortFreeStack( xTaskTCB.pxStack );

    /* Validation. */
    /* Verify memory allocate count in tearDown function. */

    /* Verify the returned string. */
    for( i = 0; i < ( configMAX_TASK_NAME_LEN - 1 ); i++ )
    {
        pcGeneratedTaskName[ i ] = ' ';
    }
    pcGeneratedTaskName[ i ] = '\0';

    sprintf( pcExpectedResult, "%s\t%c\t%u\t%u\t%u\r\n", pcGeneratedTaskName, tskDELETED_CHAR,
        ( unsigned int ) xTaskTCB.uxPriority, ( unsigned int ) ( configMINIMAL_STACK_SIZE - 1U ),
        ( unsigned int ) xTaskTCB.uxTaskNumber );
    xStringCompareResult = strcmp( pcExpectedResult, pcWriteBuffer );
    TEST_ASSERT_EQUAL( 0, xStringCompareResult );
}

/**
 * @brief xTaskDelayUntil - current task should delay.
 *
 * The task delay itself until 5 ticks later. Verify that the return value should
 * indicate the task is actually delayed. Cover the path taht vTaskYieldWithinAPI
 * is called for a task calls xTaskDelayUntil if xTaskResumeAll returns pdFALSE.
 *
 * <b>Coverage</b>
 * @code{c}
 * if( xAlreadyYielded == pdFALSE )
 * {
 *     #if ( configNUMBER_OF_CORES == 1 )
 *         portYIELD_WITHIN_API();
 *     #else
 *         vTaskYieldWithinAPI();
 *     #endif
 * }
 * @endcode
 * ( xAlreadyYielded == pdFALSE ) is true.
 */
void test_coverage_xTaskDelayUntil_current_task_should_delay( void )
{
    TCB_t xTaskTCBs[ configNUMBER_OF_CORES ] = { NULL };
    uint32_t i;
    TickType_t xPreviousWakeTime = 10;
    BaseType_t xShouldDelay;

    /* Setup the variables and structure. */
    /* ( PrevousWakeTime + 10 ) is greater than xTickCount. The return value should
     * indicate that the task is actual delayed. */
    xTickCount = 15;
    for( i = 0; i < configNUMBER_OF_CORES; i++ )
    {
        xTaskTCBs[ i ].uxPriority = tskIDLE_PRIORITY;
        xTaskTCBs[ i ].xStateListItem.pvOwner = &xTaskTCBs[ i ];
        xTaskTCBs[ i ].uxCoreAffinityMask = ( ( 1U << configNUMBER_OF_CORES ) - 1U );
        xTaskTCBs[ i ].uxTaskAttributes = -1;

        /* Create idle tasks with equal number of cores. */
        pxCurrentTCBs[ i ] = &xTaskTCBs[ i ];
        xTaskTCBs[ i ].xTaskRunState = i;
        xTaskTCBs[ i ].xStateListItem.pxContainer = &pxReadyTasksLists[ tskIDLE_PRIORITY ];
        listINSERT_END( &pxReadyTasksLists[ tskIDLE_PRIORITY ], &xTaskTCBs[ i ].xStateListItem );
        uxCurrentNumberOfTasks = uxCurrentNumberOfTasks + 1;
    }
    
    /* Expectations. */
    vFakePortYield_StubWithCallback( NULL );
    vFakePortYield_Expect();

    /* API call. */
    xShouldDelay = xTaskDelayUntil( &xPreviousWakeTime, 10 );

    /* Validation. */
    TEST_ASSERT_EQUAL( 1, xShouldDelay );
}

/**
 * @brief prvAddNewTaskToReadyList - add a new idle task to the list of ready tasks
 *
 * This test covers the prvAddNewTaskToReadyList for SMP, which is surrounded by
 * ( configNUMBER_OF_CORES > 1 ). More tasks than cores are created to test the for
 * loop condition when the scheduler is not running.
 *
 * <b>Coverage</b>
 * @code{c}
 * for( xCoreID = 0; xCoreID < configNUMBER_OF_CORES; xCoreID++ )
 * @endcode
 * for loop condition ( xCoreID < configNUMBER_OF_CORES ) is false.
 */
void test_coverage_prvAddNewTaskToReadyList_create_more_idle_tasks_than_cores( void )
{
    TCB_t xTaskTCBs[ configNUMBER_OF_CORES + 1 ] = { 0 };
    uint32_t i;

    /* Setup the variables and structure. */
    /* Initialize the idle priority ready list and set top ready priority to idle priority. */
    uxTopReadyPriority = tskIDLE_PRIORITY;
    uxCurrentNumberOfTasks = 0;
    xSchedulerRunning = pdFALSE;

    /* Create idle tasks and add it into the ready list. Create one more idle priority level
     * in the loop. */
    for( i = 0; i < ( configNUMBER_OF_CORES + 1U ); i++ )
    {
        xTaskTCBs[ i ].uxPriority = tskIDLE_PRIORITY;
        xTaskTCBs[ i ].xStateListItem.pvOwner = &xTaskTCBs[ i ];
        xTaskTCBs[ i ].uxCoreAffinityMask = ( ( 1U << configNUMBER_OF_CORES ) - 1U );
        xTaskTCBs[ i ].uxTaskAttributes = -1;
        if( i < configNUMBER_OF_CORES )
        {
            /* Create idle tasks with equal number of cores. */
            pxCurrentTCBs[ i ] = &xTaskTCBs[ i ];
            xTaskTCBs[ i ].xTaskRunState = i;
            xTaskTCBs[ i ].xStateListItem.pxContainer = &pxReadyTasksLists[ tskIDLE_PRIORITY ];
            listINSERT_END( &pxReadyTasksLists[ tskIDLE_PRIORITY ], &xTaskTCBs[ i ].xStateListItem );
            uxCurrentNumberOfTasks = uxCurrentNumberOfTasks + 1;
        }
        else
        {
            /* Create one more idle task to be added to ready list. */
            xTaskTCBs[ i ].xTaskRunState = taskTASK_NOT_RUNNING;
        }
    }

    /* API calls. */
    prvAddNewTaskToReadyList( &xTaskTCBs[ configNUMBER_OF_CORES ] );

    /* Validations. The run state of this task is still taskTASK_NOT_RUNNING. */
    configASSERT( xTaskTCBs[ configNUMBER_OF_CORES + 1U ].xTaskRunState == taskTASK_NOT_RUNNING );
}

/**
 * @brief vTaskCoreAffinitySet - Set core mask with NULL task handle.
 *
 * Core mask of current task will be set if the parameter xTask is NULL. The task
 * is not able to run on current runnning core. Verify that the mask is set correctly
 * and yield pending is set.
 *
 * <b>Coverage</b>
 * @code{c}
 * pxTCB = prvGetTCBFromHandle( xTask );
 *
 * uxPrevCoreAffinityMask = pxTCB->uxCoreAffinityMask;
 * pxTCB->uxCoreAffinityMask = uxCoreAffinityMask;
 *
 * if( xSchedulerRunning != pdFALSE )
 * {
 *     if( taskTASK_IS_RUNNING( pxTCB ) == pdTRUE )
 *     {
 *         ...
 *         if( ( uxCoreAffinityMask & ( 1 << xCoreID ) ) == 0 )
 *         {
 *             prvYieldCore( xCoreID );
 *         }
 *     }
 * }
 * @endcode
 * prvGetTCBFromHandle( xTask ) xTask is NULL.
 * ( taskTASK_IS_RUNNING( pxTCB ) == pdTRUE ) is true.
 * ( ( uxCoreAffinityMask & ( 1 << xCoreID ) ) == 0 ) is true.
 */
void test_coverage_vTaskCoreAffinitySet_null_task_handle( void )
{
    TCB_t xTaskTCB = { NULL };
    UBaseType_t uxCoreAffinityMask;
    UBaseType_t uxNewCoreAffinityMask;

    /* Setup the variables and structure. */
    uxCoreAffinityMask = ( ( 1U << configNUMBER_OF_CORES ) - 1U );
    vCreateStaticTestTask( &xTaskTCB,
                           uxCoreAffinityMask,
                           tskIDLE_PRIORITY,
                           0,
                           pdFALSE );
    pxCurrentTCBs[ 0 ] = &xTaskTCB;
    xSchedulerRunning = pdTRUE;

    /* Expectations. */
    vFakePortEnterCriticalSection_StubWithCallback( NULL );
    vFakePortExitCriticalSection_StubWithCallback( NULL );
    vFakePortCheckIfInISR_StopIgnore();

    vFakePortEnterCriticalSection_Expect();
    vFakePortCheckIfInISR_ExpectAndReturn( 1 ); /* portCHECK_IF_IN_ISR in prvYieldCore. */
    vFakePortExitCriticalSection_Expect();

    /* API call. */
    /* Task is not able to run on current core. This core will be requested to yield. */
    uxNewCoreAffinityMask = uxCoreAffinityMask & ( ~( 1 << 0 ) );
    vTaskCoreAffinitySet( NULL, uxNewCoreAffinityMask );

    /* Validations. */
    TEST_ASSERT_EQUAL( uxNewCoreAffinityMask, xTaskTCB.uxCoreAffinityMask );
    TEST_ASSERT_EQUAL( pdTRUE, xYieldPendings[ 0 ] );
}

/**
 * @brief vTaskCoreAffinitySet - no new core for task which is not running.
 *
 * Set core mask for a not running task. The new core mask doesn't enable the task
 * to run on any new core. Verify the core mask set is correct.
 *
 * <b>Coverage</b>
 * @code{c}
 * if( taskTASK_IS_RUNNING( pxTCB ) == pdTRUE )
 * {
 *     ...
 * }
 * else
 * {
 *     if( ( uxPrevNotAllowedCores & uxCoreAffinityMask ) != 0U )
 *     {
 *         prvYieldForTask( pxTCB );
 *     }
 * }
 * @endcode
 * ( taskTASK_IS_RUNNING( pxTCB ) == pdTRUE ) is false.
 * ( ( uxPrevNotAllowedCores & uxCoreAffinityMask ) != 0U ) is false.
 */
void test_coverage_vTaskCoreAffinitySet_task_not_running_no_new_core( void )
{
    TCB_t xTaskTCB = { NULL };
    UBaseType_t uxCoreAffinityMask;
    UBaseType_t uxNewCoreAffinityMask;

    /* Setup the variables and structure. */
    /* This task is allowed to run on core 0 and core 1 only. */
    uxCoreAffinityMask = ( 1U << 0 ) | ( 1U << 1 );
    vCreateStaticTestTask( &xTaskTCB,
                           uxCoreAffinityMask,
                           tskIDLE_PRIORITY,
                           configNUMBER_OF_CORES,
                           pdFALSE );
    xSchedulerRunning = pdTRUE;

    /* Expectations. */
    vFakePortEnterCriticalSection_StubWithCallback( NULL );
    vFakePortExitCriticalSection_StubWithCallback( NULL );
    vFakePortCheckIfInISR_StopIgnore();

    vFakePortEnterCriticalSection_Expect();
<<<<<<< HEAD
    vFakePortCheckIfInISR_ExpectAndReturn( 1 ); /* portCHECK_IF_IN_ISR in prvYieldCore. */
=======
>>>>>>> 96cc647e
    vFakePortExitCriticalSection_Expect();

    /* API call. */
    /* No new core is enabled for this task. */
    uxNewCoreAffinityMask = ( 1U << 0 );
<<<<<<< HEAD
    vTaskCoreAffinitySet( &xTaskTCB, uxCoreAffinityMask );
=======
    vTaskCoreAffinitySet( &xTaskTCB, uxNewCoreAffinityMask );
>>>>>>> 96cc647e

    /* Validations. */
    TEST_ASSERT_EQUAL( uxNewCoreAffinityMask, xTaskTCB.uxCoreAffinityMask );
}

/**
 * @brief prvYieldForTask - running task with xTaskRunState equals to configNUMBER_OF_CORES.
 *
 * Yield for a task of equal priority. No other task should be requested to yield.
 *
 * <b>Coverage</b>
 * @code{c}
 * if( ( taskTASK_IS_RUNNING( pxCurrentTCBs[ xCoreID ] ) != pdFALSE ) && ( xYieldPendings[ xCoreID ] == pdFALSE ) )
 * {
 *     if( xCurrentCoreTaskPriority <= xLowestPriorityToPreempt )
 *     {
 * @endcode
 * ( taskTASK_IS_RUNNING( pxCurrentTCBs[ xCoreID ] ) != pdFALSE ) is false.
 */
void test_coverage_prvYieldForTask_task_is_running_eq( void )
{
    TCB_t xTaskTCBs[ configNUMBER_OF_CORES + 1U ] = { NULL };
    uint32_t i;

    /* Setup the variables and structure. */
    for( i = 0; i < configNUMBER_OF_CORES; i++ )
    {
        xTaskTCBs[ i ].uxPriority = 1;
        xTaskTCBs[ i ].xTaskRunState = i;
        xYieldPendings[ i ] = pdFALSE;
        pxCurrentTCBs[ i ] = &xTaskTCBs[ i ];
    }
    /* Set one of the running xTaskRunState equals to configNUMBER_OF_CORES. */
    xTaskTCBs[ 0 ].xTaskRunState = configNUMBER_OF_CORES;

    /* Create one more task with equal priority. */
    xTaskTCBs[ configNUMBER_OF_CORES ].uxPriority = 1;

    /* API call. */
    prvYieldForTask( &xTaskTCBs[ configNUMBER_OF_CORES ] );

    /* Validation. */
    /* Core 0 will not be requested to yield. */
    TEST_ASSERT( xTaskTCBs[ 0 ].xTaskRunState != taskTASK_YIELDING );
    /* No core will be requested to yield. */
    for( i = 0; i < configNUMBER_OF_CORES; i++ )
    {
        TEST_ASSERT( xYieldPendings[ i ] != pdTRUE );
    }
}

/**
 * @brief prvYieldForTask - running task with xTaskRunState is taskTASK_YIELDING.
 *
 * Yield for a task of equal priority. No other task should be requested to yield.
 *
 * <b>Coverage</b>
 * @code{c}
 * if( ( taskTASK_IS_RUNNING( pxCurrentTCBs[ xCoreID ] ) != pdFALSE ) && ( xYieldPendings[ xCoreID ] == pdFALSE ) )
 * {
 *     if( xCurrentCoreTaskPriority <= xLowestPriorityToPreempt )
 *     {
 * @endcode
 * ( taskTASK_IS_RUNNING( pxCurrentTCBs[ xCoreID ] ) != pdFALSE ) is false.
 */
void test_coverage_prvYieldForTask_task_yielding( void )
{
    TCB_t xTaskTCBs[ configNUMBER_OF_CORES + 1U ] = { NULL };
    uint32_t i;

    /* Setup the variables and structure. */
    for( i = 0; i < configNUMBER_OF_CORES; i++ )
    {
        xTaskTCBs[ i ].uxPriority = 1;
        xTaskTCBs[ i ].xTaskRunState = i;
        xYieldPendings[ i ] = pdFALSE;
        pxCurrentTCBs[ i ] = &xTaskTCBs[ i ];
    }
    /* Set xTaskRunState of the running task to taskTASK_YIELDING. */
    xTaskTCBs[ 0 ].xTaskRunState = taskTASK_YIELDING;

    /* Create one more task with equal priority. */
    xTaskTCBs[ configNUMBER_OF_CORES ].uxPriority = 1;

    /* API call. */
    prvYieldForTask( &xTaskTCBs[ configNUMBER_OF_CORES ] );

    /* Validation. */
    /* Core 0 remains of state taskTASK_YIELDING. */
    TEST_ASSERT( xTaskTCBs[ 0 ].xTaskRunState == taskTASK_YIELDING );
    /* No core will be requested to yield. */
    for( i = 0; i < configNUMBER_OF_CORES; i++ )
    {
        TEST_ASSERT( xYieldPendings[ i ] != pdTRUE );
    }
}

/**
 * @brief prvYieldForTask - running task with yield pending.
 *
 * Yield for a task of equal priority. No other task should be requested to yield.
 *
 * <b>Coverage</b>
 * @code{c}
 * if( ( taskTASK_IS_RUNNING( pxCurrentTCBs[ xCoreID ] ) != pdFALSE ) && ( xYieldPendings[ xCoreID ] == pdFALSE ) )
 * {
 *     if( xCurrentCoreTaskPriority <= xLowestPriorityToPreempt )
 *     {
 * @endcode
 * ( xYieldPendings[ xCoreID ] == pdFALSE ) is false.
 */
void test_coverage_prvYieldForTask_task_yield_pending( void )
{
    TCB_t xTaskTCBs[ configNUMBER_OF_CORES + 1U ] = { NULL };
    uint32_t i;

    /* Setup the variables and structure. */
    for( i = 0; i < configNUMBER_OF_CORES; i++ )
    {
        xTaskTCBs[ i ].uxPriority = 1;
        xTaskTCBs[ i ].xTaskRunState = i;
        xYieldPendings[ i ] = pdFALSE;
        pxCurrentTCBs[ i ] = &xTaskTCBs[ i ];
    }
    /* Set one of the running core with yield pending. */
    xYieldPendings[ 0 ] = pdTRUE;

    /* Create one more task with equal priority. */
    xTaskTCBs[ configNUMBER_OF_CORES ].uxPriority = 1;

    /* API call. */
    prvYieldForTask( &xTaskTCBs[ configNUMBER_OF_CORES ] );

    /* Validation. */
    /* Core 0 remains yield pending. */
    TEST_ASSERT( xYieldPendings[ 0 ] == pdTRUE );
    /* Other core will not be requested to yield. */
    for( i = 1; i < configNUMBER_OF_CORES; i++ )
    {
        TEST_ASSERT( xYieldPendings[ i ] != pdTRUE );
    }
}

/* @brief prvSelectHighestPriorityTask - task with preemption disabled.
 *
 * prvSelectHighestPriorityTask selects a task to run on specified core. The scheduler
 * also selects another core to yield for previous task if the condition is satisfied.
 * This test verifies the coverage of preemption disabled condition.
 *
 * <b>Coverage</b>
 * @code{c}
 * if( ( xTaskPriority < xLowestPriority ) &&
 *     ( taskTASK_IS_RUNNING( pxCurrentTCBs[ uxCore ] ) != pdFALSE ) &&
 *     ( xYieldPendings[ uxCore ] == pdFALSE ) )
 * {
 *     #if ( configUSE_TASK_PREEMPTION_DISABLE == 1 )
 *         if( pxCurrentTCBs[ uxCore ]->xPreemptionDisable == pdFALSE )
 *     #endif
 *     {
 *         xLowestPriority = xTaskPriority;
 *         xLowestPriorityCore = uxCore;
 *     }
 * }
 * @endcode
 * ( pxCurrentTCBs[ uxCore ]->xPreemptionDisable == pdFALSE ) is false.
 */
void test_coverage_prvSelectHighestPriorityTask_affinity_preemption_disabled( void )
{
    TCB_t xTaskTCBs[ configNUMBER_OF_CORES + 2 ] = { 0 };
    uint32_t i = 0;

    /* Setup the variables and structure. */
    /* Initialize the idle priority ready list and set top ready priority to higher
     * priority than idle. */
    vListInitialise( &( pxReadyTasksLists[ tskIDLE_PRIORITY ] ) );
    vListInitialise( &( pxReadyTasksLists[ tskIDLE_PRIORITY + 1 ] ) );
    uxTopReadyPriority = tskIDLE_PRIORITY + 1;
    uxCurrentNumberOfTasks = 0;

    /* Create core numbers running idle task. */
    for( i = 0; i < configNUMBER_OF_CORES; i++ )
    {
        vCreateStaticTestTask( &xTaskTCBs[ i ],
                              ( ( 1U << configNUMBER_OF_CORES ) - 1U ),
                              tskIDLE_PRIORITY,
                              i,
                              pdTRUE );
        listINSERT_END( &pxReadyTasksLists[ tskIDLE_PRIORITY ], &xTaskTCBs[ i ].xStateListItem );
    }

    /* Create two higher priority normal task. */
    for( i = configNUMBER_OF_CORES; i < ( configNUMBER_OF_CORES + 2 ); i++ )
    {
        vCreateStaticTestTask( &xTaskTCBs[ i ],
                               ( ( 1U << configNUMBER_OF_CORES ) - 1U ),
                               tskIDLE_PRIORITY + 1,
                               taskTASK_NOT_RUNNING,
                               pdFALSE );
        listINSERT_END( &pxReadyTasksLists[ tskIDLE_PRIORITY + 1 ], &xTaskTCBs[ i ].xStateListItem );
    }

    /* Core 0 runs task TN. The original core 0 idle task now is not running. */
    xTaskTCBs[ 0 ].xTaskRunState = taskTASK_NOT_RUNNING;
    pxCurrentTCBs[ 0 ] = &xTaskTCBs[ configNUMBER_OF_CORES ];
    xTaskTCBs[ configNUMBER_OF_CORES ].xTaskRunState = 0;

    /* Task 1 has preemption disabled. */
    xTaskTCBs[ 1 ].xPreemptionDisable = pdTRUE;

    /* Setup the affinity mask for TN and TN+1. */
    xTaskTCBs[ configNUMBER_OF_CORES ].uxCoreAffinityMask = ( 1 << 0 ) | ( 1 << 1 );
    xTaskTCBs[ configNUMBER_OF_CORES + 1 ].uxCoreAffinityMask = ( 1 << 0 );

    /* The ready list has the following status.
     * Ready list [ 0 ] : T0, T1(preemption disabled), T2(2), ..., TN-1(N-1).
     * Ready list [ 1 ] : TN(0), TN+1. */

    /* API calls. Select task for core 0. Task TN+1 will be selected. Scheduler
     * tries to find another core to yield for TN. The affinity mask limited the
     * core for TN to run on core 1 only ( core 0 is running TN+1 ). Idle task 1 has
     * preemption disabled. Therefore, no core will yield for TN. */
    prvSelectHighestPriorityTask( 0 );

    /* Validations.*/
    /* T0 won't be selected to run after calling prvSelectHighestPriorityTask since
     * it can only runs on core 0 and core 1. Task on core 1 is yielding. */
    TEST_ASSERT_NOT_EQUAL( &xTaskTCBs[ 0 ], pxCurrentTCBs[ 0 ] );
    /* T1 is still running on core 1 since it has preemption disabled. */
    TEST_ASSERT_EQUAL( &xTaskTCBs[ 1 ], pxCurrentTCBs[ 1 ] );
    /* TN+1 is selected to run on core 0. */
    TEST_ASSERT_EQUAL( 0, xTaskTCBs[ configNUMBER_OF_CORES + 1 ].xTaskRunState );
}

/**
 * @brief prvSelectHighestPriorityTask - task with preemption enabled.
 *
 * prvSelectHighestPriorityTask selects a task to run on specified core. The scheduler
 * also selects another core to yield for previous task if the condition is satisfied.
 * This test verifies the coverage of preemption enabled condition.
 *
 * <b>Coverage</b>
 * @code{c}
 * if( ( xTaskPriority < xLowestPriority ) &&
 *     ( taskTASK_IS_RUNNING( pxCurrentTCBs[ uxCore ] ) != pdFALSE ) &&
 *     ( xYieldPendings[ uxCore ] == pdFALSE ) )
 * {
 *     #if ( configUSE_TASK_PREEMPTION_DISABLE == 1 )
 *         if( pxCurrentTCBs[ uxCore ]->xPreemptionDisable == pdFALSE )
 *     #endif
 *     {
 *         xLowestPriority = xTaskPriority;
 *         xLowestPriorityCore = uxCore;
 *     }
 * }
 * @endcode
 * ( pxCurrentTCBs[ uxCore ]->xPreemptionDisable == pdFALSE ) is true.
 */
void test_coverage_prvSelectHighestPriorityTask_affinity_preemption_enabled( void )
{
    TCB_t xTaskTCBs[ configNUMBER_OF_CORES + 2 ] = { 0 };
    uint32_t i = 0;

    /* Setup the variables and structure. */
    /* Initialize the idle priority ready list and set top ready priority to higher
     * priority than idle. */
    vListInitialise( &( pxReadyTasksLists[ tskIDLE_PRIORITY ] ) );
    vListInitialise( &( pxReadyTasksLists[ tskIDLE_PRIORITY + 1 ] ) );
    uxTopReadyPriority = tskIDLE_PRIORITY + 1;
    uxCurrentNumberOfTasks = 0;

    /* Create core numbers running idle task. */
    for( i = 0; i < configNUMBER_OF_CORES; i++ )
    {
        vCreateStaticTestTask( &xTaskTCBs[ i ],
                              ( ( 1U << configNUMBER_OF_CORES ) - 1U ),
                              tskIDLE_PRIORITY,
                              i,
                              pdTRUE );
        listINSERT_END( &pxReadyTasksLists[ tskIDLE_PRIORITY ], &xTaskTCBs[ i ].xStateListItem );
    }

    /* Create two higher priority normal task. */
    for( i = configNUMBER_OF_CORES; i < ( configNUMBER_OF_CORES + 2 ); i++ )
    {
        vCreateStaticTestTask( &xTaskTCBs[ i ],
                               ( ( 1U << configNUMBER_OF_CORES ) - 1U ),
                               tskIDLE_PRIORITY + 1,
                               taskTASK_NOT_RUNNING,
                               pdFALSE );
        listINSERT_END( &pxReadyTasksLists[ tskIDLE_PRIORITY + 1 ], &xTaskTCBs[ i ].xStateListItem );
    }

    /* Core 0 runs task TN. The original core 0 idle task now is not running. */
    xTaskTCBs[ 0 ].xTaskRunState = taskTASK_NOT_RUNNING;
    pxCurrentTCBs[ 0 ] = &xTaskTCBs[ configNUMBER_OF_CORES ];
    xTaskTCBs[ configNUMBER_OF_CORES ].xTaskRunState = 0;

    /* Task 1 has preemption disabled. */
    xTaskTCBs[ 1 ].xPreemptionDisable = pdFALSE;

    /* Setup the affinity mask for TN and TN+1. */
    xTaskTCBs[ configNUMBER_OF_CORES ].uxCoreAffinityMask = ( 1 << 0 ) | ( 1 << 1 );
    xTaskTCBs[ configNUMBER_OF_CORES + 1 ].uxCoreAffinityMask = ( 1 << 0 );

    /* The ready list has the following status.
     * Ready list [ 0 ] : T0, T1(preemption enabled), T2(2), ..., TN-1(N-1).
     * Ready list [ 1 ] : TN(0), TN+1. */

    vFakePortYieldCore_StubWithCallback( NULL );
    vFakePortYieldCore_Expect( 1 );

    /* API calls. Select task for core 0. Task TN+1 will be selected. Scheduler
     * tries to find another core to yield for TN. The affinity mask limited the
     * core for TN to run on core 1 only ( core 0 is running TN+1 ). Idle task 1 has
     * preemption enabled. Therefore, core 1 will yield for TN. Task 1 will be of
     * yielding state. */
    prvSelectHighestPriorityTask( 0 );

    /* Validations.*/
    /* T0 won't be selected to run after calling prvSelectHighestPriorityTask since
     * it can only runs on core 0 and core 1. Task on core 1 is yielding. */
    TEST_ASSERT_NOT_EQUAL( &xTaskTCBs[ 0 ], pxCurrentTCBs[ 0 ] );
    /* T1 will be requested to yield. */
    TEST_ASSERT_EQUAL( taskTASK_YIELDING, xTaskTCBs[ 1 ].xTaskRunState );
}

/**
 * @brief xTaskRemoveFromEventList - Remove a equal priority task from event list.
 *
 * The task is removed from event list. Verified this task is put back to ready list 
 * and removed from event list. Current core is not requested to yield.
 *
 * <b>Coverage</b>
 * @code{c}
 * #else
 * {
 *     xReturn = pdFALSE;
 *
 *     #if ( configUSE_PREEMPTION == 1 )
 *     {
 *         prvYieldForTask( pxUnblockedTCB );
 *
 *         if( xYieldPendings[ portGET_CORE_ID() ] != pdFALSE )
 *         {
 *             xReturn = pdTRUE;
 *         }
 *     }
 *     #endif
 * }
 * #endif
 * @endcode
 * ( xYieldPendings[ portGET_CORE_ID() ] != pdFALSE ) is false.
 */
void test_coverage_xTaskRemoveFromEventList_remove_eq_priority_task( void )
{
    TCB_t xTaskTCB = { NULL };
    TCB_t xTaskTCBs[ configNUMBER_OF_CORES ] = { NULL };
    List_t xEventList = { 0 };
    uint32_t i;
    BaseType_t xReturn;

    /* Setup the variables and structure. */
    uxSchedulerSuspended = pdFALSE;
    uxTopReadyPriority = tskIDLE_PRIORITY;
    vListInitialise( &xEventList );
    vListInitialise( &( pxReadyTasksLists[ tskIDLE_PRIORITY ] ) );
    vListInitialise( &xSuspendedTaskList );
    vListInitialise( &xDelayedTaskList1 );
    pxDelayedTaskList = &xDelayedTaskList1;

    /* Create idle tasks and add it into the ready list. */
    for( i = 0; i < configNUMBER_OF_CORES; i++ )
    {
        xTaskTCBs[ i ].uxPriority = tskIDLE_PRIORITY;
        xTaskTCBs[ i ].xStateListItem.pvOwner = &xTaskTCBs[ i ];
        xTaskTCBs[ i ].uxCoreAffinityMask = ( ( 1U << configNUMBER_OF_CORES ) - 1U );
        xTaskTCBs[ i ].uxTaskAttributes = taskATTRIBUTE_IS_IDLE;

        /* Create idle tasks with equal number of cores. */
        pxCurrentTCBs[ i ] = &xTaskTCBs[ i ];
        xTaskTCBs[ i ].xTaskRunState = i;
        xTaskTCBs[ i ].xStateListItem.pxContainer = &pxReadyTasksLists[ tskIDLE_PRIORITY ];
        listINSERT_END( &pxReadyTasksLists[ tskIDLE_PRIORITY ], &xTaskTCBs[ i ].xStateListItem );
        uxCurrentNumberOfTasks = uxCurrentNumberOfTasks + 1;
    }

    /* Create one more task to be removed from event list. */
    xTaskTCB.uxPriority = tskIDLE_PRIORITY;
    xTaskTCB.xStateListItem.pxContainer = &xSuspendedTaskList;
    xTaskTCB.xStateListItem.pvOwner = &xTaskTCB;
    listINSERT_END( &xSuspendedTaskList, &xTaskTCB.xStateListItem );
    xTaskTCB.xEventListItem.pxContainer = &xEventList;
    xTaskTCB.xEventListItem.pvOwner = &xTaskTCB;
    listINSERT_END( &xEventList, &xTaskTCB.xEventListItem );
    xTaskTCB.xTaskRunState = taskTASK_NOT_RUNNING;
    xTaskTCB.uxCoreAffinityMask = ( ( 1U << configNUMBER_OF_CORES ) - 1U );
    uxCurrentNumberOfTasks = uxCurrentNumberOfTasks + 1;

    /* Expectations. */
    vFakePortGetCoreID_StubWithCallback( NULL );
    vFakePortGetCoreID_ExpectAndReturn( 0 );    /* Get portGET_CRITICAL_NESTING_COUNT. */
    vFakePortGetCoreID_ExpectAndReturn( 0 );    /* Get prvYieldCore. */
    vFakePortGetCoreID_ExpectAndReturn( 0 );    /* Get portGET_CRITICAL_NESTING_COUNT. */
    vFakePortGetCoreID_ExpectAndReturn( 0 );    /* Get xYieldPendings. */

    /* API call. */
    xReturn = xTaskRemoveFromEventList( &xEventList );

    /* Validations. */
    /* Yield not required for current core due to equal priority. */
    TEST_ASSERT_EQUAL( pdFALSE, xReturn );
    /* Task is removed from event list. */
    TEST_ASSERT_EQUAL( NULL, xTaskTCB.xEventListItem.pvContainer );
    /* Task is added to ready list. */
    TEST_ASSERT_EQUAL( &pxReadyTasksLists[ xTaskTCB.uxPriority ], xTaskTCB.xStateListItem.pvContainer );
}

/**
 * @brief xTaskRemoveFromEventList - Remove a higher priority task from event list.
 *
 * The task is removed from event list. Verified this task is put back to ready list
 * and removed from event list. Current core is requested to yield.
 *
 * <b>Coverage</b>
 * @code{c}
 * #else
 * {
 *     xReturn = pdFALSE;
 *
 *     #if ( configUSE_PREEMPTION == 1 )
 *     {
 *         prvYieldForTask( pxUnblockedTCB );
 *
 *         if( xYieldPendings[ portGET_CORE_ID() ] != pdFALSE )
 *         {
 *             xReturn = pdTRUE;
 *         }
 *     }
 *     #endif
 * }
 * #endif
 * @endcode
 * ( xYieldPendings[ portGET_CORE_ID() ] != pdFALSE ) is true.
 */
void test_coverage_xTaskRemoveFromEventList_remove_higher_priority_task( void )
{
    TCB_t xTaskTCB = { NULL };
    TCB_t xTaskTCBs[ configNUMBER_OF_CORES ] = { NULL };
    List_t xEventList = { 0 };
    uint32_t i;
    BaseType_t xReturn;

    /* Setup the variables and structure. */
    uxSchedulerSuspended = pdFALSE;
    uxTopReadyPriority = tskIDLE_PRIORITY + 1U;
    vListInitialise( &xEventList );
    vListInitialise( &( pxReadyTasksLists[ tskIDLE_PRIORITY ] ) );
    vListInitialise( &( pxReadyTasksLists[ tskIDLE_PRIORITY + 1U ] ) );
    vListInitialise( &xSuspendedTaskList );
    vListInitialise( &xDelayedTaskList1 );
    pxDelayedTaskList = &xDelayedTaskList1;

    /* Create idle tasks and add it into the ready list. */
    for( i = 0; i < configNUMBER_OF_CORES; i++ )
    {
        xTaskTCBs[ i ].uxPriority = tskIDLE_PRIORITY;
        xTaskTCBs[ i ].xStateListItem.pvOwner = &xTaskTCBs[ i ];
        xTaskTCBs[ i ].uxCoreAffinityMask = ( ( 1U << configNUMBER_OF_CORES ) - 1U );
        if( i == 0 )
        {
            /* Core 0 is running an idle task in order to be requested to yield. */
            xTaskTCBs[ i ].uxTaskAttributes = taskATTRIBUTE_IS_IDLE;
        }
        else
        {
            /* Others are running a normal task. */
            xTaskTCBs[ i ].uxTaskAttributes = 0;
        }

        /* Create idle tasks with equal number of cores. */
        pxCurrentTCBs[ i ] = &xTaskTCBs[ i ];
        xTaskTCBs[ i ].xTaskRunState = i;
        xTaskTCBs[ i ].xStateListItem.pxContainer = &pxReadyTasksLists[ tskIDLE_PRIORITY ];
        listINSERT_END( &pxReadyTasksLists[ tskIDLE_PRIORITY ], &xTaskTCBs[ i ].xStateListItem );
        uxCurrentNumberOfTasks = uxCurrentNumberOfTasks + 1;
    }

    /* Create one more task to be removed from event list. */
    xTaskTCB.uxPriority = tskIDLE_PRIORITY + 1U;
    xTaskTCB.xStateListItem.pxContainer = &xSuspendedTaskList;
    xTaskTCB.xStateListItem.pvOwner = &xTaskTCB;
    listINSERT_END( &xSuspendedTaskList, &xTaskTCB.xStateListItem );
    xTaskTCB.xEventListItem.pxContainer = &xEventList;
    xTaskTCB.xEventListItem.pvOwner = &xTaskTCB;
    listINSERT_END( &xEventList, &xTaskTCB.xEventListItem );
    xTaskTCB.xTaskRunState = taskTASK_NOT_RUNNING;
    xTaskTCB.uxCoreAffinityMask = ( ( 1U << configNUMBER_OF_CORES ) - 1U );
    uxCurrentNumberOfTasks = uxCurrentNumberOfTasks + 1;

    /* Expectations. */
    vFakePortGetCoreID_StubWithCallback( NULL );
    vFakePortGetCoreID_ExpectAndReturn( 0 );    /* Get portGET_CRITICAL_NESTING_COUNT. */
    vFakePortGetCoreID_ExpectAndReturn( 0 );    /* Get prvYieldCore. */
    vFakePortGetCoreID_ExpectAndReturn( 0 );    /* Get xYieldPendings. */

    /* API call. */
    xReturn = xTaskRemoveFromEventList( &xEventList );

    /* Validations. */
    /* Yield is required for current core due to higher priority. */
    TEST_ASSERT_EQUAL( pdTRUE, xReturn );
    /* Task is removed from event list. */
    TEST_ASSERT_EQUAL( NULL, xTaskTCB.xEventListItem.pvContainer );
    /* Task is added to ready list. */
    TEST_ASSERT_EQUAL( &pxReadyTasksLists[ xTaskTCB.uxPriority ], xTaskTCB.xStateListItem.pvContainer );
}


/**
 * @brief vTaskRemoveFromUnorderedEventList - Remove a higher priority task from event list.
 *
 * The task is removed from event list. Verified this task is put back to ready list
 * and removed from event list. Current core is requested to yield. The item value
 * is set correctly.
 *
 * <b>Coverage</b>
 * @code{c}
 * #else
 * {
 *     #if ( configUSE_PREEMPTION == 1 )
 *     {
 *         taskENTER_CRITICAL();
 *         {
 *             prvYieldForTask( pxUnblockedTCB );
 *         }
 *         taskEXIT_CRITICAL();
 *     }
 *     #endif
 * }
 * #endif
 * @endcode
 */
void test_coverage_vTaskRemoveFromUnorderedEventList_remove_higher_priority_task( void )
{
    TCB_t xTaskTCB = { NULL };
    TCB_t xTaskTCBs[ configNUMBER_OF_CORES ] = { NULL };
    List_t xEventList = { 0 };
    uint32_t i;

    /* Setup the variables and structure. */
    uxSchedulerSuspended = pdFALSE;
    uxTopReadyPriority = tskIDLE_PRIORITY + 1U;
    vListInitialise( &xEventList );
    vListInitialise( &( pxReadyTasksLists[ tskIDLE_PRIORITY ] ) );
    vListInitialise( &( pxReadyTasksLists[ tskIDLE_PRIORITY + 1U ] ) );
    vListInitialise( &xSuspendedTaskList );
    vListInitialise( &xDelayedTaskList1 );
    pxDelayedTaskList = &xDelayedTaskList1;

    /* Create idle tasks and add it into the ready list. */
    for( i = 0; i < configNUMBER_OF_CORES; i++ )
    {
        xTaskTCBs[ i ].uxPriority = tskIDLE_PRIORITY;
        xTaskTCBs[ i ].xStateListItem.pvOwner = &xTaskTCBs[ i ];
        xTaskTCBs[ i ].uxCoreAffinityMask = ( ( 1U << configNUMBER_OF_CORES ) - 1U );
        if( i == 0 )
        {
            /* Core 0 is running an idle task in order to be requested to yield. */
            xTaskTCBs[ i ].uxTaskAttributes = taskATTRIBUTE_IS_IDLE;
        }
        else
        {
            /* Others are running a normal task. */
            xTaskTCBs[ i ].uxTaskAttributes = 0;
        }

        /* Create idle tasks with equal number of cores. */
        pxCurrentTCBs[ i ] = &xTaskTCBs[ i ];
        xTaskTCBs[ i ].xTaskRunState = i;
        xTaskTCBs[ i ].xStateListItem.pxContainer = &pxReadyTasksLists[ tskIDLE_PRIORITY ];
        listINSERT_END( &pxReadyTasksLists[ tskIDLE_PRIORITY ], &xTaskTCBs[ i ].xStateListItem );
        uxCurrentNumberOfTasks = uxCurrentNumberOfTasks + 1;
    }

    /* Create one more task to be removed from event list. */
    xTaskTCB.uxPriority = tskIDLE_PRIORITY + 1U;
    xTaskTCB.xStateListItem.pxContainer = &xSuspendedTaskList;
    xTaskTCB.xStateListItem.pvOwner = &xTaskTCB;
    listINSERT_END( &xSuspendedTaskList, &xTaskTCB.xStateListItem );
    xTaskTCB.xEventListItem.pxContainer = &xEventList;
    xTaskTCB.xEventListItem.pvOwner = &xTaskTCB;
    listINSERT_END( &xEventList, &xTaskTCB.xEventListItem );
    xTaskTCB.xTaskRunState = taskTASK_NOT_RUNNING;
    xTaskTCB.uxCoreAffinityMask = ( ( 1U << configNUMBER_OF_CORES ) - 1U );
    uxCurrentNumberOfTasks = uxCurrentNumberOfTasks + 1;

    /* Expectations. */
    vFakePortGetCoreID_StubWithCallback( NULL );
    vFakePortGetCoreID_ExpectAndReturn( 0 );    /* Get portGET_CRITICAL_NESTING_COUNT. */
    vFakePortGetCoreID_ExpectAndReturn( 0 );    /* Get prvYieldCore. */

    /* API call. */
    vTaskRemoveFromUnorderedEventList( &xTaskTCB.xEventListItem, 500 | 0x80000000UL );

    /* Validations. */
    /* Task is removed from event list. */
    TEST_ASSERT_EQUAL( NULL, xTaskTCB.xEventListItem.pvContainer );
    /* Task is added to ready list. */
    TEST_ASSERT_EQUAL( &pxReadyTasksLists[ xTaskTCB.uxPriority ], xTaskTCB.xStateListItem.pvContainer );
    /* The event list item value is set. */
    TEST_ASSERT_EQUAL( 500 | 0x80000000UL, xTaskTCB.xEventListItem.xItemValue );
    /* The xYieldPendings is set. */
    TEST_ASSERT_EQUAL( pdTRUE, xYieldPendings[ 0 ] );
}

/**
 * @brief vTaskEnterCritical - task is already in the critical section.
 *
 * Task is already in the critical section. The critical nesting count will be increased.
 *
 * <b>Coverage</b>
 * @code{c}
 * if( portGET_CRITICAL_NESTING_COUNT() == 0U )
 * {
 *     portGET_TASK_LOCK();
 *     portGET_ISR_LOCK();
 * }
 * @endcode
 * ( portGET_CRITICAL_NESTING_COUNT() == 0U ) is false.
 */
void test_coverage_vTaskEnterCritical_task_in_critical_already( void )
{
    TCB_t xTaskTCB = { NULL };

    /* Setup the variables and structure. */
    xTaskTCB.uxCriticalNesting = 1;
    pxCurrentTCBs[ 0 ] = &xTaskTCB;
    xSchedulerRunning = pdTRUE;

    /* Clear callback in commonSetUp. */
    vFakePortDisableInterrupts_StopIgnore();
    vFakePortGetCoreID_StubWithCallback( NULL );

    /* Expectations. */
    vFakePortDisableInterrupts_ExpectAndReturn( 0 );
    vFakePortGetCoreID_ExpectAndReturn( 0 );        /* Get both locks. */
    vFakePortGetCoreID_ExpectAndReturn( 0 );        /* Increment the critical nesting count. */
    vFakePortGetCoreID_ExpectAndReturn( 0 );        /* Check first time enter critical section. */

    /* API call. */
    vTaskEnterCritical();

    /* Validation. */
    TEST_ASSERT_EQUAL( 2, xTaskTCB.uxCriticalNesting );
}

/**
 * @brief vTaskEnterCriticalFromISR - ISR is already in critical section.
 *
 * ISR is already in the critical section. The critical nesting count will be increased.
 *
 * <b>Coverage</b>
 * @code{c}
 * if( portGET_CRITICAL_NESTING_COUNT() == 0U )
 * {
 *     portGET_ISR_LOCK();
 * }
 * @endcode
 * ( portGET_CRITICAL_NESTING_COUNT() == 0U ) is false.
 */
void test_coverage_vTaskEnterCriticalFromISR_isr_in_critical_already( void )
{
    TCB_t xTaskTCB = { NULL };
    UBaseType_t uxSavedInterruptStatus;

    /* Setup the variables and structure. */
    xTaskTCB.uxCriticalNesting = 1;
    pxCurrentTCBs[ 0 ] = &xTaskTCB;
    xSchedulerRunning = pdTRUE;

    /* Clear callback in commonSetUp. */
    ulFakePortSetInterruptMaskFromISR_StopIgnore();
    vFakePortGetCoreID_StubWithCallback( NULL );

    /* Expectations. */
    ulFakePortSetInterruptMaskFromISR_ExpectAndReturn( 0x5a5a );    /* The value to be verified. */
    vFakePortGetCoreID_ExpectAndReturn( 0 );        /* Get ISR locks. */
    vFakePortGetCoreID_ExpectAndReturn( 0 );        /* Increment the critical nesting count. */

    /* API call. */
    uxSavedInterruptStatus = vTaskEnterCriticalFromISR();

    /* Validation. */
    TEST_ASSERT_EQUAL( 2, xTaskTCB.uxCriticalNesting );
    TEST_ASSERT_EQUAL( 0X5a5a, uxSavedInterruptStatus );
}

/**
 * @brief vTaskExitCritical - Task enters the critical section for more than 1 time.
 *
 * Verify the critical nesting count will be decreased in this API.
 *
 * <b>Coverage</b>
 * @code{c}
 * if( pxCurrentTCB->uxCriticalNesting == 0U )
 * {
 *     portENABLE_INTERRUPTS();
 * }
 * else
 * {
 *     mtCOVERAGE_TEST_MARKER();
 * }
 * @endcode
 * ( pxCurrentTCB->uxCriticalNesting == 0U ) is false.
 */
void test_coverage_vTaskExitCritical_task_enter_critical_mt_1( void )
{
    TCB_t xTaskTCB = { NULL };

    /* Setup the variables and structure. */
    xTaskTCB.uxCriticalNesting = 2;
    pxCurrentTCBs[ 0 ] = &xTaskTCB;
    xSchedulerRunning = pdTRUE;

    /* Clear callback in commonSetUp. */
    vFakePortGetCoreID_StubWithCallback( NULL );

    /* Expectations. */
    vFakePortGetCoreID_ExpectAndReturn( 0 );        /* configASSERT. */
    vFakePortGetCoreID_ExpectAndReturn( 0 );        /* Check critical nesting count. */
    vFakePortGetCoreID_ExpectAndReturn( 0 );        /* Decrease the critical nesting count. */
    vFakePortGetCoreID_ExpectAndReturn( 0 );        /* Check exit critical section. */

    /* API call. */
    vTaskExitCritical();

    /* Validation. */
    TEST_ASSERT_EQUAL( 1, xTaskTCB.uxCriticalNesting );
}

/**
 * @brief vTaskExitCritical - Task is not in the critical section.
 *
 * Cover the situation that task is not in the critical section when vTaskExitCritical
 * is called. Critical nesting count won't be updated.
 *
 * <b>Coverage</b>
 * @code{c}
 * if( pxCurrentTCB->uxCriticalNesting > 0U )
 * {
 *     ( pxCurrentTCB->uxCriticalNesting )--;
 *     ...
 * }
 * @endcode
 * ( pxCurrentTCB->uxCriticalNesting > 0U ) is false.
 */
void test_coverage_vTaskExitCritical_task_not_in_critical( void )
{
    TCB_t xTaskTCB = { NULL };

    /* Setup the variables and structure. */
    xTaskTCB.uxCriticalNesting = 0;
    pxCurrentTCBs[ 0 ] = &xTaskTCB;
    xSchedulerRunning = pdTRUE;

    /* Clear callback in commonSetUp. */
    vFakePortGetCoreID_StubWithCallback( NULL );

    /* Expectations. */
    vFakePortGetCoreID_ExpectAndReturn( 0 );        /* configASSERT. */
    vFakePortGetCoreID_ExpectAndReturn( 0 );        /* Check critical nesting count. */

    /* API call. */
    vTaskExitCritical();

    /* Validation. */
    /* Critical section count won't be updated. This test shows it's result in the
     * coverage report. */
}

/**
 * @brief vTaskExitCriticalFromISR - ISR enters critical section more than 1 time.
 *
 * Cover the situation that ISR enters critical section more that 1 time when vTaskExitCriticalFromISR
 * is called. Critical nesting count will be decreased.
 *
 * <b>Coverage</b>
 * @code{c}
 *     if( portGET_CRITICAL_NESTING_COUNT() > 0U )
 *     {
 *         portDECREMENT_CRITICAL_NESTING_COUNT();
 *
 *         if( portGET_CRITICAL_NESTING_COUNT() == 0U )
 *         {
 *             xYieldCurrentTask = xYieldPendings[ portGET_CORE_ID() ];
 *
 *             portRELEASE_ISR_LOCK();
 *             portCLEAR_INTERRUPT_MASK_FROM_ISR( uxSavedInterruptStatus );
 *
 *             if( xYieldCurrentTask != pdFALSE )
 *             {
 *                 portYIELD();
 *             }
 *         }
 *         else
 *         {
 *             mtCOVERAGE_TEST_MARKER();
 *         }
 *     }
 * @endcode
 * ( portGET_CRITICAL_NESTING_COUNT() > 0U ) is ture.
 * ( portGET_CRITICAL_NESTING_COUNT() == 0U ) is false.
 */
void test_coverage_vTaskExitCriticalFromISR_isr_enter_critical_mt_1( void )
{
    TCB_t xTaskTCB = { NULL };

    /* Setup the variables and structure. */
    xTaskTCB.uxCriticalNesting = 2;
    pxCurrentTCBs[ 0 ] = &xTaskTCB;
    xSchedulerRunning = pdTRUE;

    /* Clear callback in commonSetUp. */
    vFakePortGetCoreID_StubWithCallback( NULL );

    /* Expectations. */
    vFakePortGetCoreID_ExpectAndReturn( 0 );        /* configASSERT. */
    vFakePortGetCoreID_ExpectAndReturn( 0 );        /* Check critical nesting count. */
    vFakePortGetCoreID_ExpectAndReturn( 0 );        /* Decrement critical nesting count. */
    vFakePortGetCoreID_ExpectAndReturn( 0 );        /* Check critical nesting count. */

    /* API call. */
    /* The mask value has not effect since ISR enters critical section more than 1 time. */
    vTaskExitCriticalFromISR( 0x5a5a );

    /* Validation. */
    TEST_ASSERT_EQUAL( 1, xTaskTCB.uxCriticalNesting );
}

/**
 * @brief vTaskExitCriticalFromISR - ISR is not in the critical section.
 *
 * Cover the situation that ISR is not in the critical section when vTaskExitCriticalFromISR
 * is called. Critical nesting count won't be updated.
 *
 * <b>Coverage</b>
 * @code{c}
 *     if( portGET_CRITICAL_NESTING_COUNT() > 0U )
 *     {
 *         portDECREMENT_CRITICAL_NESTING_COUNT();
 *
 *         ...
 *     }
 * @endcode
 * ( portGET_CRITICAL_NESTING_COUNT() > 0U ) is false.
 */
void test_coverage_vTaskExitCriticalFromISR_isr_not_in_critical( void )
{
    TCB_t xTaskTCB = { NULL };

    /* Setup the variables and structure. */
    xTaskTCB.uxCriticalNesting = 0;
    pxCurrentTCBs[ 0 ] = &xTaskTCB;
    xSchedulerRunning = pdTRUE;

    /* Clear callback in commonSetUp. */
    vFakePortGetCoreID_StubWithCallback( NULL );

    /* Expectations. */
    vFakePortGetCoreID_ExpectAndReturn( 0 );        /* configASSERT. */
    vFakePortGetCoreID_ExpectAndReturn( 0 );        /* Check critical nesting count. */

    /* API call. */
    /* The mask value has not effect since ISR is not in critlcal section. */
    vTaskExitCriticalFromISR( 0x5a5a );

    /* Validation. */
    /* Critical section count won't be changed. This test shows it's result in the
     * coverage report. */
}

/**
 * @brief  pvTaskGetThreadLocalStoragePointer - xIndex is zero.
 *
 * Cover the situation that xIndex is zero and less than configNUM_THREAD_LOCAL_STORAGE_POINTERS when pvTaskGetThreadLocalStoragePointer
 * is called. 
 * 
 * <b>Coverage</b>
 * @code{c}
 *     if( ( xIndex >= 0 ) &&
            ( xIndex < configNUM_THREAD_LOCAL_STORAGE_POINTERS ) )
        {
            pxTCB = prvGetTCBFromHandle( xTaskToQuery );
            pvReturn = pxTCB->pvThreadLocalStoragePointers[ xIndex ];
        }
 * @endcode
 * ( ( xIndex >= 0 ) && ( xIndex < configNUM_THREAD_LOCAL_STORAGE_POINTERS ) ) is true.
 */
void test_coverage_pvTaskGetThreadLocalStoragePointer_xIndex_is_zero( void )
{
    
    uint32_t i = 454545;
    void * pValue = &i;
    void * ret_pValue;
    TCB_t tcb;
    TaskHandle_t task_handle = &tcb;

     /* Setup */
    /* API Call */
    vTaskSetThreadLocalStoragePointer( task_handle,
                                       0,
                                       pValue );
    ret_pValue = pvTaskGetThreadLocalStoragePointer( task_handle, 0 );
    /* Validations */
    TEST_ASSERT_EQUAL_PTR( pValue, ret_pValue );
}
/**
 * @brief  pvTaskGetThreadLocalStoragePointer - taskhandle is NULL.
 *
 * Cover the situation that xIndex is zero and handle is NULL when pvTaskGetThreadLocalStoragePointer
 * is called. 
 * 
 * <b>Coverage</b>
 * @code{c}
 *     if( ( xIndex >= 0 ) &&
            ( xIndex < configNUM_THREAD_LOCAL_STORAGE_POINTERS ) )
        {
            pxTCB = prvGetTCBFromHandle( xTaskToQuery );
            pvReturn = pxTCB->pvThreadLocalStoragePointers[ xIndex ];
        }
 * @endcode
 * ( ( xIndex >= 0 ) && ( xIndex < configNUM_THREAD_LOCAL_STORAGE_POINTERS ) ) is true.
 */
void test_coverage_pvTaskGetThreadLocalStoragePointer_null_handle( void )
{
    TCB_t xTaskTCB = { NULL };
    uint32_t i = 454545;
    void * pValue = &i;
    void * ret_pValue;
    
    /* Setup */
    /* Create a task as current running task on core 0. */
    pxCurrentTCBs[ 0 ] = &xTaskTCB;

    /* API Call */
    vTaskSetThreadLocalStoragePointer( NULL,
                                       0,
                                       pValue );
    ret_pValue = pvTaskGetThreadLocalStoragePointer( NULL, 0 );

    /* Validations */
    TEST_ASSERT_EQUAL_PTR( pValue, ret_pValue );
}
/**
 * @brief  pvTaskGetThreadLocalStoragePointer - xIndex is greater than configNUM_THREAD_LOCAL_STORAGE_POINTERS .
 *
 * Cover the situation that xIndex is greater than configNUM_THREAD_LOCAL_STORAGE_POINTERS when pvTaskGetThreadLocalStoragePointer
 * is called. 
 * 
 * <b>Coverage</b>
 * @code{c}
 *     if( ( xIndex >= 0 ) &&
            ( xIndex < configNUM_THREAD_LOCAL_STORAGE_POINTERS ) )
        {
            pxTCB = prvGetTCBFromHandle( xTaskToQuery );
            pvReturn = pxTCB->pvThreadLocalStoragePointers[ xIndex ];
        }
        else
        {
            pvReturn = NULL;
        }
 * @endcode
 * ( ( xIndex >= 0 ) && ( xIndex < configNUM_THREAD_LOCAL_STORAGE_POINTERS ) ) is false.
 */
void test_coverage_pvTaskGetThreadLocalStoragePointer_fail( void )
{
    void * ret_pValue;

    ret_pValue = pvTaskGetThreadLocalStoragePointer( NULL,
                                                     configNUM_THREAD_LOCAL_STORAGE_POINTERS + 2 );
    TEST_ASSERT_NULL( ret_pValue );
}

/**
 * @brief xTaskGenericNotifyFromISR - Notify a equal or lower priority task.
 *
 * Notify a equal or lower priority task from ISR. Higher priority task is not woken.
 *
 * <b>Coverage</b>
 * @code{c}
 * #if ( configUSE_PREEMPTION == 1 )
 * {
 *     prvYieldForTask( pxTCB );
 *
 *     if( xYieldPendings[ portGET_CORE_ID() ] == pdTRUE )
 *     {
 *         if( pxHigherPriorityTaskWoken != NULL )
 *         {
 *             *pxHigherPriorityTaskWoken = pdTRUE;
 *         }
 *     }
 * }
 * #endif
 * @endcode
 * ( xYieldPendings[ portGET_CORE_ID() ] == pdTRUE ) is false.
 */
void test_coverage_xTaskGenericNotifyFromISR_priority_le( void )
{
    TCB_t xTaskTCB = { NULL };
    TCB_t xTaskTCBs[ configNUMBER_OF_CORES ] = { NULL };
    UBaseType_t uxIndexToNotify = 0;    /* Use index 0 in this test. */
    uint32_t ulPreviousNotificationValue;
    BaseType_t xHigherPriorityTaskWoken = pdFALSE;
    BaseType_t xReturn;
    BaseType_t xSavedInterruptMask = 0x1234;   /* Interrupt mask to be verified. */
    List_t xEventList = { 0 };
    uint32_t i;

    /* Setup the variables and structure. */
    uxSchedulerSuspended = pdFALSE;
    uxTopReadyPriority = tskIDLE_PRIORITY;
    vListInitialise( &xEventList );
    vListInitialise( &( pxReadyTasksLists[ tskIDLE_PRIORITY ] ) );
    vListInitialise( &xSuspendedTaskList );

    /* Create idle tasks and add it into the ready list. */
    for( i = 0; i < configNUMBER_OF_CORES; i++ )
    {
        xTaskTCBs[ i ].uxPriority = tskIDLE_PRIORITY;
        xTaskTCBs[ i ].xStateListItem.pvOwner = &xTaskTCBs[ i ];
        xTaskTCBs[ i ].uxCoreAffinityMask = ( ( 1U << configNUMBER_OF_CORES ) - 1U );
        xTaskTCBs[ i ].uxTaskAttributes = 0;

        /* Create idle tasks with equal number of cores. */
        pxCurrentTCBs[ i ] = &xTaskTCBs[ i ];
        xTaskTCBs[ i ].xTaskRunState = i;
        xTaskTCBs[ i ].xStateListItem.pxContainer = &pxReadyTasksLists[ tskIDLE_PRIORITY ];
        listINSERT_END( &pxReadyTasksLists[ tskIDLE_PRIORITY ], &xTaskTCBs[ i ].xStateListItem );
        uxCurrentNumberOfTasks = uxCurrentNumberOfTasks + 1;
    }

    /* Create one more task to be removed from event list. */
    xTaskTCB.uxPriority = tskIDLE_PRIORITY;
    xTaskTCB.xStateListItem.pxContainer = &xSuspendedTaskList;
    xTaskTCB.xStateListItem.pvOwner = &xTaskTCB;
    listINSERT_END( &xSuspendedTaskList, &xTaskTCB.xStateListItem );
    xTaskTCB.xEventListItem.pxContainer = &xEventList;
    xTaskTCB.xEventListItem.pvOwner = &xTaskTCB;
    listINSERT_END( &xEventList, &xTaskTCB.xEventListItem );
    xTaskTCB.xTaskRunState = taskTASK_NOT_RUNNING;
    xTaskTCB.uxCoreAffinityMask = ( ( 1U << configNUMBER_OF_CORES ) - 1U );
    xTaskTCB.ulNotifiedValue[ uxIndexToNotify ] = 0x5a5a; /* Value to be verified in this test. */
    xTaskTCB.ucNotifyState[ uxIndexToNotify ] = taskWAITING_NOTIFICATION;
    uxCurrentNumberOfTasks = uxCurrentNumberOfTasks + 1;

    /* Clear callback in commonSetUp. */
    vFakePortGetCoreID_StubWithCallback( NULL );
    vFakePortEnterCriticalFromISR_StubWithCallback( NULL );
    vFakePortExitCriticalFromISR_StubWithCallback( NULL );

    /* Expectations. */
    vFakePortAssertIfInterruptPriorityInvalid_Expect();
    vFakePortEnterCriticalFromISR_ExpectAndReturn( xSavedInterruptMask );
    vFakePortGetCoreID_ExpectAndReturn( 0 );    /* Get portGET_CRITICAL_NESTING_COUNT. */
    vFakePortGetCoreID_ExpectAndReturn( 0 );    /* Get prvYieldCore. */
    vFakePortExitCriticalFromISR_Expect( xSavedInterruptMask );

    /* API call. */
    xReturn = xTaskGenericNotifyFromISR( &xTaskTCB,
                                         uxIndexToNotify,
                                         0,       /* Value is not used with eNoAction. */
                                         eNoAction,
                                         &ulPreviousNotificationValue,
                                         &xHigherPriorityTaskWoken );

    /* Validation. */
    TEST_ASSERT_EQUAL( pdTRUE, xReturn );
    TEST_ASSERT_EQUAL( 0x5a5a, ulPreviousNotificationValue );
    TEST_ASSERT_NOT_EQUAL( pdTRUE, xHigherPriorityTaskWoken );
}

/**
 * @brief xTaskGenericNotifyFromISR - Notify a higher priority task.
 *
 * Notify a higher priority task from ISR. Higher priority task is woken.
 *
 * <b>Coverage</b>
 * @code{c}
 * #if ( configUSE_PREEMPTION == 1 )
 * {
 *     prvYieldForTask( pxTCB );
 *
 *     if( xYieldPendings[ portGET_CORE_ID() ] == pdTRUE )
 *     {
 *         if( pxHigherPriorityTaskWoken != NULL )
 *         {
 *             *pxHigherPriorityTaskWoken = pdTRUE;
 *         }
 *     }
 * }
 * #endif
 * @endcode
 * ( xYieldPendings[ portGET_CORE_ID() ] == pdTRUE ) is true.
 * ( pxHigherPriorityTaskWoken != NULL ) is true.
 */
void test_coverage_xTaskGenericNotifyFromISR_priority_gt( void )
{
    TCB_t xTaskTCB = { NULL };
    TCB_t xTaskTCBs[ configNUMBER_OF_CORES ] = { NULL };
    UBaseType_t uxIndexToNotify = 0;    /* Use index 0 in this test. */
    uint32_t ulPreviousNotificationValue;
    BaseType_t xHigherPriorityTaskWoken = pdFALSE;
    BaseType_t xReturn;
    BaseType_t xSavedInterruptMask = 0x1234;   /* Interrupt mask to be verified. */
    List_t xEventList = { 0 };
    uint32_t i;

    /* Setup the variables and structure. */
    uxSchedulerSuspended = pdFALSE;
    uxTopReadyPriority = tskIDLE_PRIORITY;
    vListInitialise( &xEventList );
    vListInitialise( &( pxReadyTasksLists[ tskIDLE_PRIORITY ] ) );
    vListInitialise( &xSuspendedTaskList );

    /* Create idle tasks and add it into the ready list. */
    for( i = 0; i < configNUMBER_OF_CORES; i++ )
    {
        xTaskTCBs[ i ].uxPriority = tskIDLE_PRIORITY;
        xTaskTCBs[ i ].xStateListItem.pvOwner = &xTaskTCBs[ i ];
        xTaskTCBs[ i ].uxCoreAffinityMask = ( ( 1U << configNUMBER_OF_CORES ) - 1U );
        if( i == 0 )
        {
            /* Core 0 is running an idle task in order to be requested to yield. */
            xTaskTCBs[ i ].uxTaskAttributes = taskATTRIBUTE_IS_IDLE;
        }
        else
        {
            /* Others are running a normal task. */
            xTaskTCBs[ i ].uxTaskAttributes = 0;
        }

        /* Create idle tasks with equal number of cores. */
        pxCurrentTCBs[ i ] = &xTaskTCBs[ i ];
        xTaskTCBs[ i ].xTaskRunState = i;
        xTaskTCBs[ i ].xStateListItem.pxContainer = &pxReadyTasksLists[ tskIDLE_PRIORITY ];
        listINSERT_END( &pxReadyTasksLists[ tskIDLE_PRIORITY ], &xTaskTCBs[ i ].xStateListItem );
        uxCurrentNumberOfTasks = uxCurrentNumberOfTasks + 1;
    }

    /* Create one more task to be removed from event list. */
    xTaskTCB.uxPriority = tskIDLE_PRIORITY;
    xTaskTCB.xStateListItem.pxContainer = &xSuspendedTaskList;
    xTaskTCB.xStateListItem.pvOwner = &xTaskTCB;
    listINSERT_END( &xSuspendedTaskList, &xTaskTCB.xStateListItem );
    xTaskTCB.xEventListItem.pxContainer = &xEventList;
    xTaskTCB.xEventListItem.pvOwner = &xTaskTCB;
    listINSERT_END( &xEventList, &xTaskTCB.xEventListItem );
    xTaskTCB.xTaskRunState = taskTASK_NOT_RUNNING;
    xTaskTCB.uxCoreAffinityMask = ( ( 1U << configNUMBER_OF_CORES ) - 1U );
    xTaskTCB.ulNotifiedValue[ uxIndexToNotify ] = 0x5a5a; /* Value to be verified in this test. */
    xTaskTCB.ucNotifyState[ uxIndexToNotify ] = taskWAITING_NOTIFICATION;
    uxCurrentNumberOfTasks = uxCurrentNumberOfTasks + 1;

    /* Clear callback in commonSetUp. */
    vFakePortGetCoreID_StubWithCallback( NULL );
    vFakePortEnterCriticalFromISR_StubWithCallback( NULL );
    vFakePortExitCriticalFromISR_StubWithCallback( NULL );

    /* Expectations. */
    vFakePortAssertIfInterruptPriorityInvalid_Expect();
    vFakePortEnterCriticalFromISR_ExpectAndReturn( xSavedInterruptMask );
    vFakePortGetCoreID_ExpectAndReturn( 0 );
    vFakePortGetCoreID_ExpectAndReturn( 0 );
    vFakePortGetCoreID_ExpectAndReturn( 0 );
    vFakePortExitCriticalFromISR_Expect( xSavedInterruptMask );

    /* API call. */
    xReturn = xTaskGenericNotifyFromISR( &xTaskTCB,
                                         uxIndexToNotify,
                                         0,       /* Value is not used with eNoAction. */
                                         eNoAction,
                                         &ulPreviousNotificationValue,
                                         &xHigherPriorityTaskWoken );

    /* Validation. */
    TEST_ASSERT_EQUAL( pdTRUE, xReturn );
    TEST_ASSERT_EQUAL( 0x5a5a, ulPreviousNotificationValue );
    TEST_ASSERT_EQUAL( pdTRUE, xHigherPriorityTaskWoken );
}

/**
 * @brief xTaskGenericNotifyFromISR - Notify a higher priority task with NULL param.
 *
 * Notify a higher priority task from ISR. Higher priority task is woken. Input param
 * pxHigherPriorityTaskWoken is NULL.
 *
 * <b>Coverage</b>
 * @code{c}
 * #if ( configUSE_PREEMPTION == 1 )
 * {
 *     prvYieldForTask( pxTCB );
 *
 *     if( xYieldPendings[ portGET_CORE_ID() ] == pdTRUE )
 *     {
 *         if( pxHigherPriorityTaskWoken != NULL )
 *         {
 *             *pxHigherPriorityTaskWoken = pdTRUE;
 *         }
 *     }
 * }
 * #endif
 * @endcode
 * ( xYieldPendings[ portGET_CORE_ID() ] == pdTRUE ) is true.
 * ( pxHigherPriorityTaskWoken != NULL ) is false.
 */
void test_coverage_xTaskGenericNotifyFromISR_priority_gt_null_param( void )
{
    TCB_t xTaskTCB = { NULL };
    TCB_t xTaskTCBs[ configNUMBER_OF_CORES ] = { NULL };
    UBaseType_t uxIndexToNotify = 0;    /* Use index 0 in this test. */
    uint32_t ulPreviousNotificationValue;
    BaseType_t xReturn;
    BaseType_t xSavedInterruptMask = 0x1234;   /* Interrupt mask to be verified. */
    List_t xEventList = { 0 };
    uint32_t i;

    /* Setup the variables and structure. */
    uxSchedulerSuspended = pdFALSE;
    uxTopReadyPriority = tskIDLE_PRIORITY;
    vListInitialise( &xEventList );
    vListInitialise( &( pxReadyTasksLists[ tskIDLE_PRIORITY ] ) );
    vListInitialise( &xSuspendedTaskList );

    /* Create idle tasks and add it into the ready list. */
    for( i = 0; i < configNUMBER_OF_CORES; i++ )
    {
        xTaskTCBs[ i ].uxPriority = tskIDLE_PRIORITY;
        xTaskTCBs[ i ].xStateListItem.pvOwner = &xTaskTCBs[ i ];
        xTaskTCBs[ i ].uxCoreAffinityMask = ( ( 1U << configNUMBER_OF_CORES ) - 1U );
        if( i == 0 )
        {
            /* Core 0 is running an idle task in order to be requested to yield. */
            xTaskTCBs[ i ].uxTaskAttributes = taskATTRIBUTE_IS_IDLE;
        }
        else
        {
            /* Others are running a normal task. */
            xTaskTCBs[ i ].uxTaskAttributes = 0;
        }

        /* Create idle tasks with equal number of cores. */
        pxCurrentTCBs[ i ] = &xTaskTCBs[ i ];
        xTaskTCBs[ i ].xTaskRunState = i;
        xTaskTCBs[ i ].xStateListItem.pxContainer = &pxReadyTasksLists[ tskIDLE_PRIORITY ];
        listINSERT_END( &pxReadyTasksLists[ tskIDLE_PRIORITY ], &xTaskTCBs[ i ].xStateListItem );
        uxCurrentNumberOfTasks = uxCurrentNumberOfTasks + 1;
    }

    /* Create one more task to be removed from event list. */
    xTaskTCB.uxPriority = tskIDLE_PRIORITY;
    xTaskTCB.xStateListItem.pxContainer = &xSuspendedTaskList;
    xTaskTCB.xStateListItem.pvOwner = &xTaskTCB;
    listINSERT_END( &xSuspendedTaskList, &xTaskTCB.xStateListItem );
    xTaskTCB.xEventListItem.pxContainer = &xEventList;
    xTaskTCB.xEventListItem.pvOwner = &xTaskTCB;
    listINSERT_END( &xEventList, &xTaskTCB.xEventListItem );
    xTaskTCB.xTaskRunState = taskTASK_NOT_RUNNING;
    xTaskTCB.uxCoreAffinityMask = ( ( 1U << configNUMBER_OF_CORES ) - 1U );
    xTaskTCB.ulNotifiedValue[ uxIndexToNotify ] = 0x5a5a; /* Value to be verified in this test. */
    xTaskTCB.ucNotifyState[ uxIndexToNotify ] = taskWAITING_NOTIFICATION;
    uxCurrentNumberOfTasks = uxCurrentNumberOfTasks + 1;

    /* Clear callback in commonSetUp. */
    vFakePortGetCoreID_StubWithCallback( NULL );
    vFakePortEnterCriticalFromISR_StubWithCallback( NULL );
    vFakePortExitCriticalFromISR_StubWithCallback( NULL );

    /* Expectations. */
    vFakePortAssertIfInterruptPriorityInvalid_Expect();
    vFakePortEnterCriticalFromISR_ExpectAndReturn( xSavedInterruptMask );
    vFakePortGetCoreID_ExpectAndReturn( 0 );
    vFakePortGetCoreID_ExpectAndReturn( 0 );
    vFakePortGetCoreID_ExpectAndReturn( 0 );
    vFakePortExitCriticalFromISR_Expect( xSavedInterruptMask );

    /* API call. */
    xReturn = xTaskGenericNotifyFromISR( &xTaskTCB,
                                         uxIndexToNotify,
                                         0,       /* Value is not used with eNoAction. */
                                         eNoAction,
                                         &ulPreviousNotificationValue,
                                         NULL );

    /* Validation. */
    TEST_ASSERT_EQUAL( pdTRUE, xReturn );
    TEST_ASSERT_EQUAL( 0x5a5a, ulPreviousNotificationValue );
    TEST_ASSERT_EQUAL( pdTRUE, xYieldPendings[ 0 ] );
}

/**
 * @brief vTaskGenericNotifyGiveFromISR - Notify a equal or lower priority task.
 *
 * Notify a equal or lower priority task from ISR. Higher priority task is not woken.
 *
 * <b>Coverage</b>
 * @code{c}
 * #if ( configUSE_PREEMPTION == 1 )
 * {
 *     prvYieldForTask( pxTCB );
 *
 *     if( xYieldPendings[ portGET_CORE_ID() ] == pdTRUE )
 *     {
 *         if( pxHigherPriorityTaskWoken != NULL )
 *         {
 *             *pxHigherPriorityTaskWoken = pdTRUE;
 *         }
 *     }
 * }
 * #endif
 * @endcode
 * ( xYieldPendings[ portGET_CORE_ID() ] == pdTRUE ) is false.
 */
void test_coverage_vTaskGenericNotifyGiveFromISR_priority_le( void )
{
    TCB_t xTaskTCB = { NULL };
    TCB_t xTaskTCBs[ configNUMBER_OF_CORES ] = { NULL };
    UBaseType_t uxIndexToNotify = 0;    /* Use index 0 in this test. */
    BaseType_t xHigherPriorityTaskWoken = pdFALSE;
    BaseType_t xSavedInterruptMask = 0x1234;   /* Interrupt mask to be verified. */
    List_t xEventList = { 0 };
    uint32_t i;

    /* Setup the variables and structure. */
    uxSchedulerSuspended = pdFALSE;
    uxTopReadyPriority = tskIDLE_PRIORITY;
    vListInitialise( &xEventList );
    vListInitialise( &( pxReadyTasksLists[ tskIDLE_PRIORITY ] ) );
    vListInitialise( &xSuspendedTaskList );

    /* Create idle tasks and add it into the ready list. */
    for( i = 0; i < configNUMBER_OF_CORES; i++ )
    {
        xTaskTCBs[ i ].uxPriority = tskIDLE_PRIORITY;
        xTaskTCBs[ i ].xStateListItem.pvOwner = &xTaskTCBs[ i ];
        xTaskTCBs[ i ].uxCoreAffinityMask = ( ( 1U << configNUMBER_OF_CORES ) - 1U );
        xTaskTCBs[ i ].uxTaskAttributes = 0;

        /* Create idle tasks with equal number of cores. */
        pxCurrentTCBs[ i ] = &xTaskTCBs[ i ];
        xTaskTCBs[ i ].xTaskRunState = i;
        xTaskTCBs[ i ].xStateListItem.pxContainer = &pxReadyTasksLists[ tskIDLE_PRIORITY ];
        listINSERT_END( &pxReadyTasksLists[ tskIDLE_PRIORITY ], &xTaskTCBs[ i ].xStateListItem );
        uxCurrentNumberOfTasks = uxCurrentNumberOfTasks + 1;
    }

    /* Create one more task to be removed from event list. */
    xTaskTCB.uxPriority = tskIDLE_PRIORITY;
    xTaskTCB.xStateListItem.pxContainer = &xSuspendedTaskList;
    xTaskTCB.xStateListItem.pvOwner = &xTaskTCB;
    listINSERT_END( &xSuspendedTaskList, &xTaskTCB.xStateListItem );
    xTaskTCB.xEventListItem.pxContainer = &xEventList;
    xTaskTCB.xEventListItem.pvOwner = &xTaskTCB;
    listINSERT_END( &xEventList, &xTaskTCB.xEventListItem );
    xTaskTCB.xTaskRunState = taskTASK_NOT_RUNNING;
    xTaskTCB.uxCoreAffinityMask = ( ( 1U << configNUMBER_OF_CORES ) - 1U );
    xTaskTCB.ulNotifiedValue[ uxIndexToNotify ] = 0x5a5a; /* Value to be verified in this test. */
    xTaskTCB.ucNotifyState[ uxIndexToNotify ] = taskWAITING_NOTIFICATION;
    uxCurrentNumberOfTasks = uxCurrentNumberOfTasks + 1;

    /* Clear callback in commonSetUp. */
    vFakePortGetCoreID_StubWithCallback( NULL );
    vFakePortEnterCriticalFromISR_StubWithCallback( NULL );
    vFakePortExitCriticalFromISR_StubWithCallback( NULL );

    /* Expectations. */
    vFakePortAssertIfInterruptPriorityInvalid_Expect();
    vFakePortEnterCriticalFromISR_ExpectAndReturn( xSavedInterruptMask );
    vFakePortGetCoreID_ExpectAndReturn( 0 );    /* Get portGET_CRITICAL_NESTING_COUNT. */
    vFakePortGetCoreID_ExpectAndReturn( 0 );    /* Get prvYieldCore. */
    vFakePortExitCriticalFromISR_Expect( xSavedInterruptMask );

    /* API call. */
    vTaskGenericNotifyGiveFromISR( &xTaskTCB,
                                   uxIndexToNotify,
                                   &xHigherPriorityTaskWoken );

    /* Validation. */
    TEST_ASSERT_EQUAL( 0x5a5a + 1U, xTaskTCB.ulNotifiedValue[ uxIndexToNotify ] );
    TEST_ASSERT_NOT_EQUAL( pdTRUE, xHigherPriorityTaskWoken );
}

/**
 * @brief vTaskGenericNotifyGiveFromISR - Notify a higher priority task.
 *
 * Notify a higher priority task from ISR. Higher priority task is woken.
 *
 * <b>Coverage</b>
 * @code{c}
 * #if ( configUSE_PREEMPTION == 1 )
 * {
 *     prvYieldForTask( pxTCB );
 *
 *     if( xYieldPendings[ portGET_CORE_ID() ] == pdTRUE )
 *     {
 *         if( pxHigherPriorityTaskWoken != NULL )
 *         {
 *             *pxHigherPriorityTaskWoken = pdTRUE;
 *         }
 *     }
 * }
 * #endif
 * @endcode
 * ( xYieldPendings[ portGET_CORE_ID() ] == pdTRUE ) is true.
 * ( pxHigherPriorityTaskWoken != NULL ) is true.
 */
void test_coverage_vTaskGenericNotifyGiveFromISR_priority_gt( void )
{
    TCB_t xTaskTCB = { NULL };
    TCB_t xTaskTCBs[ configNUMBER_OF_CORES ] = { NULL };
    UBaseType_t uxIndexToNotify = 0;    /* Use index 0 in this test. */
    BaseType_t xHigherPriorityTaskWoken = pdFALSE;
    BaseType_t xSavedInterruptMask = 0x1234;   /* Interrupt mask to be verified. */
    List_t xEventList = { 0 };
    uint32_t i;

    /* Setup the variables and structure. */
    uxSchedulerSuspended = pdFALSE;
    uxTopReadyPriority = tskIDLE_PRIORITY;
    vListInitialise( &xEventList );
    vListInitialise( &( pxReadyTasksLists[ tskIDLE_PRIORITY ] ) );
    vListInitialise( &xSuspendedTaskList );

    /* Create idle tasks and add it into the ready list. */
    for( i = 0; i < configNUMBER_OF_CORES; i++ )
    {
        xTaskTCBs[ i ].uxPriority = tskIDLE_PRIORITY;
        xTaskTCBs[ i ].xStateListItem.pvOwner = &xTaskTCBs[ i ];
        xTaskTCBs[ i ].uxCoreAffinityMask = ( ( 1U << configNUMBER_OF_CORES ) - 1U );
        if( i == 0 )
        {
            /* Core 0 is running an idle task in order to be requested to yield. */
            xTaskTCBs[ i ].uxTaskAttributes = taskATTRIBUTE_IS_IDLE;
        }
        else
        {
            /* Others are running a normal task. */
            xTaskTCBs[ i ].uxTaskAttributes = 0;
        }

        /* Create idle tasks with equal number of cores. */
        pxCurrentTCBs[ i ] = &xTaskTCBs[ i ];
        xTaskTCBs[ i ].xTaskRunState = i;
        xTaskTCBs[ i ].xStateListItem.pxContainer = &pxReadyTasksLists[ tskIDLE_PRIORITY ];
        listINSERT_END( &pxReadyTasksLists[ tskIDLE_PRIORITY ], &xTaskTCBs[ i ].xStateListItem );
        uxCurrentNumberOfTasks = uxCurrentNumberOfTasks + 1;
    }

    /* Create one more task to be removed from event list. */
    xTaskTCB.uxPriority = tskIDLE_PRIORITY;
    xTaskTCB.xStateListItem.pxContainer = &xSuspendedTaskList;
    xTaskTCB.xStateListItem.pvOwner = &xTaskTCB;
    listINSERT_END( &xSuspendedTaskList, &xTaskTCB.xStateListItem );
    xTaskTCB.xEventListItem.pxContainer = &xEventList;
    xTaskTCB.xEventListItem.pvOwner = &xTaskTCB;
    listINSERT_END( &xEventList, &xTaskTCB.xEventListItem );
    xTaskTCB.xTaskRunState = taskTASK_NOT_RUNNING;
    xTaskTCB.uxCoreAffinityMask = ( ( 1U << configNUMBER_OF_CORES ) - 1U );
    xTaskTCB.ulNotifiedValue[ uxIndexToNotify ] = 0x5a5a; /* Value to be verified in this test. */
    xTaskTCB.ucNotifyState[ uxIndexToNotify ] = taskWAITING_NOTIFICATION;
    uxCurrentNumberOfTasks = uxCurrentNumberOfTasks + 1;

    /* Clear callback in commonSetUp. */
    vFakePortGetCoreID_StubWithCallback( NULL );
    vFakePortEnterCriticalFromISR_StubWithCallback( NULL );
    vFakePortExitCriticalFromISR_StubWithCallback( NULL );

    /* Expectations. */
    vFakePortAssertIfInterruptPriorityInvalid_Expect();
    vFakePortEnterCriticalFromISR_ExpectAndReturn( xSavedInterruptMask );
    vFakePortGetCoreID_ExpectAndReturn( 0 );
    vFakePortGetCoreID_ExpectAndReturn( 0 );
    vFakePortGetCoreID_ExpectAndReturn( 0 );
    vFakePortExitCriticalFromISR_Expect( xSavedInterruptMask );

    /* API call. */
    vTaskGenericNotifyGiveFromISR( &xTaskTCB,
                                   uxIndexToNotify,
                                   &xHigherPriorityTaskWoken );

    /* Validation. */
    TEST_ASSERT_EQUAL( 0x5a5a + 1U, xTaskTCB.ulNotifiedValue[ uxIndexToNotify ] );
    TEST_ASSERT_EQUAL( pdTRUE, xHigherPriorityTaskWoken );
}

/**
 * @brief vTaskGenericNotifyGiveFromISR - Notify a higher priority task with NULL param.
 *
 * Notify a higher priority task from ISR. Higher priority task is woken. Input param
 * pxHigherPriorityTaskWoken is NULL.
 *
 * <b>Coverage</b>
 * @code{c}
 * #if ( configUSE_PREEMPTION == 1 )
 * {
 *     prvYieldForTask( pxTCB );
 *
 *     if( xYieldPendings[ portGET_CORE_ID() ] == pdTRUE )
 *     {
 *         if( pxHigherPriorityTaskWoken != NULL )
 *         {
 *             *pxHigherPriorityTaskWoken = pdTRUE;
 *         }
 *     }
 * }
 * #endif
 * @endcode
 * ( xYieldPendings[ portGET_CORE_ID() ] == pdTRUE ) is true.
 * ( pxHigherPriorityTaskWoken != NULL ) is false.
 */
void test_coverage_vTaskGenericNotifyGiveFromISR_priority_gt_null_param( void )
{
    TCB_t xTaskTCB = { NULL };
    TCB_t xTaskTCBs[ configNUMBER_OF_CORES ] = { NULL };
    UBaseType_t uxIndexToNotify = 0;    /* Use index 0 in this test. */
    BaseType_t xSavedInterruptMask = 0x1234;   /* Interrupt mask to be verified. */
    List_t xEventList = { 0 };
    uint32_t i;

    /* Setup the variables and structure. */
    uxSchedulerSuspended = pdFALSE;
    uxTopReadyPriority = tskIDLE_PRIORITY;
    vListInitialise( &xEventList );
    vListInitialise( &( pxReadyTasksLists[ tskIDLE_PRIORITY ] ) );
    vListInitialise( &xSuspendedTaskList );

    /* Create idle tasks and add it into the ready list. */
    for( i = 0; i < configNUMBER_OF_CORES; i++ )
    {
        xTaskTCBs[ i ].uxPriority = tskIDLE_PRIORITY;
        xTaskTCBs[ i ].xStateListItem.pvOwner = &xTaskTCBs[ i ];
        xTaskTCBs[ i ].uxCoreAffinityMask = ( ( 1U << configNUMBER_OF_CORES ) - 1U );
        if( i == 0 )
        {
            /* Core 0 is running an idle task in order to be requested to yield. */
            xTaskTCBs[ i ].uxTaskAttributes = taskATTRIBUTE_IS_IDLE;
        }
        else
        {
            /* Others are running a normal task. */
            xTaskTCBs[ i ].uxTaskAttributes = 0;
        }

        /* Create idle tasks with equal number of cores. */
        pxCurrentTCBs[ i ] = &xTaskTCBs[ i ];
        xTaskTCBs[ i ].xTaskRunState = i;
        xTaskTCBs[ i ].xStateListItem.pxContainer = &pxReadyTasksLists[ tskIDLE_PRIORITY ];
        listINSERT_END( &pxReadyTasksLists[ tskIDLE_PRIORITY ], &xTaskTCBs[ i ].xStateListItem );
        uxCurrentNumberOfTasks = uxCurrentNumberOfTasks + 1;
    }

    /* Create one more task to be removed from event list. */
    xTaskTCB.uxPriority = tskIDLE_PRIORITY;
    xTaskTCB.xStateListItem.pxContainer = &xSuspendedTaskList;
    xTaskTCB.xStateListItem.pvOwner = &xTaskTCB;
    listINSERT_END( &xSuspendedTaskList, &xTaskTCB.xStateListItem );
    xTaskTCB.xEventListItem.pxContainer = &xEventList;
    xTaskTCB.xEventListItem.pvOwner = &xTaskTCB;
    listINSERT_END( &xEventList, &xTaskTCB.xEventListItem );
    xTaskTCB.xTaskRunState = taskTASK_NOT_RUNNING;
    xTaskTCB.uxCoreAffinityMask = ( ( 1U << configNUMBER_OF_CORES ) - 1U );
    xTaskTCB.ulNotifiedValue[ uxIndexToNotify ] = 0x5a5a; /* Value to be verified in this test. */
    xTaskTCB.ucNotifyState[ uxIndexToNotify ] = taskWAITING_NOTIFICATION;
    uxCurrentNumberOfTasks = uxCurrentNumberOfTasks + 1;

    /* Clear callback in commonSetUp. */
    vFakePortGetCoreID_StubWithCallback( NULL );
    vFakePortEnterCriticalFromISR_StubWithCallback( NULL );
    vFakePortExitCriticalFromISR_StubWithCallback( NULL );

    /* Expectations. */
    vFakePortAssertIfInterruptPriorityInvalid_Expect();
    vFakePortEnterCriticalFromISR_ExpectAndReturn( xSavedInterruptMask );
    vFakePortGetCoreID_ExpectAndReturn( 0 );
    vFakePortGetCoreID_ExpectAndReturn( 0 );
    vFakePortGetCoreID_ExpectAndReturn( 0 );
    vFakePortExitCriticalFromISR_Expect( xSavedInterruptMask );

    /* API call. */
    vTaskGenericNotifyGiveFromISR( &xTaskTCB,
                                   uxIndexToNotify,
                                   NULL );

    /* Validation. */
    TEST_ASSERT_EQUAL( 0x5a5a + 1U, xTaskTCB.ulNotifiedValue[ uxIndexToNotify ] );
    TEST_ASSERT_EQUAL( pdTRUE, xYieldPendings[ 0 ] );
}

/**
 * @brief prvCheckTasksWaitingTermination - multiple idle tasks clean the deleted task.
 *
 * This test case cover the branch that the waiting termination tasks are already been
 * deleted by other idle tasks.
 *
 * <b>Coverage</b>
 * @code{c}
 * taskENTER_CRITICAL();
 * {
 *     ...
 *     if( uxDeletedTasksWaitingCleanUp > ( UBaseType_t ) 0U )
 *     {
 *         pxTCB = listGET_OWNER_OF_HEAD_ENTRY( ( &xTasksWaitingTermination ) );
 * @endcode
 * ( uxDeletedTasksWaitingCleanUp > ( UBaseType_t ) 0U ) is false.
 */
void test_coverage_prvCheckTasksWaitingTermination_multiple_idle_tasks( void )
{
    /* Setup the variables and structure. */
    uxDeletedTasksWaitingCleanUp = 1;

    /* Clear callback in commonSetUp. */
    vFakePortEnterCriticalSection_StubWithCallback( NULL );
    vFakePortExitCriticalSection_StubWithCallback( NULL );

    /* Expectations. */
    vFakePortEnterCriticalSection_StubWithCallback( prvPortEnterCriticalSectionCb );
    vFakePortExitCriticalSection_Expect();

    /* API call. */
    prvCheckTasksWaitingTermination();

    /* Validation. */
    /* No task is waiting to be cleand up. Nothing will be updated in this API. This
     * test case shows its result in the coverage report. */
}

/**
 * @brief prvCheckTasksWaitingTermination - delete not running task.
 *
 * A not running task is deleted. The number of tasks and number of tasks waiting to
 * be deleted are verified in this test case.
 *
 * <b>Coverage</b>
 * @code{c}
 * if( pxTCB->xTaskRunState == taskTASK_NOT_RUNNING )
 * {
 *     ( void ) uxListRemove( &( pxTCB->xStateListItem ) );
 *     --uxCurrentNumberOfTasks;
 *     --uxDeletedTasksWaitingCleanUp;
 * }
 * else
 * {
 *     ...
 *     taskEXIT_CRITICAL();
 *     break;
 * }
 * @endcode
 * ( pxTCB->xTaskRunState == taskTASK_NOT_RUNNING ) is true.
 */
void test_coverage_prvCheckTasksWaitingTermination_delete_not_running_task( void )
{
    TCB_t *pxTaskTCB = NULL;

    /* Setup the variables and structure. */
    uxDeletedTasksWaitingCleanUp = 1;
    uxCurrentNumberOfTasks = 1;

    pxTaskTCB = pvPortMalloc( sizeof( TCB_t ) );
    pxTaskTCB->pxStack = pvPortMalloc( configMINIMAL_STACK_SIZE );
    pxTaskTCB->xTaskRunState = taskTASK_NOT_RUNNING ;
    pxTaskTCB->xStateListItem.pvOwner = pxTaskTCB;
    pxTaskTCB->xStateListItem.pxContainer = &xTasksWaitingTermination;
    listINSERT_END( &xTasksWaitingTermination, &pxTaskTCB->xStateListItem );

    /* Clear callback in commonSetUp. */
    vFakePortEnterCriticalSection_StubWithCallback( NULL );
    vFakePortExitCriticalSection_StubWithCallback( NULL );

    /* Expectations. */
    vFakePortEnterCriticalSection_Expect();
    vFakePortExitCriticalSection_Expect();

    /* API call. */
    prvCheckTasksWaitingTermination();

    /* Validation. */
    TEST_ASSERT_EQUAL( uxCurrentNumberOfTasks, 0 );
    TEST_ASSERT_EQUAL( uxDeletedTasksWaitingCleanUp, 0 );
    /* Verify memory allocate count in tearDown function. */
}

/**
 * @brief prvCheckTasksWaitingTermination - delete running task.
 *
 * A task to be deleted is still running. Nothing will be updated in this test case.
 * The test shows it's result in the coverage report.
 *
 * <b>Coverage</b>
 * @code{c}
 * if( pxTCB->xTaskRunState == taskTASK_NOT_RUNNING )
 * {
 *     ( void ) uxListRemove( &( pxTCB->xStateListItem ) );
 *     --uxCurrentNumberOfTasks;
 *     --uxDeletedTasksWaitingCleanUp;
 * }
 * else
 * {
 *     ...
 *     taskEXIT_CRITICAL();
 *     break;
 * }
 * @endcode
 * ( pxTCB->xTaskRunState == taskTASK_NOT_RUNNING ) is false.
 */
void test_coverage_prvCheckTasksWaitingTermination_delete_running_task( void )
{
    TCB_t *pxTaskTCB = NULL;

    /* Setup the variables and structure. */
    uxDeletedTasksWaitingCleanUp = 1;
    uxCurrentNumberOfTasks = 1;

    pxTaskTCB = pvPortMalloc( sizeof( TCB_t ) );
    pxTaskTCB->pxStack = pvPortMalloc( configMINIMAL_STACK_SIZE );
    pxTaskTCB->xTaskRunState = 0 ;
    pxTaskTCB->xStateListItem.pvOwner = pxTaskTCB;
    pxTaskTCB->xStateListItem.pxContainer = &xTasksWaitingTermination;
    listINSERT_END( &xTasksWaitingTermination, &pxTaskTCB->xStateListItem );

    /* Clear callback in commonSetUp. */
    vFakePortEnterCriticalSection_StubWithCallback( NULL );
    vFakePortExitCriticalSection_StubWithCallback( NULL );

    /* Expectations. */
    vFakePortEnterCriticalSection_Expect();
    vFakePortExitCriticalSection_Expect();

    /* API call. */
    prvCheckTasksWaitingTermination();

    /* Validation. */
    /* If the task is not of taskTASK_NOT_RUNNING state, nothing will be updated.
     * This test shows it's result in coverage report. Verify that the number of
     * deleted task is not changed. */
    TEST_ASSERT_EQUAL( uxDeletedTasksWaitingCleanUp, 1 );
    TEST_ASSERT_EQUAL( uxCurrentNumberOfTasks, 1 );

    /* Free the resource allocated in this test. Since running task can't be deleted,
     * there won't have double free assertion. */
    vPortFree( pxTaskTCB );
    vPortFree( pxTaskTCB->pxStack );
    /* Verify memory allocate count in tearDown function. */
}

/**
 * @brief prvDeleteTCB - clean up the memory utilised by a TCB and its stack.
 *
 * <b>Coverage</b>
 * @code{c}
 *  else if( pxTCB->ucStaticallyAllocated == tskSTATICALLY_ALLOCATED_STACK_ONLY )
 *  {
 *      ...
 *      vPortFree( pxTCB )
 * @endcode
 *
 * Cover the case where the stack allocation is static.
 */
void test_coverage_prvDeleteTCB_static_stack_only(void)
{
    TCB_t *pxTaskTCB;

    pxTaskTCB = pvPortMalloc( sizeof(TCB_t) );

    pxTaskTCB->uxPriority = 1;
    pxTaskTCB->xTaskRunState = 0;
    pxTaskTCB->ucStaticallyAllocated = tskSTATICALLY_ALLOCATED_STACK_ONLY;
    /* Default core is 0. This can be updated with vSetCurrentCore. */
    xYieldPendings[ 0 ] = pdFALSE;
    pxCurrentTCBs[ 0 ] = pxTaskTCB;

    prvDeleteTCB( pxTaskTCB );

    /* Validate the memory allocate count to ensure that allocated stack is freed
     * in tearDown function. */
}

/** @brief xTaskResumeFromISR - resume task from within ISR context
 *
 * <b>Coverage</b>
 * @code{c}
 *      if( prvTaskIsTaskSuspended( pxTCB ) != pdFALSE )
 *      {
 *          traceTASK_RESUME_FROM_ISR( pxTCB );
 *          ...
 *          if( uxSchedulerSuspended == ( UBaseType_t ) pdFALSE )
 *          {
 *              ...
 *              prvAddTaskToReadyList( pxTCB );
 * @endcode
 *
 * Cover the case where the scheduler is not suspended, and the
 * task being resumed is suspended.
 *
 */
void test_coverage_xTaskResumeFromISR_task_suspended_uxpriority_greater(void)
{
    TCB_t xTaskTCBs[ 2 ] = { NULL };
    BaseType_t xAlreadyYielded;
    UBaseType_t uxCore;
    List_t xList;

    /* Create a task as current running task on core 0. */
    xTaskTCBs[0].uxPriority = 1;
    xTaskTCBs[0].xTaskRunState = 0;
    vListInitialiseItem(&(xTaskTCBs[0].xStateListItem));
    listINSERT_END( &pxReadyTasksLists[ xTaskTCBs[0].uxPriority ], &xTaskTCBs[0].xStateListItem );
    listSET_LIST_ITEM_OWNER(&(xTaskTCBs[0].xStateListItem), &xTaskTCBs[0]);
    uxCurrentNumberOfTasks = uxCurrentNumberOfTasks + 1;

    /* Create a task in the suspended list. */
    xTaskTCBs[1].uxPriority = 2;
    xTaskTCBs[1].xTaskRunState = taskTASK_NOT_RUNNING;
    vListInitialiseItem(&(xTaskTCBs[1].xStateListItem));
    listSET_LIST_ITEM_OWNER(&(xTaskTCBs[1].xStateListItem), &xTaskTCBs[1]);
    listINSERT_END( &xSuspendedTaskList, &xTaskTCBs[1].xStateListItem );
    vListInitialise(&xList);
    uxCurrentNumberOfTasks = uxCurrentNumberOfTasks + 1;

    uxTopReadyPriority = 1;

    /* Default value for portGET_CORE_ID is 0. This can be changed with vSetCurrentCore. */
    xYieldPendings[ 0 ] = pdFALSE;
    pxCurrentTCBs[ 0 ] = &xTaskTCBs[0];

    for(uxCore = 0U; uxCore < configNUMBER_OF_CORES; uxCore++ )
    {
        if (pxCurrentTCBs[uxCore] == NULL)
        {
            pxCurrentTCBs[uxCore] = &xTaskTCBs[0];
        }
    }

    xSchedulerRunning = pdTRUE;
    uxSchedulerSuspended = pdFALSE;
    xPendedTicks = 0;      /* No pending tick in this test. */

    /* Expectations. */
    vFakePortAssertIfInterruptPriorityInvalid_Ignore();

    /* API call. */
    xAlreadyYielded = xTaskResumeFromISR( &xTaskTCBs[1] );

    /* Validation. */
    /* The task priority is no higher than current running task. */
    TEST_ASSERT_EQUAL( pdFALSE, xAlreadyYielded );
    /* The task in pending ready list should not in any event list now. */
    TEST_ASSERT_EQUAL( xTaskTCBs[1].xEventListItem.pvContainer, NULL );
    /* The task in pending ready list should be added back to ready list. */
    TEST_ASSERT_EQUAL( xTaskTCBs[1].xStateListItem.pvContainer, &pxReadyTasksLists[ xTaskTCBs[1].uxPriority ] );
}

/** @brief xTaskResumeFromISR - resume task from within ISR context
 *
 * <b>Coverage</b>
 * @code{c}
 *      if( prvTaskIsTaskSuspended( pxTCB ) != pdFALSE )
 *      {
 *          traceTASK_RESUME_FROM_ISR( pxTCB );
 *          ...
 *          if( uxSchedulerSuspended == ( UBaseType_t ) pdFALSE )
 *          {
 *              ...
 *              prvAddTaskToReadyList( pxTCB );
 * @endcode
 *
 * Cover the case where the scheduler is not suspended, and the
 * task being resumed is suspended.
 *
 */
void test_coverage_xTaskResumeFromISR_task_suspended_uxpriority_lesser(void)
{
    TCB_t xTaskTCBs[ 2 ] = { NULL };
    BaseType_t xAlreadyYielded;
    UBaseType_t uxCore;
    List_t xList;

    /* Create a task as current running task on core 0. */
    xTaskTCBs[0].uxPriority = 1;
    xTaskTCBs[0].xTaskRunState = 0;
    vListInitialiseItem(&(xTaskTCBs[0].xStateListItem));
    listINSERT_END( &pxReadyTasksLists[ xTaskTCBs[0].uxPriority ], &xTaskTCBs[0].xStateListItem );
    listSET_LIST_ITEM_OWNER(&(xTaskTCBs[0].xStateListItem), &xTaskTCBs[0]);
    uxCurrentNumberOfTasks = uxCurrentNumberOfTasks + 1;

    /* Create a task in the suspended list. */
    xTaskTCBs[1].uxPriority = 0;
    xTaskTCBs[1].xTaskRunState = taskTASK_NOT_RUNNING;
    vListInitialiseItem(&(xTaskTCBs[1].xStateListItem));
    listSET_LIST_ITEM_OWNER(&(xTaskTCBs[1].xStateListItem), &xTaskTCBs[1]);
    listINSERT_END( &xSuspendedTaskList, &xTaskTCBs[1].xStateListItem );
    vListInitialise(&xList);
    uxCurrentNumberOfTasks = uxCurrentNumberOfTasks + 1;

    uxTopReadyPriority = 1;

    /* Default value for portGET_CORE_ID is 0. This can be changed with vSetCurrentCore. */
    xYieldPendings[ 0 ] = pdFALSE;
    pxCurrentTCBs[ 0 ] = &xTaskTCBs[0];

    for(uxCore = 0U; uxCore < configNUMBER_OF_CORES; uxCore++ )
    {
        if (pxCurrentTCBs[uxCore] == NULL)
        {
            pxCurrentTCBs[uxCore] = &xTaskTCBs[0];
        }
    }

    xSchedulerRunning = pdTRUE;
    uxSchedulerSuspended = pdFALSE;
    xPendedTicks = 0;      /* No pending tick in this test. */

    /* Expectations. */
    vFakePortAssertIfInterruptPriorityInvalid_Ignore();

    /* API call. */
    xAlreadyYielded = xTaskResumeFromISR( &xTaskTCBs[1] );

    /* Validation. */
    /* The task priority is no higher than current running task. */
    TEST_ASSERT_EQUAL( pdFALSE, xAlreadyYielded );
    /* The task in pending ready list should not in any event list now. */
    TEST_ASSERT_EQUAL( xTaskTCBs[1].xEventListItem.pvContainer, NULL );
    /* The task in pending ready list should be added back to ready list. */
    TEST_ASSERT_EQUAL( xTaskTCBs[1].xStateListItem.pvContainer, &pxReadyTasksLists[ xTaskTCBs[1].uxPriority ] );
}



/** @brief xTaskResumeAll - resume all suspended tasks
 *
 * <b>Coverage</b>
 * @code{c}
 *  while( listLIST_IS_EMPTY( &xPendingReadyList ) == pdFALSE )
 *  {
 *      ...
 * @endcode
 *
 * Cover the case where the scheduler is running and suspended,
 * there are tasks and at least one is in the pending ready list.
 *
 */
void test_coverage_xTaskResumeAll_task_in_pending_ready_list(void)
{
    TCB_t xTaskTCBs[ 2 ] = { NULL };
    BaseType_t xAlreadyYielded;
    List_t xList;

     /* Create a task as current running task on core 0. */
    xTaskTCBs[0].uxPriority = 1;
    xTaskTCBs[0].xTaskRunState = 0;
    vListInitialiseItem(&(xTaskTCBs[0].xStateListItem));
    listINSERT_END( &pxReadyTasksLists[ xTaskTCBs[0].uxPriority ], &xTaskTCBs[0].xStateListItem );
    listSET_LIST_ITEM_OWNER(&(xTaskTCBs[0].xStateListItem), &xTaskTCBs[0]);
    uxCurrentNumberOfTasks = uxCurrentNumberOfTasks + 1;

    /* Create a task in the pending ready list. */
    xTaskTCBs[1].uxPriority = 2;        /* The priority is not higher than current running task. */
    xTaskTCBs[1].xTaskRunState = taskTASK_NOT_RUNNING;
    vListInitialiseItem(&(xTaskTCBs[1].xStateListItem));
    listSET_LIST_ITEM_OWNER(&(xTaskTCBs[1].xStateListItem), &xTaskTCBs[1]);
    listINSERT_END( &xPendingReadyList, &xTaskTCBs[1].xStateListItem );
    vListInitialise(&xList);
    vListInitialiseItem(&(xTaskTCBs[1].xEventListItem));
    listSET_LIST_ITEM_VALUE(&(xTaskTCBs[1].xEventListItem),
                          taskEVENT_LIST_ITEM_VALUE_IN_USE);
    listINSERT_END(&xList, &(xTaskTCBs[1].xEventListItem));
    uxCurrentNumberOfTasks = uxCurrentNumberOfTasks + 1;

    /* Default value for portGET_CORE_ID is 0. This can be changed with vSetCurrentCore. */
    xYieldPendings[ 0 ] = pdFALSE;
    pxCurrentTCBs[ 0 ] = &xTaskTCBs[0];

    uxTopReadyPriority = 1;
    xSchedulerRunning = pdTRUE;
    uxSchedulerSuspended = pdTRUE;
    xPendedTicks = 0;      /* No pending tick in this test. */

    /* Clear setup in commonSetUp. */
    vFakePortReleaseTaskLock_StubWithCallback( NULL );
    vFakePortExitCriticalSection_StubWithCallback( NULL );

    /* Expectations. */
    vFakePortReleaseTaskLock_Expect();
    vFakePortExitCriticalSection_Expect();

    /* API call. */
    xAlreadyYielded = xTaskResumeAll();

    /* Validation. */
    /* The task priority is no higher than current running task. */
    TEST_ASSERT_EQUAL( pdFALSE, xAlreadyYielded );
    /* The task in pending ready list should not in any event list now. */
    TEST_ASSERT_EQUAL( xTaskTCBs[1].xEventListItem.pvContainer, NULL );
    /* The task in pending ready list should be added back to ready list. */
    TEST_ASSERT_EQUAL( xTaskTCBs[1].xStateListItem.pvContainer, &pxReadyTasksLists[ xTaskTCBs[1].uxPriority ] );
}

/** @brief xTaskResumeAll - resume all suspended tasks
 *
 * <b>Coverage</b>
 * @code{c}
 *  while( listLIST_IS_EMPTY( &xPendingReadyList ) == pdFALSE )
 *  {
 *      ...
 * @endcode
 *
 * Cover the case where the scheduler is running and suspended,
 * there are tasks and at least one is in the pending ready list
 * with a priority less than uxTopReadyPriority.
 *
 */
void test_coverage_xTaskResumeAll_task_in_pending_ready_list_uxpriority_lesser(void)
{
    TCB_t xTaskTCBs[ 2 ] = { NULL };
    BaseType_t xAlreadyYielded;
    List_t xList;

    /* Create a task as current running task on core 0. */
    xTaskTCBs[0].uxPriority = 1;
    xTaskTCBs[0].xTaskRunState = 0;
    vListInitialiseItem(&(xTaskTCBs[0].xStateListItem));
    listINSERT_END( &pxReadyTasksLists[ xTaskTCBs[0].uxPriority ], &xTaskTCBs[0].xStateListItem );
    listSET_LIST_ITEM_OWNER(&(xTaskTCBs[0].xStateListItem), &xTaskTCBs[0]);
    uxCurrentNumberOfTasks = uxCurrentNumberOfTasks + 1;

    /* Create a task in the pending ready list. */
    xTaskTCBs[1].uxPriority = 0;        /* The priority is not higher than current running task. */
    xTaskTCBs[1].xTaskRunState = taskTASK_NOT_RUNNING;
    vListInitialiseItem(&(xTaskTCBs[1].xStateListItem));
    listSET_LIST_ITEM_OWNER(&(xTaskTCBs[1].xStateListItem), &xTaskTCBs[1]);
    listINSERT_END( &xPendingReadyList, &xTaskTCBs[1].xStateListItem );
    vListInitialise(&xList);
    vListInitialiseItem(&(xTaskTCBs[1].xEventListItem));
    listSET_LIST_ITEM_VALUE(&(xTaskTCBs[1].xEventListItem),
                          taskEVENT_LIST_ITEM_VALUE_IN_USE);
    listINSERT_END(&xList, &(xTaskTCBs[1].xEventListItem));
    uxCurrentNumberOfTasks = uxCurrentNumberOfTasks + 1;

    /* Default value for portGET_CORE_ID is 0. This can be changed with vSetCurrentCore. */
    xYieldPendings[ 0 ] = pdFALSE;
    pxCurrentTCBs[ 0 ] = &xTaskTCBs[0];

    uxTopReadyPriority = 1;
    xSchedulerRunning = pdTRUE;
    uxSchedulerSuspended = pdTRUE;
    xPendedTicks = 0;      /* No pending tick in this test. */

    /* Clear setup in commonSetUp. */
    vFakePortReleaseTaskLock_StubWithCallback( NULL );
    vFakePortExitCriticalSection_StubWithCallback( NULL );

    /* Expectations. */
    vFakePortReleaseTaskLock_Expect();
    vFakePortExitCriticalSection_Expect();

    /* API call. */
    xAlreadyYielded = xTaskResumeAll();

    /* Validation. */
    /* The task priority is no higher than current running task. */
    TEST_ASSERT_EQUAL( pdFALSE, xAlreadyYielded );
    /* The task in pending ready list should not in any event list now. */
    TEST_ASSERT_EQUAL( xTaskTCBs[1].xEventListItem.pvContainer, NULL );
    /* The task in pending ready list should be added back to ready list. */
    TEST_ASSERT_EQUAL( xTaskTCBs[1].xStateListItem.pvContainer, &pxReadyTasksLists[ xTaskTCBs[1].uxPriority ] );
}

/**
 * @brief vTaskResume - resume a suspended task.
 *
 * <b>Coverage</b>
 * @code{c}
 * if( pxTCB != NULL )
 * {
 *     ...
 * }
 * @endcode
 * ( pxTCB != NULL ) is false.
 */
void test_coverage_vTaskResume_null_task( void )
{
    vTaskResume(NULL);

    /* In this case no state is changed and so no assertion can be made to
     * validate the operation. */
}

/**
 * @brief xTaskGenericNotify - function to notify a task.
 *
 * <b>Coverage</b>
 * @code{c}
 * if( ucOriginalNotifyState == taskWAITING_NOTIFICATION )
 * {
 *     ...
 * @endcode
 *
 * Cover the case where the ucOriginalNotifyState is taskWAITING_NOTIFICATION.
 */
void test_coverage_xTaskGenericNotify_with_eAction_equalto_eNoAction_taskWAITING_NOTIFICATION_uxpriority_lesser( void )
{
    TCB_t xTaskTCBs[ 2U ] = { NULL };
    UBaseType_t xidx = 0;
    uint32_t prevValue;
    BaseType_t xReturn;
    UBaseType_t uxCoreID;

    xTaskTCBs[ 0 ].uxPriority = 1;
    xTaskTCBs[ 0 ].xTaskRunState = 0;
    vListInitialiseItem( &( xTaskTCBs[0].xStateListItem ) );
    listSET_LIST_ITEM_OWNER( &( xTaskTCBs[0].xStateListItem ), &xTaskTCBs[0] );
    listINSERT_END( &xPendingReadyList, &xTaskTCBs[ 0 ].xStateListItem );

    /* Default core ID is 0. The can be changed with vSetCurrentCore. */
    xYieldPendings[ 0 ] = pdFALSE;
    pxCurrentTCBs[ 0 ] = &xTaskTCBs[ 0 ];

    xTaskTCBs[ 1 ].uxPriority = 1;
    xTaskTCBs[ 1 ].xTaskRunState = -1;

    for( uxCoreID = 0; uxCoreID < configNUMBER_OF_CORES; uxCoreID++ )
    {
        if (pxCurrentTCBs[ uxCoreID ] == NULL)
        {
            pxCurrentTCBs[ uxCoreID ] = &xTaskTCBs[ 1 ];
        }
    }

    uxTopReadyPriority = 2;
    uxSchedulerSuspended = pdTRUE;
    xTaskTCBs[0].ucNotifyState[ xidx ] = taskWAITING_NOTIFICATION;
    xTaskTCBs[0].ulNotifiedValue[ xidx ] = 0xa5a5;      /* Value to be verified later. */

    xReturn = xTaskGenericNotify( &xTaskTCBs[0], xidx, 0x0, eNoAction, &prevValue);

    TEST_ASSERT_EQUAL_UINT32( 0xa5a5, prevValue );
    TEST_ASSERT( xReturn == pdPASS );
}

/**
 * @brief xTaskGenericNotify - function to notify a task.
 *
 * <b>Coverage</b>
 * @code{c}
 * if( ucOriginalNotifyState == taskWAITING_NOTIFICATION )
 * {
 *     ...
 * @endcode
 *
 * Cover the case where the ucOriginalNotifyState is taskWAITING_NOTIFICATION.
 */
void test_coverage_xTaskGenericNotify_with_eAction_equalto_eNoAction_taskWAITING_NOTIFICATION_uxpriority_greater( void )
{
    TCB_t xTaskTCBs[ 2U ] = { NULL };
    UBaseType_t xidx = 0;
    uint32_t prevValue;
    BaseType_t xReturn;
    UBaseType_t uxCoreID;

    xTaskTCBs[ 0 ].uxPriority = 2;
    xTaskTCBs[ 0 ].xTaskRunState = 0;
    vListInitialiseItem( &( xTaskTCBs[0].xStateListItem ) );
    listSET_LIST_ITEM_OWNER( &( xTaskTCBs[0].xStateListItem ), &xTaskTCBs[0] );
    listINSERT_END( &xPendingReadyList, &xTaskTCBs[ 0 ].xStateListItem );

    /* Default core ID is 0. The can be changed with vSetCurrentCore. */
    xYieldPendings[ 0 ] = pdFALSE;
    pxCurrentTCBs[ 0 ] = &xTaskTCBs[ 0 ];

    xTaskTCBs[ 1 ].uxPriority = 1;
    xTaskTCBs[ 1 ].xTaskRunState = -1;

    for( uxCoreID = 0; uxCoreID < configNUMBER_OF_CORES; uxCoreID++ )
    {
        if (pxCurrentTCBs[ uxCoreID ] == NULL)
        {
            pxCurrentTCBs[ uxCoreID ] = &xTaskTCBs[ 1 ];
        }
    }

    uxTopReadyPriority = 1;
    uxSchedulerSuspended = pdTRUE;
    xTaskTCBs[0].ucNotifyState[ xidx ] = taskWAITING_NOTIFICATION;
    xTaskTCBs[0].ulNotifiedValue[ xidx ] = 0xa5a5;      /* Value to be verified later. */

    xReturn = xTaskGenericNotify( &xTaskTCBs[0], xidx, 0x0, eNoAction, &prevValue);

    TEST_ASSERT_EQUAL_UINT32( 0xa5a5, prevValue );
    TEST_ASSERT( xReturn == pdPASS );
}


/**
 * @brief vTaskGetInfo - populate TaskStatus_t and eTaskState
 *
 * <b>Coverage</b>
 * @code{c}
 *        pxTCB = prvGetTCBFromHandle( xTask );
 *          ...
 * @endcode
 *
 * Cover the case where xTask is NULL, and the current task is implicitly
 * referenced and returned by prvGetTCBFromHandle(...);
 */
void test_coverage_vTaskGetInfo_implicit_task( void )
{
    TCB_t xTaskTCBs[ 1U ] = { NULL };
    TaskStatus_t pxTaskStatus;
    BaseType_t xFreeStackSpace = pdFALSE;
    eTaskState taskState = eReady;

    xTaskTCBs[ 0 ].uxPriority = 1;
    xTaskTCBs[ 0 ].uxBasePriority = 0;
    xTaskTCBs[ 0 ].xTaskRunState = 0;
    xTaskTCBs[ 0 ].uxCoreAffinityMask = ( ( 1U << ( configNUMBER_OF_CORES ) ) - 1U );
    xTaskTCBs[ 0 ].uxTCBNumber = 1;
    xTaskTCBs[ 0 ].pxStack = ( StackType_t * ) 0x1234;      /* The value to be verified later. */

    xYieldPendings[ 0 ] = pdFALSE;
    pxCurrentTCBs[ 0 ] = &xTaskTCBs[ 0 ];

    uxTopReadyPriority = 1;
    uxSchedulerSuspended = pdTRUE;

    vTaskGetInfo( NULL, &pxTaskStatus, xFreeStackSpace, taskState );

    TEST_ASSERT_EQUAL( &xTaskTCBs[ 0 ], pxTaskStatus.xHandle );
    TEST_ASSERT_EQUAL( xTaskTCBs[ 0 ].pcTaskName, pxTaskStatus.pcTaskName );
    TEST_ASSERT_EQUAL( ( UBaseType_t ) 1, pxTaskStatus.xTaskNumber );
    TEST_ASSERT_EQUAL( eRunning, pxTaskStatus.eCurrentState );
    TEST_ASSERT_EQUAL( ( BaseType_t ) 1, pxTaskStatus.uxCurrentPriority );
    TEST_ASSERT_EQUAL( ( BaseType_t ) 0, pxTaskStatus.uxBasePriority );
    TEST_ASSERT_EQUAL( ( StackType_t * ) 0x1234, pxTaskStatus.pxStackBase );
    TEST_ASSERT_EQUAL( ( ( 1U << ( configNUMBER_OF_CORES ) ) - 1U ), pxTaskStatus.uxCoreAffinityMask );
    TEST_ASSERT_EQUAL( 0, pxTaskStatus.usStackHighWaterMark );
}

/**
 * @brief vTaskGetInfo - populate TaskStatus_t and eTaskState
 *
 * <b>Coverage</b>
 * @code{c}
 *       if( taskTASK_IS_RUNNING( pxTCB ) == pdTRUE )
 *       {
 *           pxTaskStatus->eCurrentState = eRunning;
 *       }
 *       ...
 * @endcode
 *
 * Cover the case in the taskTASK_IS_RUNNING() macro where the xTaskRunState
 * is out of bounds.
 */
void test_coverage_vTaskGetInfo_oob_xTaskRunState( void )
{
    TCB_t xTaskTCBs[ 1U ] = { NULL };
    TaskStatus_t pxTaskStatus;
    BaseType_t xFreeStackSpace = pdFALSE;
    eTaskState taskState = eSuspended;

    xTaskTCBs[ 0 ].uxPriority = 1;
    xTaskTCBs[ 0 ].xTaskRunState = configNUMBER_OF_CORES;
    xYieldPendings[ 0 ] = pdFALSE;
    pxCurrentTCBs[ 0 ] = &xTaskTCBs[ 0 ];

    uxTopReadyPriority = 1;
    uxSchedulerSuspended = pdTRUE;

    vTaskGetInfo( &xTaskTCBs[ 0 ], &pxTaskStatus, xFreeStackSpace, taskState );

    TEST_ASSERT_EQUAL( ( UBaseType_t ) 0, pxTaskStatus.xTaskNumber );
    TEST_ASSERT_EQUAL( eSuspended, pxTaskStatus.eCurrentState );
    TEST_ASSERT_EQUAL( ( UBaseType_t ) 1, pxTaskStatus.uxCurrentPriority );
    TEST_ASSERT_EQUAL( ( UBaseType_t ) 0, pxTaskStatus.uxBasePriority );
    TEST_ASSERT_EQUAL( 0, pxTaskStatus.usStackHighWaterMark );
}

/**
 * @brief vTaskGetInfo - populate TaskStatus_t and eTaskState
 *
 * <b>Coverage</b>
 * @code{c}
 * if( listLIST_ITEM_CONTAINER( &( pxTCB->xEventListItem ) ) != NULL )
 * {
 *     pxTaskStatus->eCurrentState = eBlocked;
 * }
 * ...
 * @endcode
 *
 * Cover the case where the task is blocked.
 */
void test_coverage_vTaskGetInfo_blocked_task( void )
{
    TCB_t xTaskTCBs[ 1U ] = { NULL };
    TaskStatus_t pxTaskStatus;
    BaseType_t xFreeStackSpace = pdFALSE;
    eTaskState taskState = eSuspended;

    /* Setup the variables and structure. */
    xTaskTCBs[ 0 ].uxPriority = 2;
    xTaskTCBs[ 0 ].uxBasePriority = 0;
    xTaskTCBs[ 0 ].xTaskRunState = -1;
    xTaskTCBs[ 0 ].uxTCBNumber = 1;
    xYieldPendings[ 0 ] = pdFALSE;
    pxCurrentTCBs[ 0 ] = &xTaskTCBs[ 0 ];
    listINSERT_END( &xSuspendedTaskList, &xTaskTCBs[ 0 ].xStateListItem );

    uxTopReadyPriority = 2;
    uxSchedulerSuspended = pdTRUE;

    xTaskTCBs[ 0 ].xEventListItem.pxContainer = ( struct xLIST * ) 1;

    vTaskGetInfo( &xTaskTCBs[ 0 ], &pxTaskStatus, xFreeStackSpace, taskState );

    TEST_ASSERT_EQUAL( ( UBaseType_t ) 1, pxTaskStatus.xTaskNumber );
    TEST_ASSERT_EQUAL( eBlocked, pxTaskStatus.eCurrentState );
    TEST_ASSERT_EQUAL( ( UBaseType_t ) 2, pxTaskStatus.uxCurrentPriority );
    TEST_ASSERT_EQUAL( ( UBaseType_t ) 0, pxTaskStatus.uxBasePriority );
    TEST_ASSERT_EQUAL( 0, pxTaskStatus.usStackHighWaterMark );
}

/**
 * @brief vTaskGetInfo - populate TaskStatus_t and eTaskState
 *
 * <b>Coverage</b>
 * @code{c}
 *       if( taskTASK_IS_RUNNING( pxTCB ) == pdTRUE )
 *       {
 *           pxTaskStatus->eCurrentState = eRunning;
 *       }
 *       ...
 * @endcode
 *
 * Cover the case where xFreeStackSpace is pdTRUE, avoiding the free
 * stack space query.
 */
void test_coverage_vTaskGetInfo_get_free_stack_space( void )
{
    TCB_t xTaskTCBs[ 1U ] = { NULL };
    TaskStatus_t pxTaskStatus;
    BaseType_t xFreeStackSpace = pdTRUE;
    eTaskState taskState = eReady;

    xTaskTCBs[ 0 ].uxPriority = 1;
    xTaskTCBs[ 0 ].uxBasePriority = 0;
    xTaskTCBs[ 0 ].xTaskRunState = 0;
    prvInitialiseTestStack( &xTaskTCBs[ 0 ], configMINIMAL_STACK_SIZE );
    xYieldPendings[ 0 ] = pdFALSE;
    pxCurrentTCBs[ 0 ] = &xTaskTCBs[ 0 ];

    uxTopReadyPriority = 1;
    uxSchedulerSuspended = pdTRUE;

    vTaskGetInfo( &xTaskTCBs[ 0 ], &pxTaskStatus, xFreeStackSpace, taskState );

    vPortFreeStack( xTaskTCBs[ 0 ].pxStack );

    TEST_ASSERT_EQUAL( ( UBaseType_t ) 0, pxTaskStatus.xTaskNumber );
    TEST_ASSERT_EQUAL( eRunning, pxTaskStatus.eCurrentState );
    TEST_ASSERT_EQUAL( ( UBaseType_t ) 1, pxTaskStatus.uxCurrentPriority );
    TEST_ASSERT_EQUAL( ( UBaseType_t ) 0, pxTaskStatus.uxBasePriority );
    /* The stack is not used in this test. The high water mark is the index of the stack. */
    TEST_ASSERT_EQUAL( ( configMINIMAL_STACK_SIZE - 1 ) , pxTaskStatus.usStackHighWaterMark );
}

/** 
 * @brief xTaskPriorityInherit - inherit the priority of the mutex holder
 *
 * <b>Coverage</b>
 * @code{c}
 *  if( listIS_CONTAINED_WITHIN( &( pxReadyTasksLists[ pxMutexHolderTCB->uxPriority ] ), &( pxMutexHolderTCB->xStateListItem ) ) != pdFALSE )
 *  {
 *      ...
 *      prvAddTaskToReadyList( pxMutexHolderTCB );
 * @endcode
 *
 * Cover the case where a non-NULL task is specified, and this task has a
 * priority lesser than the current task. Furthermore than the specified
 * task is in the ready task list. Finally that the uxpriority of the
 * specified task is less than uxtopreadypriority.
 *
 */
void test_coverage_xTaskPriorityInherit_task_uxpriority_lesser(void)
{
    TCB_t xTaskTCBs[ 2 ] = { NULL };
    BaseType_t xReturn;
    UBaseType_t uxCore;
    List_t xList;

    /* Create a task as current running task on core 0. */
    xTaskTCBs[0].uxPriority = 1;
    xTaskTCBs[0].xTaskRunState = 0;
    vListInitialiseItem(&(xTaskTCBs[0].xStateListItem));
    listINSERT_END( &pxReadyTasksLists[ xTaskTCBs[0].uxPriority ], &xTaskTCBs[0].xStateListItem );
    listSET_LIST_ITEM_OWNER(&(xTaskTCBs[0].xStateListItem), &xTaskTCBs[0]);
    uxCurrentNumberOfTasks = uxCurrentNumberOfTasks + 1;

    /* Create a task in the suspended list. */
    xTaskTCBs[1].uxPriority = 0;
    xTaskTCBs[1].xTaskRunState = taskTASK_NOT_RUNNING;
    vListInitialiseItem(&(xTaskTCBs[1].xStateListItem));
    listSET_LIST_ITEM_OWNER(&(xTaskTCBs[1].xStateListItem), &xTaskTCBs[1]);
    listINSERT_END( &pxReadyTasksLists[ xTaskTCBs[1].uxPriority ], &xTaskTCBs[1].xStateListItem );
    vListInitialise(&xList);
    uxCurrentNumberOfTasks = uxCurrentNumberOfTasks + 1;

    uxTopReadyPriority = 1;

    /* Default value for portGET_CORE_ID is 0. This can be changed with vSetCurrentCore. */
    xYieldPendings[ 0 ] = pdFALSE;
    pxCurrentTCBs[ 0 ] = &xTaskTCBs[0];

    for(uxCore = 0U; uxCore < configNUMBER_OF_CORES; uxCore++ )
    {
        if (pxCurrentTCBs[uxCore] == NULL)
        {
            pxCurrentTCBs[uxCore] = &xTaskTCBs[0];
        }
    }

    xSchedulerRunning = pdTRUE;
    uxSchedulerSuspended = pdFALSE;
    xPendedTicks = 0;      /* No pending tick in this test. */

    /* API call. */
    xReturn = xTaskPriorityInherit( &xTaskTCBs[1] );

    /* Validation. */
    /* The task priority is no higher than current running task. */
    TEST_ASSERT_EQUAL( pdTRUE, xReturn );
    /* The task in pending ready list should not in any event list now. */
    TEST_ASSERT_EQUAL( xTaskTCBs[1].xEventListItem.pvContainer, NULL );
    /* The task in pending ready list should be added back to ready list. */
    TEST_ASSERT_EQUAL( xTaskTCBs[1].xStateListItem.pvContainer, &pxReadyTasksLists[ xTaskTCBs[1].uxPriority ] );
}

/** 
 * @brief xTaskPriorityInherit - inherit the priority of the mutex holder
 *
 * <b>Coverage</b>
 * @code{c}
 *  if( listIS_CONTAINED_WITHIN( &( pxReadyTasksLists[ pxMutexHolderTCB->uxPriority ] ), &( pxMutexHolderTCB->xStateListItem ) ) != pdFALSE )
 *  {
 *      ...
 *      prvAddTaskToReadyList( pxMutexHolderTCB );
 * @endcode
 *
 * Cover the case where a non-NULL task is specified, and this task has a
 * priority lesser than the current task. Furthermore than the specified
 * task is in the ready task list. Finally that the uxpriority of the
 * specified task is greater than uxtopreadypriority.
 *
 */
void test_coverage_xTaskPriorityInherit_task_uxpriority_greater(void)
{
    TCB_t xTaskTCBs[ 2 ] = { NULL };
    BaseType_t xReturn;
    UBaseType_t uxCore;
    List_t xList;

    /* Create a task as current running task on core 0. */
    xTaskTCBs[0].uxPriority = 3;
    xTaskTCBs[0].xTaskRunState = 0;
    vListInitialiseItem(&(xTaskTCBs[0].xStateListItem));
    listINSERT_END( &pxReadyTasksLists[ xTaskTCBs[0].uxPriority ], &xTaskTCBs[0].xStateListItem );
    listSET_LIST_ITEM_OWNER(&(xTaskTCBs[0].xStateListItem), &xTaskTCBs[0]);
    uxCurrentNumberOfTasks = uxCurrentNumberOfTasks + 1;

    /* Create a task in the suspended list. */
    xTaskTCBs[1].uxPriority = 2;
    xTaskTCBs[1].xTaskRunState = taskTASK_NOT_RUNNING;
    vListInitialiseItem(&(xTaskTCBs[1].xStateListItem));
    listSET_LIST_ITEM_OWNER(&(xTaskTCBs[1].xStateListItem), &xTaskTCBs[1]);
    listINSERT_END( &pxReadyTasksLists[ xTaskTCBs[1].uxPriority ], &xTaskTCBs[1].xStateListItem );
    vListInitialise(&xList);
    uxCurrentNumberOfTasks = uxCurrentNumberOfTasks + 1;

    uxTopReadyPriority = 1;

    /* Default value for portGET_CORE_ID is 0. This can be changed with vSetCurrentCore. */
    xYieldPendings[ 0 ] = pdFALSE;
    pxCurrentTCBs[ 0 ] = &xTaskTCBs[0];

    for(uxCore = 0U; uxCore < configNUMBER_OF_CORES; uxCore++ )
    {
        if (pxCurrentTCBs[uxCore] == NULL)
        {
            pxCurrentTCBs[uxCore] = &xTaskTCBs[0];
        }
    }

    xSchedulerRunning = pdTRUE;
    uxSchedulerSuspended = pdFALSE;
    xPendedTicks = 0;      /* No pending tick in this test. */

    /* API call. */
    xReturn = xTaskPriorityInherit( &xTaskTCBs[1] );

    /* Validation. */
    /* The task priority is no higher than current running task. */
    TEST_ASSERT_EQUAL( pdTRUE, xReturn );
    /* The task in pending ready list should not in any event list now. */
    TEST_ASSERT_EQUAL( xTaskTCBs[1].xEventListItem.pvContainer, NULL );
    /* The task in pending ready list should be added back to ready list. */
    TEST_ASSERT_EQUAL( xTaskTCBs[1].xStateListItem.pvContainer, &pxReadyTasksLists[ xTaskTCBs[1].uxPriority ] );
}

/** 
 * @brief xTaskPriorityDisinherit - restore priority after inheriting the priority of the mutex holder
 *
 * <b>Coverage</b>
 * @code{c}
 *      if( pxTCB->uxMutexesHeld == ( UBaseType_t ) 0 )
 *      {
 *          ...
 *          prvAddTaskToReadyList( pxMutexHolderTCB );
 * @endcode
 *
 * Cover the case where a non-NULL task is specified, and this task has a
 * priority different than its base priority. Finally the uxPriority
 * is lesser than the uxTopReadyPriority.
 *
 */
void test_coverage_xTaskPriorityDisinherit_task_uxpriority_lesser(void)
{
    TCB_t xTaskTCBs[ 2 ] = { NULL };
    BaseType_t xReturn;
    UBaseType_t uxCore;

    /* Create a task as current running task on core 0. */
    xTaskTCBs[0].uxPriority = 1;
    xTaskTCBs[0].xTaskRunState = 0;
    vListInitialiseItem(&(xTaskTCBs[0].xStateListItem));
    listINSERT_END( &pxReadyTasksLists[ xTaskTCBs[0].uxPriority ], &xTaskTCBs[0].xStateListItem );
    listSET_LIST_ITEM_OWNER(&(xTaskTCBs[0].xStateListItem), &xTaskTCBs[0]);
    uxCurrentNumberOfTasks = uxCurrentNumberOfTasks + 1;

    /* Create a task in the suspended list. */
    xTaskTCBs[1].uxPriority = 2;
    xTaskTCBs[1].uxBasePriority = 1;
    xTaskTCBs[1].uxMutexesHeld++;
    xTaskTCBs[1].xTaskRunState = taskTASK_NOT_RUNNING;
    vListInitialiseItem(&(xTaskTCBs[1].xStateListItem));
    listSET_LIST_ITEM_OWNER(&(xTaskTCBs[1].xStateListItem), &xTaskTCBs[1]);
    listINSERT_END( &pxReadyTasksLists[ xTaskTCBs[1].uxPriority ], &xTaskTCBs[1].xStateListItem );
    uxCurrentNumberOfTasks = uxCurrentNumberOfTasks + 1;

    uxTopReadyPriority = 3;

    /* Default value for portGET_CORE_ID is 0. This can be changed with vSetCurrentCore. */
    xYieldPendings[ 0 ] = pdFALSE;
    pxCurrentTCBs[ 0 ] = &xTaskTCBs[0];

    for(uxCore = 0U; uxCore < configNUMBER_OF_CORES; uxCore++ )
    {
        if (pxCurrentTCBs[uxCore] == NULL)
        {
            pxCurrentTCBs[uxCore] = &xTaskTCBs[0];
        }
    }

    xSchedulerRunning = pdTRUE;
    uxSchedulerSuspended = pdFALSE;
    xPendedTicks = 0;      /* No pending tick in this test. */

    /* API call. */
    xReturn = xTaskPriorityDisinherit( &xTaskTCBs[1] );

    /* Validation. */
    /* The task priority is no higher than current running task. */
    TEST_ASSERT_EQUAL( pdTRUE, xReturn );
    /* The task in pending ready list should not in any event list now. */
    TEST_ASSERT_EQUAL( xTaskTCBs[1].xEventListItem.pvContainer, NULL );
    /* The task in pending ready list should be added back to ready list. */
    TEST_ASSERT_EQUAL( xTaskTCBs[1].xStateListItem.pvContainer, &pxReadyTasksLists[ xTaskTCBs[1].uxPriority ] );
}

/** 
 * @brief xTaskPriorityDisinherit - restore priority after inheriting the priority of the mutex holder
 *
 * <b>Coverage</b>
 * @code{c}
 *      if( pxTCB->uxMutexesHeld == ( UBaseType_t ) 0 )
 *      {
 *          ...
 *          prvAddTaskToReadyList( pxMutexHolderTCB );
 * @endcode
 *
 * Cover the case where a non-NULL task is specified, and this task has a
 * priority different than its base priority. Finally the uxPriority
 * is lesser than the uxTopReadyPriority.
 *
 */
void test_coverage_xTaskPriorityDisinherit_task_uxpriority_greater(void)
{
    TCB_t xTaskTCBs[ 2 ] = { NULL };
    BaseType_t xReturn;
    UBaseType_t uxCore;

    /* Create a task as current running task on core 0. */
    xTaskTCBs[0].uxPriority = 1;
    xTaskTCBs[0].xTaskRunState = 0;
    vListInitialiseItem(&(xTaskTCBs[0].xStateListItem));
    listINSERT_END( &pxReadyTasksLists[ xTaskTCBs[0].uxPriority ], &xTaskTCBs[0].xStateListItem );
    listSET_LIST_ITEM_OWNER(&(xTaskTCBs[0].xStateListItem), &xTaskTCBs[0]);
    uxCurrentNumberOfTasks = uxCurrentNumberOfTasks + 1;

    /* Create a task in the suspended list. */
    xTaskTCBs[1].uxPriority = 3;
    xTaskTCBs[1].uxBasePriority = 2;
    xTaskTCBs[1].uxMutexesHeld++;
    xTaskTCBs[1].xTaskRunState = taskTASK_NOT_RUNNING;
    vListInitialiseItem(&(xTaskTCBs[1].xStateListItem));
    listSET_LIST_ITEM_OWNER(&(xTaskTCBs[1].xStateListItem), &xTaskTCBs[1]);
    listINSERT_END( &pxReadyTasksLists[ xTaskTCBs[1].uxPriority ], &xTaskTCBs[1].xStateListItem );
    uxCurrentNumberOfTasks = uxCurrentNumberOfTasks + 1;

    uxTopReadyPriority = 1;

    /* Default value for portGET_CORE_ID is 0. This can be changed with vSetCurrentCore. */
    xYieldPendings[ 0 ] = pdFALSE;
    pxCurrentTCBs[ 0 ] = &xTaskTCBs[0];

    for(uxCore = 0U; uxCore < configNUMBER_OF_CORES; uxCore++ )
    {
        if (pxCurrentTCBs[uxCore] == NULL)
        {
            pxCurrentTCBs[uxCore] = &xTaskTCBs[0];
        }
    }

    xSchedulerRunning = pdTRUE;
    uxSchedulerSuspended = pdFALSE;
    xPendedTicks = 0;      /* No pending tick in this test. */

    /* API call. */
    xReturn = xTaskPriorityDisinherit( &xTaskTCBs[1] );

    /* Validation. */
    /* The task priority is no higher than current running task. */
    TEST_ASSERT_EQUAL( pdTRUE, xReturn );
    /* The task in pending ready list should not in any event list now. */
    TEST_ASSERT_EQUAL( xTaskTCBs[1].xEventListItem.pvContainer, NULL );
    /* The task in pending ready list should be added back to ready list. */
    TEST_ASSERT_EQUAL( xTaskTCBs[1].xStateListItem.pvContainer, &pxReadyTasksLists[ xTaskTCBs[1].uxPriority ] );
}

/** 
 * @brief xTaskPriorityDisinheritAfterTimeout - restore priority after inheriting the priority of the mutex holder
 *
 * <b>Coverage</b>
 * @code{c}
 *      if( pxTCB->uxMutexesHeld == ( UBaseType_t ) 0 )
 *      {
 *          ...
 *          prvAddTaskToReadyList( pxMutexHolderTCB );
 * @endcode
 *
 * Cover the case where a non-NULL task is specified, and this task has a
 * priority different than its base priority. Finally the uxPriority
 * is lesser than the uxTopReadyPriority.
 *
 */
void test_coverage_xTaskPriorityDisinheritAfterTimeout_task_uxpriority_lesser(void)
{
    TCB_t xTaskTCBs[ 2 ] = { NULL };
    UBaseType_t uxCore;

    /* Create a task as current running task on core 0. */
    xTaskTCBs[0].uxPriority = 1;
    xTaskTCBs[0].xTaskRunState = 0;
    vListInitialiseItem(&(xTaskTCBs[0].xStateListItem));
    listINSERT_END( &pxReadyTasksLists[ xTaskTCBs[0].uxPriority ], &xTaskTCBs[0].xStateListItem );
    listSET_LIST_ITEM_OWNER(&(xTaskTCBs[0].xStateListItem), &xTaskTCBs[0]);
    uxCurrentNumberOfTasks = uxCurrentNumberOfTasks + 1;

    /* Create a task in the suspended list. */
    xTaskTCBs[1].uxPriority = 2;
    xTaskTCBs[1].uxBasePriority = 1;
    xTaskTCBs[1].uxMutexesHeld++;
    xTaskTCBs[1].xTaskRunState = taskTASK_NOT_RUNNING;
    vListInitialiseItem(&(xTaskTCBs[1].xStateListItem));
    listSET_LIST_ITEM_OWNER(&(xTaskTCBs[1].xStateListItem), &xTaskTCBs[1]);
    listINSERT_END( &pxReadyTasksLists[ xTaskTCBs[1].uxPriority ], &xTaskTCBs[1].xStateListItem );
    uxCurrentNumberOfTasks = uxCurrentNumberOfTasks + 1;

    uxTopReadyPriority = 3;

    /* Default value for portGET_CORE_ID is 0. This can be changed with vSetCurrentCore. */
    xYieldPendings[ 0 ] = pdFALSE;
    pxCurrentTCBs[ 0 ] = &xTaskTCBs[0];

    for(uxCore = 0U; uxCore < configNUMBER_OF_CORES; uxCore++ )
    {
        if (pxCurrentTCBs[uxCore] == NULL)
        {
            pxCurrentTCBs[uxCore] = &xTaskTCBs[0];
        }
    }

    xSchedulerRunning = pdTRUE;
    uxSchedulerSuspended = pdFALSE;
    xPendedTicks = 0;      /* No pending tick in this test. */

    /* API call. */
    vTaskPriorityDisinheritAfterTimeout( &xTaskTCBs[1], 1 );

    /* Validation. */
    /* The task in pending ready list should not in any event list now. */
    TEST_ASSERT_EQUAL( xTaskTCBs[1].xEventListItem.pvContainer, NULL );
    /* The task in pending ready list should be added back to ready list. */
    TEST_ASSERT_EQUAL( xTaskTCBs[1].xStateListItem.pvContainer, &pxReadyTasksLists[ xTaskTCBs[1].uxPriority ] );
}

/** 
 * @brief xTaskPriorityDisinheritAfterTimeout - restore priority after inheriting the priority of the mutex holder
 *
 * <b>Coverage</b>
 * @code{c}
 *      if( pxTCB->uxMutexesHeld == ( UBaseType_t ) 0 )
 *      {
 *          ...
 *          prvAddTaskToReadyList( pxMutexHolderTCB );
 * @endcode
 *
 * Cover the case where a non-NULL task is specified, and this task has a
 * priority different than its base priority. Finally the uxPriority
 * is lesser than the uxTopReadyPriority.
 *
 */
void test_coverage_xTaskPriorityDisinheritAfterTimeout_task_uxpriority_greater(void)
{
    TCB_t xTaskTCBs[ 2 ] = { NULL };
    UBaseType_t uxCore;

    /* Create a task as current running task on core 0. */
    xTaskTCBs[0].uxPriority = 1;
    xTaskTCBs[0].xTaskRunState = 0;
    vListInitialiseItem(&(xTaskTCBs[0].xStateListItem));
    listINSERT_END( &pxReadyTasksLists[ xTaskTCBs[0].uxPriority ], &xTaskTCBs[0].xStateListItem );
    listSET_LIST_ITEM_OWNER(&(xTaskTCBs[0].xStateListItem), &xTaskTCBs[0]);
    uxCurrentNumberOfTasks = uxCurrentNumberOfTasks + 1;

    /* Create a task in the suspended list. */
    xTaskTCBs[1].uxPriority = 3;
    xTaskTCBs[1].uxBasePriority = 2;
    xTaskTCBs[1].uxMutexesHeld++;
    xTaskTCBs[1].xTaskRunState = taskTASK_NOT_RUNNING;
    vListInitialiseItem(&(xTaskTCBs[1].xStateListItem));
    listSET_LIST_ITEM_OWNER(&(xTaskTCBs[1].xStateListItem), &xTaskTCBs[1]);
    listINSERT_END( &pxReadyTasksLists[ xTaskTCBs[1].uxPriority ], &xTaskTCBs[1].xStateListItem );
    uxCurrentNumberOfTasks = uxCurrentNumberOfTasks + 1;

    uxTopReadyPriority = 1;

    /* Default value for portGET_CORE_ID is 0. This can be changed with vSetCurrentCore. */
    xYieldPendings[ 0 ] = pdFALSE;
    pxCurrentTCBs[ 0 ] = &xTaskTCBs[0];

    for(uxCore = 0U; uxCore < configNUMBER_OF_CORES; uxCore++ )
    {
        if (pxCurrentTCBs[uxCore] == NULL)
        {
            pxCurrentTCBs[uxCore] = &xTaskTCBs[0];
        }
    }

    xSchedulerRunning = pdTRUE;
    uxSchedulerSuspended = pdFALSE;
    xPendedTicks = 0;      /* No pending tick in this test. */

    /* API call. */
    vTaskPriorityDisinheritAfterTimeout( &xTaskTCBs[1], 2 );

    /* Validation. */
    /* The task in pending ready list should not in any event list now. */
    TEST_ASSERT_EQUAL( xTaskTCBs[1].xEventListItem.pvContainer, NULL );
    /* The task in pending ready list should be added back to ready list. */
    TEST_ASSERT_EQUAL( xTaskTCBs[1].xStateListItem.pvContainer, &pxReadyTasksLists[ xTaskTCBs[1].uxPriority ] );
}

/**
 * @brief uxTaskGetSystemState - array size is less than current task number.
 *
 * Verify that 0 task is returned.
 *
 * <b>Coverage</b>
 * @code{c}
 * if( uxArraySize >= uxCurrentNumberOfTasks )
 * {
 *     ...
 * }
 * @endcode
 * ( uxArraySize >= uxCurrentNumberOfTasks ) is false.
 */
void test_coverage_uxTaskGetSystemState_array_size_lt_current_num_tasks( void )
{
    TaskStatus_t pxTaskStatusArray[ 1 ];
    UBaseType_t uxTask;

    /* Setup variables. */
    uxCurrentNumberOfTasks = 2;
    xSchedulerRunning = pdFALSE;

    /* API call. */
    uxTask = uxTaskGetSystemState( pxTaskStatusArray, 1, NULL );

    /* Validation. */
    TEST_ASSERT_EQUAL( 0, uxTask );
}

/**
 * @brief uxTaskGetSystemState - pulTotalRunTime is not null.
 *
 * Cover pulTotalRunTime is null. Task status returned is also verified in this test.
 *
 * <b>Coverage</b>
 * @code{c}
 * if( pulTotalRunTime != NULL )
 * {
 *     *pulTotalRunTime = 0;
 * }
 * @endcode
 * ( pulTotalRunTime != NULL ) is true.
 */
void test_coverage_uxTaskGetSystemState_valid_run_time_param( void )
{
    TaskStatus_t pxTaskStatusArray[ 1 ];
    TCB_t xTaskTCB = { NULL };
    UBaseType_t uxTask;
    int xTaskNameCompareResult;
    configRUN_TIME_COUNTER_TYPE ulTotalRunTime;

    /* Setup variables. */
    UnityMalloc_StartTest();
    /* Create a task as current running task on core 0. */
    xTaskTCB.uxPriority = tskIDLE_PRIORITY;
    xTaskTCB.xTaskRunState = 0;
    xTaskTCB.xStateListItem.pvOwner = &xTaskTCB;
    strncpy( xTaskTCB.pcTaskName, "Test", configMAX_TASK_NAME_LEN );
    xTaskTCB.uxCoreAffinityMask = ( ( 1U << ( configNUMBER_OF_CORES ) ) - 1U );
    pxCurrentTCBs[ 0 ] = &xTaskTCB;
    prvInitialiseTestStack( &xTaskTCB, configMINIMAL_STACK_SIZE );
    listINSERT_END( &pxReadyTasksLists[ xTaskTCB.uxPriority ], &xTaskTCB.xStateListItem );
    uxCurrentNumberOfTasks = 1;
    xSchedulerRunning = pdFALSE;

    /* API call. */
    uxTask = uxTaskGetSystemState( pxTaskStatusArray, 1, &ulTotalRunTime );

    /* Validation. */
    TEST_ASSERT_EQUAL( 1, uxTask );
    TEST_ASSERT_EQUAL( 0, ulTotalRunTime );
    TEST_ASSERT_EQUAL( &xTaskTCB, pxTaskStatusArray[ 0 ].xHandle );
    TEST_ASSERT_EQUAL( eRunning, pxTaskStatusArray[ 0 ].eCurrentState );
    TEST_ASSERT_EQUAL( tskIDLE_PRIORITY, pxTaskStatusArray[ 0 ].uxCurrentPriority );
    TEST_ASSERT_EQUAL( xTaskTCB.pxStack, pxTaskStatusArray[ 0 ].pxStackBase );
    TEST_ASSERT_EQUAL( ( ( 1U << ( configNUMBER_OF_CORES ) ) - 1U ), pxTaskStatusArray[ 0 ].uxCoreAffinityMask );
    xTaskNameCompareResult = strncmp( "Test", pxTaskStatusArray[ 0 ].pcTaskName, configMAX_TASK_NAME_LEN );
    TEST_ASSERT_EQUAL( 0, xTaskNameCompareResult );

    /* Verify the malloc count. */
    vPortFreeStack( xTaskTCB.pxStack );
    UnityMalloc_EndTest();
}<|MERGE_RESOLUTION|>--- conflicted
+++ resolved
@@ -1349,20 +1349,12 @@
     vFakePortCheckIfInISR_StopIgnore();
 
     vFakePortEnterCriticalSection_Expect();
-<<<<<<< HEAD
-    vFakePortCheckIfInISR_ExpectAndReturn( 1 ); /* portCHECK_IF_IN_ISR in prvYieldCore. */
-=======
->>>>>>> 96cc647e
     vFakePortExitCriticalSection_Expect();
 
     /* API call. */
     /* No new core is enabled for this task. */
     uxNewCoreAffinityMask = ( 1U << 0 );
-<<<<<<< HEAD
-    vTaskCoreAffinitySet( &xTaskTCB, uxCoreAffinityMask );
-=======
     vTaskCoreAffinitySet( &xTaskTCB, uxNewCoreAffinityMask );
->>>>>>> 96cc647e
 
     /* Validations. */
     TEST_ASSERT_EQUAL( uxNewCoreAffinityMask, xTaskTCB.uxCoreAffinityMask );
