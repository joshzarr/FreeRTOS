--- conflicted
+++ resolved
@@ -80,252 +80,227 @@
 
 /**
  * @brief AWS_IoT-FreeRTOS_SMP_TC-33
- * The purpose of this test is to verify when multiple CPU cores are available and
- * the FreeRTOS kernel is configured as (configRUN_MULTIPLE_PRIORITIES = 1) that tasks
+ * The purpose of this test is to verify when multiple CPU cores are available and 
+ * the FreeRTOS kernel is configured as (configRUN_MULTIPLE_PRIORITIES = 1) that tasks 
  * of equal priority will execute simultaneously. The kernel will be configured as follows:
- *
- * #define configRUN_MULTIPLE_PRIORITIES                    1
- * #define configUSE_TIME_SLICING                           0
- * #define configUSE_CORE_AFFINITY                          1
- * #define configUSE_TASK_PREEMPTION_DISABLE                1
-<<<<<<< HEAD
- *
-=======
- * #define configNUMBER_OF_CORES                            (N > 1)
- * 
->>>>>>> f7c8f7d0
+
+ * #define configRUN_MULTIPLE_PRIORITIES                    1
+ * #define configUSE_TIME_SLICING                           0
+ * #define configUSE_CORE_AFFINITY                          1
+ * #define configUSE_TASK_PREEMPTION_DISABLE                1
+ * #define configNUMBER_OF_CORES                            (N > 1)
+ * 
  * This test can be run with FreeRTOS configured for any number of cores greater than 1 .
- *
- * Tasks are created prior to starting the scheduler.
- *
+ * 
+ * Tasks are created prior to starting the scheduler.
+ * 
  * Task (T1)	    Task (TN)
  * Priority – 1     Priority –1
  * State - Ready	State - Ready
- *
- * After calling vTaskStartScheduler()
- *
+ * 
+ * After calling vTaskStartScheduler()
+ * 
  * Task (T1)	               Task (TN)
  * Priority – 1                Priority – 1
  * State - Running (Core 0)	   State - Running (Core N)
  */
 void test_priority_verification_tasks_equal_priority( void )
 {
-    TaskHandle_t xTaskHandles[ configNUMBER_OF_CORES ] = { NULL };
+    TaskHandle_t xTaskHandles[configNUMBER_OF_CORES] = { NULL };
     uint32_t i;
 
     /* Create configNUMBER_OF_CORES tasks of equal priority */
-    for( i = 0; i < configNUMBER_OF_CORES; i++ )
-    {
-        xTaskCreate( vSmpTestTask, "SMP Task", configMINIMAL_STACK_SIZE, NULL, 1, &xTaskHandles[ i ] );
-    }
-
+    for (i = 0; i < configNUMBER_OF_CORES; i++) {
+        xTaskCreate( vSmpTestTask, "SMP Task", configMINIMAL_STACK_SIZE, NULL, 1, &xTaskHandles[i] );
+    }
+    
     vTaskStartScheduler();
 
     /* Verify all configNUMBER_OF_CORES tasks are in the running state */
-    for( i = 0; i < configNUMBER_OF_CORES; i++ )
-    {
-        verifySmpTask( &xTaskHandles[ i ], eRunning, i );
+    for (i = 0; i < configNUMBER_OF_CORES; i++) {
+        verifySmpTask( &xTaskHandles[i], eRunning, i );
     }
 }
 
 /**
  * @brief AWS_IoT-FreeRTOS_SMP_TC-34
- * The purpose of this test is to verify when multiple CPU cores are available and
- * the FreeRTOS kernel is configured as (configRUN_MULTIPLE_PRIORITIES = 1) that
- * tasks of different priorities will execute simultaneously. The kernel will be
+ * The purpose of this test is to verify when multiple CPU cores are available and 
+ * the FreeRTOS kernel is configured as (configRUN_MULTIPLE_PRIORITIES = 1) that 
+ * tasks of different priorities will execute simultaneously. The kernel will be 
  * configured as follows:
- *
- * #define configRUN_MULTIPLE_PRIORITIES                    1
- * #define configUSE_TIME_SLICING                           0
- * #define configUSE_CORE_AFFINITY                          1
- * #define configUSE_TASK_PREEMPTION_DISABLE                1
-<<<<<<< HEAD
- *
-=======
- * #define configNUMBER_OF_CORES                            (N > 1)
- * 
->>>>>>> f7c8f7d0
+ * 
+ * #define configRUN_MULTIPLE_PRIORITIES                    1
+ * #define configUSE_TIME_SLICING                           0
+ * #define configUSE_CORE_AFFINITY                          1
+ * #define configUSE_TASK_PREEMPTION_DISABLE                1
+ * #define configNUMBER_OF_CORES                            (N > 1)
+ * 
  * This test can be run with FreeRTOS configured for any number of cores greater
  * than 1.
- *
+ * 
  * One high priority task will be created. N low priority tasks will be created
- * per remaining CPU cores.
- *
+ * per remaining CPU cores.
+ * 
  * Task (T1)	     Task (TN)
  * Priority – 2      Priority – 1
  * State - Ready	 State - Ready
- *
- * After calling vTaskStartScheduler()
- *
+ * 
+ * After calling vTaskStartScheduler()
+ * 
  * Task (T1)	               Task (TN)
  * Priority – 2                Priority – 1
  * State - Running (Core 0)	   State - Running (Core N)
  */
 void test_priority_verification_tasks_different_priorities( void )
 {
-    TaskHandle_t xTaskHandles[ configNUMBER_OF_CORES ] = { NULL };
+    TaskHandle_t xTaskHandles[configNUMBER_OF_CORES] = { NULL };
     uint32_t i;
 
     /* Create a single task at high priority */
-    xTaskCreate( vSmpTestTask, "SMP Task", configMINIMAL_STACK_SIZE, NULL, 2, &xTaskHandles[ 0 ] );
+    xTaskCreate( vSmpTestTask, "SMP Task", configMINIMAL_STACK_SIZE, NULL, 2, &xTaskHandles[0] );
 
     /* Create all remaining tasks at low priority */
-    for( i = 1; i < configNUMBER_OF_CORES; i++ )
-    {
-        xTaskCreate( vSmpTestTask, "SMP Task", configMINIMAL_STACK_SIZE, NULL, 1, &xTaskHandles[ i ] );
-    }
-
-    vTaskStartScheduler();
-
-    /* Verify tasks are in the running state */
-    for( i = 0; i < configNUMBER_OF_CORES; i++ )
-    {
-        verifySmpTask( &xTaskHandles[ i ], eRunning, i );
+    for (i = 1; i < configNUMBER_OF_CORES; i++) {
+        xTaskCreate( vSmpTestTask, "SMP Task", configMINIMAL_STACK_SIZE, NULL, 1, &xTaskHandles[i] );
+    }
+    
+    vTaskStartScheduler();
+
+     /* Verify tasks are in the running state */
+    for (i = 0; i < configNUMBER_OF_CORES; i++) {
+        verifySmpTask( &xTaskHandles[i], eRunning, i );
     }
 }
 
 /**
  * @brief AWS_IoT-FreeRTOS_SMP_TC-35
- * A task of equal priority will be created for each available CPU core.
- * This test will verify that when the priority of one task is lowered the
+ * A task of equal priority will be created for each available CPU core. 
+ * This test will verify that when the priority of one task is lowered the 
  * task remains running.
- *
- * #define configRUN_MULTIPLE_PRIORITIES                    1
- * #define configUSE_TIME_SLICING                           0
- * #define configUSE_CORE_AFFINITY                          1
- * #define configUSE_TASK_PREEMPTION_DISABLE                1
-<<<<<<< HEAD
- *
-=======
- * #define configNUMBER_OF_CORES                            (N > 1)
- * 
->>>>>>> f7c8f7d0
+ * 
+ * #define configRUN_MULTIPLE_PRIORITIES                    1
+ * #define configUSE_TIME_SLICING                           0
+ * #define configUSE_CORE_AFFINITY                          1
+ * #define configUSE_TASK_PREEMPTION_DISABLE                1
+ * #define configNUMBER_OF_CORES                            (N > 1)
+ * 
  * This test can be run with FreeRTOS configured for any number of cores
  * greater than 1 .
- *
- * Tasks are created prior to starting the scheduler.
- *
+ * 
+ * Tasks are created prior to starting the scheduler.
+ * 
  * Task (T1)	    Task (TN)
  * Priority – 2     Priority – 2
  * State - Ready    State - Ready
- *
- * After calling vTaskStartScheduler()
- *
+ * 
+ * After calling vTaskStartScheduler()
+ * 
  * Task (T1)	             Task (TN)
  * Priority – 2              Priority – 2
  * State - Running (Core 0)	 State - Running (Core N)
- *
- * After calling vTaskPrioritySet() and lowering the priority of task T1
- *
+ * 
+ * After calling vTaskPrioritySet() and lowering the priority of task T1
+ * 
  * Task (T1)	             Task (TN)
  * Priority – 1              Priority – 2
  * State - Running (Core 0)  State - Running (Core N)
- */
+*/
 void test_priority_change_tasks_equal_priority_lower( void )
 {
-    TaskHandle_t xTaskHandles[ configNUMBER_OF_CORES ] = { NULL };
+    TaskHandle_t xTaskHandles[configNUMBER_OF_CORES] = { NULL };
     uint32_t i;
     TaskStatus_t xTaskDetails;
 
     /* Create tasks of equal priority for all available CPU cores */
-    for( i = 0; i < configNUMBER_OF_CORES; i++ )
-    {
-        xTaskCreate( vSmpTestTask, "SMP Task", configMINIMAL_STACK_SIZE, NULL, 2, &xTaskHandles[ i ] );
-    }
-
+    for (i = 0; i < configNUMBER_OF_CORES; i++) {
+        xTaskCreate( vSmpTestTask, "SMP Task", configMINIMAL_STACK_SIZE, NULL, 2, &xTaskHandles[i] );
+    }
+    
     vTaskStartScheduler();
 
     /* Verify all tasks are in the running state */
-    for( i = 0; i < configNUMBER_OF_CORES; i++ )
-    {
-        verifySmpTask( &xTaskHandles[ i ], eRunning, i );
+    for (i = 0; i < configNUMBER_OF_CORES; i++) {
+        verifySmpTask( &xTaskHandles[i], eRunning, i );
     }
 
     /* Lower the priority of task T0 */
-    vTaskPrioritySet( xTaskHandles[ 0 ], 1 );
+    vTaskPrioritySet( xTaskHandles[0], 1 );
 
     /* Verify the priority has been changed */
-    vTaskGetInfo( xTaskHandles[ 0 ], &xTaskDetails, pdTRUE, eInvalid );
+    vTaskGetInfo( xTaskHandles[0], &xTaskDetails, pdTRUE, eInvalid );
     TEST_ASSERT_EQUAL( 1, xTaskDetails.xHandle->uxPriority );
 
     /* Verify all tasks remain in the running state on the same CPU cores */
-    for( i = 0; i < configNUMBER_OF_CORES; i++ )
-    {
-        verifySmpTask( &xTaskHandles[ i ], eRunning, i );
+    for (i = 0; i < configNUMBER_OF_CORES; i++) {
+        verifySmpTask( &xTaskHandles[i], eRunning, i );
     }
 }
 
 /**
  * @brief AWS_IoT-FreeRTOS_SMP_TC-36
  * A task of equal priority will be created for each available CPU core.
- * This test will verify that when the priority of one task is raised all
+ * This test will verify that when the priority of one task is raised all  
  * tasks remain running.
- *
- * #define configRUN_MULTIPLE_PRIORITIES                    1
- * #define configUSE_TIME_SLICING                           0
- * #define configUSE_CORE_AFFINITY                          1
- * #define configUSE_TASK_PREEMPTION_DISABLE                1
-<<<<<<< HEAD
- *
-=======
- * #define configNUMBER_OF_CORES                            (N > 1)
- * 
->>>>>>> f7c8f7d0
+ * 
+ * #define configRUN_MULTIPLE_PRIORITIES                    1
+ * #define configUSE_TIME_SLICING                           0
+ * #define configUSE_CORE_AFFINITY                          1
+ * #define configUSE_TASK_PREEMPTION_DISABLE                1
+ * #define configNUMBER_OF_CORES                            (N > 1)
+ * 
  * This test can be run with FreeRTOS configured for any number of cores
  * greater than 1.
- *
- * Tasks are created prior to starting the scheduler.
- *
+ * 
+ * Tasks are created prior to starting the scheduler.
+ * 
  * Task (T1)	    Task (TN)
  * Priority – 1     Priority – 1
  * State - Ready    State - Ready
- *
- * After calling vTaskStartScheduler()
- *
+ * 
+ * After calling vTaskStartScheduler()
+ * 
  * Task (T1)	             Task (TN)
  * Priority – 1              Priority – 1
  * State - Running (Core 0)	 State - Running (Core N)
- *
- * After calling vTaskPrioritySet() and raising the priority of task T1
- *
+ * 
+ * After calling vTaskPrioritySet() and raising the priority of task T1
+ * 
  * Task (T1)	             Task (T2)
  * Priority – 2              Priority – 1
  * State - Running (Core 0)  State - Running (Core N)
- */
+*/
 void test_priority_change_tasks_equal_priority_raise( void )
 {
-    TaskHandle_t xTaskHandles[ configNUMBER_OF_CORES ] = { NULL };
+    TaskHandle_t xTaskHandles[configNUMBER_OF_CORES] = { NULL };
     uint32_t i;
     TaskStatus_t xTaskDetails;
 
     /* Create tasks of equal priority for all available CPU cores */
-    for( i = 0; i < configNUMBER_OF_CORES; i++ )
-    {
-        xTaskCreate( vSmpTestTask, "SMP Task", configMINIMAL_STACK_SIZE, NULL, 1, &xTaskHandles[ i ] );
-    }
-
+    for (i = 0; i < configNUMBER_OF_CORES; i++) {
+        xTaskCreate( vSmpTestTask, "SMP Task", configMINIMAL_STACK_SIZE, NULL, 1, &xTaskHandles[i] );
+    }
+    
     vTaskStartScheduler();
 
     /* Verify all tasks are in the running state */
-    for( i = 0; i < configNUMBER_OF_CORES; i++ )
-    {
-        verifySmpTask( &xTaskHandles[ i ], eRunning, i );
+    for (i = 0; i < configNUMBER_OF_CORES; i++) {
+        verifySmpTask( &xTaskHandles[i], eRunning, i );
     }
 
     /* Raise the priority of task T0 */
-    vTaskPrioritySet( xTaskHandles[ 0 ], 2 );
+    vTaskPrioritySet( xTaskHandles[0], 2 );
 
     /* Verify the priority has been changed */
-    vTaskGetInfo( xTaskHandles[ 0 ], &xTaskDetails, pdTRUE, eInvalid );
+    vTaskGetInfo( xTaskHandles[0], &xTaskDetails, pdTRUE, eInvalid );
     TEST_ASSERT_EQUAL( 2, xTaskDetails.xHandle->uxPriority );
-
+    
     /* Verify T0 is the the running state */
-    verifySmpTask( &xTaskHandles[ 0 ], eRunning, 0 );
+    verifySmpTask( &xTaskHandles[0], eRunning, 0 );
 
     /* Verify all tasks are in the running state */
-    for( i = 1; i < configNUMBER_OF_CORES; i++ )
-    {
-        verifySmpTask( &xTaskHandles[ i ], eRunning, i );
+    for (i = 1; i < configNUMBER_OF_CORES; i++) {
+        
+        verifySmpTask( &xTaskHandles[i], eRunning, i );
     }
 }
 
@@ -336,78 +311,71 @@
  * This test will verify that when the priority of the ready task is raised
  * to match the running tasks it will remain in the ready state. All other
  * tasks will remain in the running state.
- *
- * #define configRUN_MULTIPLE_PRIORITIES                    1
- * #define configUSE_TIME_SLICING                           0
- * #define configUSE_CORE_AFFINITY                          1
- * #define configUSE_TASK_PREEMPTION_DISABLE                1
-<<<<<<< HEAD
- *
-=======
- * #define configNUMBER_OF_CORES                            (N > 1)
- * 
->>>>>>> f7c8f7d0
+ * 
+ * #define configRUN_MULTIPLE_PRIORITIES                    1
+ * #define configUSE_TIME_SLICING                           0
+ * #define configUSE_CORE_AFFINITY                          1
+ * #define configUSE_TASK_PREEMPTION_DISABLE                1
+ * #define configNUMBER_OF_CORES                            (N > 1)
+ * 
  * This test can be run with FreeRTOS configured for any number of cores
  * greater than 1.
- *
- * Tasks are created prior to starting the scheduler.
- *
+ * 
+ * Tasks are created prior to starting the scheduler.
+ * 
  * Task (TN)	    Task (TN + 1)
  * Priority – 2     Priority – 1
  * State - Ready    State - Ready
- *
- * After calling vTaskStartScheduler()
- *
+ * 
+ * After calling vTaskStartScheduler()
+ * 
  * Task (TN)	             Task (TN + 1)
  * Priority – 2              Priority – 1
  * State - Running (Core N)	 State - Ready
- *
- * After calling vTaskPrioritySet() and raising the priority of task TN + 1
- *
+ * 
+ * After calling vTaskPrioritySet() and raising the priority of task TN + 1
+ * 
  * Task (TN)	             Task (TN + 1)
  * Priority – 2              Priority – 2
  * State - Running (Core N)  State - Ready
- */
+*/
 void test_priority_change_tasks_different_priority_raise_to_equal( void )
 {
-    TaskHandle_t xTaskHandles[ configNUMBER_OF_CORES + 1 ] = { NULL };
+    TaskHandle_t xTaskHandles[configNUMBER_OF_CORES + 1] = { NULL };
     uint32_t i;
     TaskStatus_t xTaskDetails;
 
     /* Create tasks at high priority */
-    for( i = 0; i < configNUMBER_OF_CORES; i++ )
-    {
-        xTaskCreate( vSmpTestTask, "SMP Task", configMINIMAL_STACK_SIZE, NULL, 2, &xTaskHandles[ i ] );
+    for (i = 0; i < configNUMBER_OF_CORES; i++) {
+        xTaskCreate( vSmpTestTask, "SMP Task", configMINIMAL_STACK_SIZE, NULL, 2, &xTaskHandles[i] );
     }
 
     /* Create a single task at low priority */
-    xTaskCreate( vSmpTestTask, "SMP Task", configMINIMAL_STACK_SIZE, NULL, 1, &xTaskHandles[ i ] );
+    xTaskCreate( vSmpTestTask, "SMP Task", configMINIMAL_STACK_SIZE, NULL, 1, &xTaskHandles[i] );
 
     vTaskStartScheduler();
 
     /* Verify each task is in the running state */
-    for( i = 0; i < configNUMBER_OF_CORES; i++ )
-    {
-        verifySmpTask( &xTaskHandles[ i ], eRunning, i );
+    for (i = 0; i < configNUMBER_OF_CORES; i++) {
+        verifySmpTask( &xTaskHandles[i], eRunning, i );
     }
 
     /* Verify the low priority task is in the ready state */
-    verifySmpTask( &xTaskHandles[ i ], eReady, -1 );
+    verifySmpTask( &xTaskHandles[i], eReady, -1 );
 
     /* Raise the priority of the ready task */
-    vTaskPrioritySet( xTaskHandles[ i ], 2 );
+    vTaskPrioritySet( xTaskHandles[i], 2 );
 
     /* Verify the priority has been changed */
-    vTaskGetInfo( xTaskHandles[ i ], &xTaskDetails, pdTRUE, eInvalid );
+    vTaskGetInfo( xTaskHandles[i], &xTaskDetails, pdTRUE, eInvalid );
     TEST_ASSERT_EQUAL( 2, xTaskDetails.xHandle->uxPriority );
 
     /* Verify the task remains in the ready state */
-    verifySmpTask( &xTaskHandles[ i ], eReady, -1 );
+    verifySmpTask( &xTaskHandles[i], eReady, -1 );
 
     /* Verify each task is in the running state */
-    for( i = 0; i < configNUMBER_OF_CORES; i++ )
-    {
-        verifySmpTask( &xTaskHandles[ i ], eRunning, i );
+    for (i = 0; i < configNUMBER_OF_CORES; i++) {
+        verifySmpTask( &xTaskHandles[i], eRunning, i );
     }
 }
 
@@ -419,81 +387,74 @@
  * to greater than the running tasks it will enter the running state. All
  * other tasks will remain in the running state except for one. This task will
  * now be in the ready state.
- *
- * #define configRUN_MULTIPLE_PRIORITIES                    1
- * #define configUSE_TIME_SLICING                           0
- * #define configUSE_CORE_AFFINITY                          1
- * #define configUSE_TASK_PREEMPTION_DISABLE                1
-<<<<<<< HEAD
- *
-=======
- * #define configNUMBER_OF_CORES                            (N > 1)
- * 
->>>>>>> f7c8f7d0
+ * 
+ * #define configRUN_MULTIPLE_PRIORITIES                    1
+ * #define configUSE_TIME_SLICING                           0
+ * #define configUSE_CORE_AFFINITY                          1
+ * #define configUSE_TASK_PREEMPTION_DISABLE                1
+ * #define configNUMBER_OF_CORES                            (N > 1)
+ * 
  * This test can be run with FreeRTOS configured for any number of cores
  * greater than 1.
- *
- * Tasks are created prior to starting the scheduler.
- *
+ * 
+ * Tasks are created prior to starting the scheduler.
+ * 
  * Task (TN)	    Task (TN + 1)
  * Priority – 2     Priority – 1
  * State - Ready    State - Ready
- *
- * After calling vTaskStartScheduler()
- *
+ * 
+ * After calling vTaskStartScheduler()
+ * 
  * Task (TN)	             Task (TN + 1)
  * Priority – 2              Priority – 1
  * State - Running (Core N)	 State - Ready
- *
- * After calling vTaskPrioritySet() and raising the priority of task TN + 1
- *
+ * 
+ * After calling vTaskPrioritySet() and raising the priority of task TN + 1
+ * 
  * Task (TN)	             Task (TN + 1)
  * Priority – 2              Priority – 3
  * State - Running (Core N)  State - Running (Core N)
- */
+*/
 void test_priority_change_tasks_different_priority_raise_to_higher( void )
 {
-    TaskHandle_t xTaskHandles[ configNUMBER_OF_CORES + 1 ] = { NULL };
+    TaskHandle_t xTaskHandles[configNUMBER_OF_CORES + 1] = { NULL };
     uint32_t i;
     TaskStatus_t xTaskDetails;
 
     /* Create tasks at high priority */
-    for( i = 0; i < configNUMBER_OF_CORES; i++ )
-    {
-        xTaskCreate( vSmpTestTask, "SMP Task", configMINIMAL_STACK_SIZE, NULL, 2, &xTaskHandles[ i ] );
+    for (i = 0; i < configNUMBER_OF_CORES; i++) {
+        xTaskCreate( vSmpTestTask, "SMP Task", configMINIMAL_STACK_SIZE, NULL, 2, &xTaskHandles[i] );
     }
 
     /* Create a single task at low priority */
-    xTaskCreate( vSmpTestTask, "SMP Task", configMINIMAL_STACK_SIZE, NULL, 1, &xTaskHandles[ i ] );
+    xTaskCreate( vSmpTestTask, "SMP Task", configMINIMAL_STACK_SIZE, NULL, 1, &xTaskHandles[i] );
 
     vTaskStartScheduler();
 
     /* Verify each task is in the running state */
-    for( i = 0; i < configNUMBER_OF_CORES; i++ )
-    {
-        verifySmpTask( &xTaskHandles[ i ], eRunning, i );
+    for (i = 0; i < configNUMBER_OF_CORES; i++) {
+        verifySmpTask( &xTaskHandles[i], eRunning, i );
     }
 
     /* Verify the low priority task is in the ready state */
-    verifySmpTask( &xTaskHandles[ i ], eReady, -1 );
+    verifySmpTask( &xTaskHandles[i], eReady, -1 );
 
     /* Raise the priority of the ready task */
-    vTaskPrioritySet( xTaskHandles[ i ], 3 );
+    vTaskPrioritySet( xTaskHandles[i], 3 );
 
     /* Verify the priority has been changed */
-    vTaskGetInfo( xTaskHandles[ i ], &xTaskDetails, pdTRUE, eInvalid );
+    vTaskGetInfo( xTaskHandles[i], &xTaskDetails, pdTRUE, eInvalid );
     TEST_ASSERT_EQUAL( 3, xTaskDetails.xHandle->uxPriority );
 
     /* Verify the task remains in the state */
-    verifySmpTask( &xTaskHandles[ i ], eRunning, ( configNUMBER_OF_CORES - 1 ) );
+    verifySmpTask( &xTaskHandles[i], eRunning, (configNUMBER_OF_CORES - 1) );
 
     /* Verify each task is in the running running state */
-    for( i = 0; i < configNUMBER_OF_CORES - 1; i++ )
-    {
-        verifySmpTask( &xTaskHandles[ i ], eRunning, i );
-    }
-
-    verifySmpTask( &xTaskHandles[ i ], eReady, -1 );
+    for (i = 0; i < configNUMBER_OF_CORES - 1; i++) {
+        verifySmpTask( &xTaskHandles[i], eRunning, i );
+    }
+
+    verifySmpTask( &xTaskHandles[i], eReady, -1 );
 }
 
 /**
@@ -503,81 +464,74 @@
  * This test will verify that when the priority of a running task is lowered
  * to the priority of the existing ready task it will enter the ready state.
  * The previously ready task will now be running.
- *
- * #define configRUN_MULTIPLE_PRIORITIES                    1
- * #define configUSE_TIME_SLICING                           0
- * #define configUSE_CORE_AFFINITY                          1
- * #define configUSE_TASK_PREEMPTION_DISABLE                1
-<<<<<<< HEAD
- *
-=======
- * #define configNUMBER_OF_CORES                            (N > 1)
- * 
->>>>>>> f7c8f7d0
+ * 
+ * #define configRUN_MULTIPLE_PRIORITIES                    1
+ * #define configUSE_TIME_SLICING                           0
+ * #define configUSE_CORE_AFFINITY                          1
+ * #define configUSE_TASK_PREEMPTION_DISABLE                1
+ * #define configNUMBER_OF_CORES                            (N > 1)
+ * 
  * This test can be run with FreeRTOS configured for any number of cores
  * greater than 1.
- *
- * Tasks are created prior to starting the scheduler.
- *
+ * 
+ * Tasks are created prior to starting the scheduler.
+ * 
  * Task (TN)	    Task (TN + 1)
  * Priority – 2     Priority – 1
  * State - Ready    State - Ready
- *
- * After calling vTaskStartScheduler()
- *
+ * 
+ * After calling vTaskStartScheduler()
+ * 
  * Task (TN)	             Task (TN + 1)
  * Priority – 2              Priority – 1
  * State - Running (Core N)	 State - Ready
- *
- * After calling vTaskPrioritySet() and lowering the priority of task T0
- *
+ * 
+ * After calling vTaskPrioritySet() and lowering the priority of task T0
+ * 
  * Task (T0)      Task (TN)	                Task (TN + 1)
  * Priority – 1   Priority – 2              Priority – 1
  * State - Ready  State - Running (Core N)  State - Running (Core 0)
- */
+*/
 void test_priority_change_tasks_different_priority_lower_to_equal( void )
 {
-    TaskHandle_t xTaskHandles[ configNUMBER_OF_CORES + 1 ] = { NULL };
+    TaskHandle_t xTaskHandles[configNUMBER_OF_CORES + 1] = { NULL };
     uint32_t i;
     TaskStatus_t xTaskDetails;
 
     /* Create tasks at high priority */
-    for( i = 0; i < configNUMBER_OF_CORES; i++ )
-    {
-        xTaskCreate( vSmpTestTask, "SMP Task", configMINIMAL_STACK_SIZE, NULL, 2, &xTaskHandles[ i ] );
+    for (i = 0; i < configNUMBER_OF_CORES; i++) {
+        xTaskCreate( vSmpTestTask, "SMP Task", configMINIMAL_STACK_SIZE, NULL, 2, &xTaskHandles[i] );
     }
 
     /* Create a single task at low priority */
-    xTaskCreate( vSmpTestTask, "SMP Task", configMINIMAL_STACK_SIZE, NULL, 1, &xTaskHandles[ i ] );
+    xTaskCreate( vSmpTestTask, "SMP Task", configMINIMAL_STACK_SIZE, NULL, 1, &xTaskHandles[i] );
 
     vTaskStartScheduler();
 
     /* Verify each task is in the running state */
-    for( i = 0; i < configNUMBER_OF_CORES; i++ )
-    {
-        verifySmpTask( &xTaskHandles[ i ], eRunning, i );
+    for (i = 0; i < configNUMBER_OF_CORES; i++) {
+        verifySmpTask( &xTaskHandles[i], eRunning, i );
     }
 
     /* Verify the low priority task is in the ready state */
-    verifySmpTask( &xTaskHandles[ i ], eReady, -1 );
+    verifySmpTask( &xTaskHandles[i], eReady, -1 );
 
     /* Lower the priority of a running task */
-    vTaskPrioritySet( xTaskHandles[ 0 ], 1 );
+    vTaskPrioritySet( xTaskHandles[0], 1 );
 
     /* Verify the priority has been changed */
-    vTaskGetInfo( xTaskHandles[ 0 ], &xTaskDetails, pdTRUE, eInvalid );
+    vTaskGetInfo( xTaskHandles[0], &xTaskDetails, pdTRUE, eInvalid );
     TEST_ASSERT_EQUAL( 1, xTaskDetails.xHandle->uxPriority );
 
     /* Verify the task is now in the ready state */
-    verifySmpTask( &xTaskHandles[ 0 ], eReady, -1 );
+    verifySmpTask( &xTaskHandles[0], eReady, -1 );
 
     /* Verify each other task is in the running state */
-    for( i = 1; i < configNUMBER_OF_CORES; i++ )
-    {
-        verifySmpTask( &xTaskHandles[ i ], eRunning, i );
-    }
-
-    verifySmpTask( &xTaskHandles[ i ], eRunning, 0 );
+    for (i = 1; i < configNUMBER_OF_CORES; i++) {
+        verifySmpTask( &xTaskHandles[i], eRunning, i );
+    }
+
+    verifySmpTask( &xTaskHandles[i], eRunning, 0 );
 }
 
 /**
@@ -587,81 +541,74 @@
  * This test will verify that when the priority of a running task is set to
  * the lowest priority it will enter the ready state.
  * The previously ready task will now be running.
- *
- * #define configRUN_MULTIPLE_PRIORITIES                    1
- * #define configUSE_TIME_SLICING                           0
- * #define configUSE_CORE_AFFINITY                          1
- * #define configUSE_TASK_PREEMPTION_DISABLE                1
-<<<<<<< HEAD
- *
-=======
- * #define configNUMBER_OF_CORES                            (N > 1)
- * 
->>>>>>> f7c8f7d0
+ * 
+ * #define configRUN_MULTIPLE_PRIORITIES                    1
+ * #define configUSE_TIME_SLICING                           0
+ * #define configUSE_CORE_AFFINITY                          1
+ * #define configUSE_TASK_PREEMPTION_DISABLE                1
+ * #define configNUMBER_OF_CORES                            (N > 1)
+ * 
  * This test can be run with FreeRTOS configured for any number of cores
  * greater than 1.
- *
- * Tasks are created prior to starting the scheduler.
- *
+ * 
+ * Tasks are created prior to starting the scheduler.
+ * 
  * Task (TN)	    Task (TN + 1)
  * Priority – 3     Priority – 2
  * State - Ready    State - Ready
- *
- * After calling vTaskStartScheduler()
- *
+ * 
+ * After calling vTaskStartScheduler()
+ * 
  * Task (TN)	             Task (TN + 1)
  * Priority – 3              Priority – 2
  * State - Running (Core N)	 State - Ready
- *
- * After calling vTaskPrioritySet() and lowering the priority of task T0
- *
+ * 
+ * After calling vTaskPrioritySet() and lowering the priority of task T0
+ * 
  * Task (T0)      Task (TN)	                Task (TN + 1)
  * Priority – 1   Priority – 3              Priority – 2
  * State - Ready  State - Running (Core N)  State - Running (Core 0)
- */
+*/
 void test_priority_change_tasks_different_priority_lower_to_lowest( void )
 {
-    TaskHandle_t xTaskHandles[ configNUMBER_OF_CORES + 1 ] = { NULL };
+    TaskHandle_t xTaskHandles[configNUMBER_OF_CORES + 1] = { NULL };
     uint32_t i;
     TaskStatus_t xTaskDetails;
 
     /* Create tasks at high priority */
-    for( i = 0; i < configNUMBER_OF_CORES; i++ )
-    {
-        xTaskCreate( vSmpTestTask, "SMP Task", configMINIMAL_STACK_SIZE, NULL, 3, &xTaskHandles[ i ] );
+    for (i = 0; i < configNUMBER_OF_CORES; i++) {
+        xTaskCreate( vSmpTestTask, "SMP Task", configMINIMAL_STACK_SIZE, NULL, 3, &xTaskHandles[i] );
     }
 
     /* Create a single task at low priority */
-    xTaskCreate( vSmpTestTask, "SMP Task", configMINIMAL_STACK_SIZE, NULL, 2, &xTaskHandles[ i ] );
+    xTaskCreate( vSmpTestTask, "SMP Task", configMINIMAL_STACK_SIZE, NULL, 2, &xTaskHandles[i] );
 
     vTaskStartScheduler();
 
     /* Verify each task is in the running state */
-    for( i = 0; i < configNUMBER_OF_CORES; i++ )
-    {
-        verifySmpTask( &xTaskHandles[ i ], eRunning, i );
+    for (i = 0; i < configNUMBER_OF_CORES; i++) {
+        verifySmpTask( &xTaskHandles[i], eRunning, i );
     }
 
     /* Verify the low priority task is in the ready state */
-    verifySmpTask( &xTaskHandles[ i ], eReady, -1 );
+    verifySmpTask( &xTaskHandles[i], eReady, -1 );
 
     /* Lower the priority of a running task */
-    vTaskPrioritySet( xTaskHandles[ 0 ], 1 );
+    vTaskPrioritySet( xTaskHandles[0], 1 );
 
     /* Verify the priority has been changed */
-    vTaskGetInfo( xTaskHandles[ 0 ], &xTaskDetails, pdTRUE, eInvalid );
+    vTaskGetInfo( xTaskHandles[0], &xTaskDetails, pdTRUE, eInvalid );
     TEST_ASSERT_EQUAL( 1, xTaskDetails.xHandle->uxPriority );
 
     /* Verify the is now in the ready state */
-    verifySmpTask( &xTaskHandles[ 0 ], eReady, -1 );
+    verifySmpTask( &xTaskHandles[0], eReady, -1 );
 
     /* Verify each other task is in the running state */
-    for( i = 1; i < configNUMBER_OF_CORES; i++ )
-    {
-        verifySmpTask( &xTaskHandles[ i ], eRunning, i );
-    }
-
-    verifySmpTask( &xTaskHandles[ i ], eRunning, 0 );
+    for (i = 1; i < configNUMBER_OF_CORES; i++) {
+        verifySmpTask( &xTaskHandles[i], eRunning, i );
+    }
+
+    verifySmpTask( &xTaskHandles[i], eRunning, 0 );
 }
 
 /**
@@ -670,78 +617,70 @@
  * created for each remaining available CPU core. The test will first verify
  * that as each low priority task is deleted the high priority task remains in
  * the running state.
- *
- * #define configRUN_MULTIPLE_PRIORITIES                    1
- * #define configUSE_TIME_SLICING                           0
- * #define configUSE_CORE_AFFINITY                          1
- * #define configUSE_TASK_PREEMPTION_DISABLE                1
-<<<<<<< HEAD
- *
- * This test can be run with FreeRTOS configured for any number of cores
-=======
+ * 
+ * #define configRUN_MULTIPLE_PRIORITIES                    1
+ * #define configUSE_TIME_SLICING                           0
+ * #define configUSE_CORE_AFFINITY                          1
+ * #define configUSE_TASK_PREEMPTION_DISABLE                1
  * #define configNUMBER_OF_CORES                            (N > 1)
  * 
  * This test can be run with FreeRTOS configured for any number of cores 
->>>>>>> f7c8f7d0
  * greater than 1.
- *
- * Tasks are created prior to starting the scheduler.
- *
+ * 
+ * Tasks are created prior to starting the scheduler.
+ * 
  * Task (T1)	  Task (TN)
  * Priority – 2   Priority – 1
  * State - Ready  State - Ready
- *
- * After calling vTaskStartScheduler()
- *
+ * 
+ * After calling vTaskStartScheduler()
+ * 
  * Task (T1)	             Task (TN)
  * Priority – 2              Priority – 1
  * State - Running (Core 0)	 State - Running (Core N)
- *
+ * 
  * Delete each low priority task
- *
+ * 
  * Task (T1)	              Task (TN)
  * Priority – 2               Priority – 1
  * State - Running (Core 0)	  State - Deleted
  */
 void test_task_delete_tasks_different_priorities_delete_low( void )
 {
-    TaskHandle_t xTaskHandles[ configNUMBER_OF_CORES ] = { NULL };
+    TaskHandle_t xTaskHandles[configNUMBER_OF_CORES] = { NULL };
     uint32_t i;
 
     /* Create a single task at high priority */
-    xTaskCreate( vSmpTestTask, "SMP Task", configMINIMAL_STACK_SIZE, NULL, 2, &xTaskHandles[ 0 ] );
+    xTaskCreate( vSmpTestTask, "SMP Task", configMINIMAL_STACK_SIZE, NULL, 2, &xTaskHandles[0] );
 
     /* Create all remaining tasks at low priority */
-    for( i = 1; i < configNUMBER_OF_CORES; i++ )
-    {
-        xTaskCreate( vSmpTestTask, "SMP Task", configMINIMAL_STACK_SIZE, NULL, 1, &xTaskHandles[ i ] );
+    for (i = 1; i < configNUMBER_OF_CORES; i++) {
+        xTaskCreate( vSmpTestTask, "SMP Task", configMINIMAL_STACK_SIZE, NULL, 1, &xTaskHandles[i] );
     }
 
     vTaskStartScheduler();
 
     /* Verify all tasks are running */
-    for( i = 0; i < configNUMBER_OF_CORES; i++ )
-    {
-        verifySmpTask( &xTaskHandles[ i ], eRunning, i );
+    for (i = 0; i < configNUMBER_OF_CORES; i++) {
+        verifySmpTask( &xTaskHandles[i], eRunning, i );
     }
 
     /* Verify no tasks are pending deletion */
     TEST_ASSERT_EQUAL( 0, uxDeletedTasksWaitingCleanUp );
 
-    for( i = 1; i < configNUMBER_OF_CORES; i++ )
-    {
+    for (i = 1; i < configNUMBER_OF_CORES; i++) {
         /* Delete low priority task */
-        vTaskDelete( xTaskHandles[ i ] );
+        vTaskDelete(xTaskHandles[i]);
 
         /* Verify T0 remains running on core 0 */
-        verifySmpTask( &xTaskHandles[ 0 ], eRunning, 0 );
+        verifySmpTask( &xTaskHandles[0], eRunning, 0 );
 
         /* Verify task T[i] is in the deleted state */
-        verifySmpTask( &xTaskHandles[ i ], eDeleted, -1 );
+        verifySmpTask( &xTaskHandles[i], eDeleted, -1 );
     }
 
     /* Verify tasks are pending deletion */
-    TEST_ASSERT_EQUAL( ( configNUMBER_OF_CORES - 1 ), uxDeletedTasksWaitingCleanUp );
+    TEST_ASSERT_EQUAL( (configNUMBER_OF_CORES -1 ), uxDeletedTasksWaitingCleanUp );
 }
 
 /**
@@ -749,88 +688,70 @@
  * A single task of high priority will be created. A low priority task will be
  * created for each remaining available CPU core. The test will delete the high
  * priority task and verify each other core remains in the running state.
- *
- * #define configRUN_MULTIPLE_PRIORITIES                    1
- * #define configUSE_TIME_SLICING                           0
- * #define configUSE_CORE_AFFINITY                          1
- * #define configUSE_TASK_PREEMPTION_DISABLE                1
-<<<<<<< HEAD
- *
- * This test can be run with FreeRTOS configured for any number of cores
-=======
+ * 
+ * #define configRUN_MULTIPLE_PRIORITIES                    1
+ * #define configUSE_TIME_SLICING                           0
+ * #define configUSE_CORE_AFFINITY                          1
+ * #define configUSE_TASK_PREEMPTION_DISABLE                1
  * #define configNUMBER_OF_CORES                            (N > 1)
  * 
  * This test can be run with FreeRTOS configured for any number of cores 
->>>>>>> f7c8f7d0
  * greater than 1.
- *
- * Tasks are created prior to starting the scheduler.
- *
+ * 
+ * Tasks are created prior to starting the scheduler.
+ * 
  * Task (T1)	  Task (TN)
  * Priority – 2   Priority – 1
  * State - Ready  State - Ready
- *
- * After calling vTaskStartScheduler()
- *
+ * 
+ * After calling vTaskStartScheduler()
+ * 
  * Task (T1)	             Task (TN)
  * Priority – 2              Priority – 1
  * State - Running (Core 0)	 State - Running (Core N)
- *
+ * 
  * Delete the high priority task
- *
+ * 
  * Task (T1)	      Task (TN)
  * Priority – 2       Priority – 1
  * State - Deleted	  State - Running (Core N)
  */
 void test_task_delete_tasks_different_priorities_delete_high( void )
 {
-    TaskHandle_t xTaskHandles[ configNUMBER_OF_CORES ] = { NULL };
+    TaskHandle_t xTaskHandles[configNUMBER_OF_CORES] = { NULL };
     uint32_t i;
 
     /* Create a single task at high priority */
-    xTaskCreate( vSmpTestTask, "SMP Task", configMINIMAL_STACK_SIZE, NULL, 2, &xTaskHandles[ 0 ] );
+    xTaskCreate( vSmpTestTask, "SMP Task", configMINIMAL_STACK_SIZE, NULL, 2, &xTaskHandles[0] );
 
     /* Create all remaining tasks at low priority */
-    for( i = 1; i < configNUMBER_OF_CORES; i++ )
-    {
-        xTaskCreate( vSmpTestTask, "SMP Task", configMINIMAL_STACK_SIZE, NULL, 1, &xTaskHandles[ i ] );
+    for (i = 1; i < configNUMBER_OF_CORES; i++) {
+        xTaskCreate( vSmpTestTask, "SMP Task", configMINIMAL_STACK_SIZE, NULL, 1, &xTaskHandles[i] );
     }
 
     vTaskStartScheduler();
 
     /* Verify all tasks are in the running state */
-<<<<<<< HEAD
-    for( i = 1; i < configNUMBER_OF_CORES; i++ )
-    {
-        verifySmpTask( &xTaskHandles[ i ], eRunning, i );
-=======
-    for (i = 0; i < configNUMBER_OF_CORES; i++) {
-        verifySmpTask( &xTaskHandles[i], eRunning, i );
->>>>>>> f7c8f7d0
+    for (i = 0; i < configNUMBER_OF_CORES; i++) {
+        verifySmpTask( &xTaskHandles[i], eRunning, i );
     }
 
     /* Verify no tasks are pending deletion */
     TEST_ASSERT_EQUAL( 0, uxDeletedTasksWaitingCleanUp );
 
     /* Delete task T0 */
-    vTaskDelete( xTaskHandles[ 0 ] );
+    vTaskDelete(xTaskHandles[0]);
 
     /* Verify the task has been deleted */
     TEST_ASSERT_EQUAL( 1, uxDeletedTasksWaitingCleanUp );
-    verifySmpTask( &xTaskHandles[ 0 ], eDeleted, -1 );
-
-<<<<<<< HEAD
-    /* Verify core 0 is now idle */
-    verifyIdleTask( 0, 0 );
-=======
+    verifySmpTask( &xTaskHandles[0], eDeleted, -1 );
+
     /* Verify core 0 is now running an idle task */
     verifyIdleTask(0, 0);
->>>>>>> f7c8f7d0
 
     /* Verify other cores remain in the running state */
-    for( i = 1; i < ( configNUMBER_OF_CORES ); i++ )
-    {
-        verifySmpTask( &xTaskHandles[ i ], eRunning, i );
+    for (i = 1; i < (configNUMBER_OF_CORES); i++) {
+        verifySmpTask( &xTaskHandles[i], eRunning, i );
     }
 }
 
@@ -840,86 +761,78 @@
  * additional tasks will be created, a low priority task and a high priority task.
  * This test will verify that when a running high priority task is deleted, the
  * high priority task in the ready state will move to the running state.
- *
- * #define configRUN_MULTIPLE_PRIORITIES                    1
- * #define configUSE_TIME_SLICING                           0
- * #define configUSE_CORE_AFFINITY                          1
- * #define configUSE_TASK_PREEMPTION_DISABLE                1
-<<<<<<< HEAD
- *
- * This test can be run with FreeRTOS configured for any number of cores
-=======
+ * 
+ * #define configRUN_MULTIPLE_PRIORITIES                    1
+ * #define configUSE_TIME_SLICING                           0
+ * #define configUSE_CORE_AFFINITY                          1
+ * #define configUSE_TASK_PREEMPTION_DISABLE                1
  * #define configNUMBER_OF_CORES                            (N > 1)
  * 
  * This test can be run with FreeRTOS configured for any number of cores 
->>>>>>> f7c8f7d0
  * greater than 1.
- *
- * Tasks are created prior to starting the scheduler.
- *
+ * 
+ * Tasks are created prior to starting the scheduler.
+ * 
  * Task (TN)	  Task (TN + 1)  Task (TN + 2)
  * Priority – 2   Priority – 1   Priority – 2
  * State - Ready  State - Ready  State - Ready
- *
- * After calling vTaskStartScheduler()
- *
+ * 
+ * After calling vTaskStartScheduler()
+ * 
  * Task (TN)	             Task (TN + 1)  Task (TN + 2)
  * Priority – 2              Priority – 1   Priority – 2
  * State - Running (Core N)	 State - Ready  State - Ready
- *
+ * 
  * Delete the high priority task
- *
+ * 
  * Task (T0)	      Task (TN)                 Task (TN + 1)   Task (TN + 2)
  * Priority – 2       Priority – 2              Priority – 1    Priority – 2
  * State - Deleted	  State - Running (Core N)  State - Ready   State - Running (Core 0)
  */
 void test_task_delete_select_high_priority_task( void )
 {
-    TaskHandle_t xTaskHandles[ configNUMBER_OF_CORES + 2 ] = { NULL };
+    TaskHandle_t xTaskHandles[configNUMBER_OF_CORES + 2] = { NULL };
     uint32_t i;
 
     /* Create tasks at high priority for each CPU core */
-    for( i = 0; i < configNUMBER_OF_CORES; i++ )
-    {
-        xTaskCreate( vSmpTestTask, "SMP Task", configMINIMAL_STACK_SIZE, NULL, 2, &xTaskHandles[ i ] );
+    for (i = 0; i < configNUMBER_OF_CORES; i++) {
+        xTaskCreate( vSmpTestTask, "SMP Task", configMINIMAL_STACK_SIZE, NULL, 2, &xTaskHandles[i] );
     }
 
     /* Create a single task at low priority */
-    xTaskCreate( vSmpTestTask, "SMP Task", configMINIMAL_STACK_SIZE, NULL, 1, &xTaskHandles[ i ] );
+    xTaskCreate( vSmpTestTask, "SMP Task", configMINIMAL_STACK_SIZE, NULL, 1, &xTaskHandles[i] );
 
     /* Create a single task at high priority */
-    xTaskCreate( vSmpTestTask, "SMP Task", configMINIMAL_STACK_SIZE, NULL, 2, &xTaskHandles[ i + 1 ] );
+    xTaskCreate( vSmpTestTask, "SMP Task", configMINIMAL_STACK_SIZE, NULL, 2, &xTaskHandles[i+1] );
 
     vTaskStartScheduler();
 
     /* Verify all tasks are in the running state */
-    for( i = 0; i < configNUMBER_OF_CORES; i++ )
-    {
-        verifySmpTask( &xTaskHandles[ i ], eRunning, i );
+    for (i = 0; i < configNUMBER_OF_CORES; i++) {
+        verifySmpTask( &xTaskHandles[i], eRunning, i );
     }
 
     /* Verify remaining tasks are in the ready states */
-    verifySmpTask( &xTaskHandles[ i ], eReady, -1 );
-    verifySmpTask( &xTaskHandles[ i + 1 ], eReady, -1 );
+    verifySmpTask( &xTaskHandles[i], eReady, -1 );
+    verifySmpTask( &xTaskHandles[i+1], eReady, -1 );
 
     /* Verify no tasks are pending deletion */
     TEST_ASSERT_EQUAL( 0, uxDeletedTasksWaitingCleanUp );
 
     /* Delete task T0 */
-    vTaskDelete( xTaskHandles[ 0 ] );
+    vTaskDelete(xTaskHandles[0]);
 
     /* Verify the task has been deleted */
     TEST_ASSERT_EQUAL( 1, uxDeletedTasksWaitingCleanUp );
-    verifySmpTask( &xTaskHandles[ 0 ], eDeleted, -1 );
+    verifySmpTask( &xTaskHandles[0], eDeleted, -1 );
 
     /* Verify other cores remain in the running state */
-    for( i = 1; i < ( configNUMBER_OF_CORES ); i++ )
-    {
-        verifySmpTask( &xTaskHandles[ i ], eRunning, i );
+    for (i = 1; i < (configNUMBER_OF_CORES); i++) {
+        verifySmpTask( &xTaskHandles[i], eRunning, i );
     }
 
     /* High priority task is now running on core 0 */
-    verifySmpTask( &xTaskHandles[ i + 1 ], eRunning, 0 );
+    verifySmpTask( &xTaskHandles[i + 1], eRunning, 0 );
 }
 
 /**
@@ -928,71 +841,60 @@
  * CPU core will be idle. Once the scheduler is started a new task of equal
  * priority shall be created. The test shall verify the new task is in the
  * running state.
- *
- * #define configRUN_MULTIPLE_PRIORITIES                    1
- * #define configUSE_TIME_SLICING                           0
- * #define configUSE_CORE_AFFINITY                          1
- * #define configUSE_TASK_PREEMPTION_DISABLE                1
-<<<<<<< HEAD
- *
-=======
- * #define configNUMBER_OF_CORES                            (N > 1)
- * 
->>>>>>> f7c8f7d0
+ * 
+ * #define configRUN_MULTIPLE_PRIORITIES                    1
+ * #define configUSE_TIME_SLICING                           0
+ * #define configUSE_CORE_AFFINITY                          1
+ * #define configUSE_TASK_PREEMPTION_DISABLE                1
+ * #define configNUMBER_OF_CORES                            (N > 1)
+ * 
  * This test can be run with FreeRTOS configured for any number of cores
  * greater than 1.
- *
- * Tasks are created prior to starting the scheduler.
- *
+ * 
+ * Tasks are created prior to starting the scheduler.
+ * 
  * Task N-1
  * Priority – 1
  * State - Ready
- *
- * After calling vTaskStartScheduler()
- *
+ * 
+ * After calling vTaskStartScheduler()
+ * 
  * Task N-1
  * Priority – 1
  * State - Running (Core N)
- *
+ * 
  * Create a new task with priority 1
- *
+ * 
  * Task N - 1	             New Task
  * Priority – 1              Priority – 1
  * State - Running (Core N)	 State - Running (Last available core)
- *
+ * 
  */
 void test_task_create_tasks_equal_priority( void )
 {
-    TaskHandle_t xTaskHandles[ configNUMBER_OF_CORES ] = { NULL };
+    TaskHandle_t xTaskHandles[configNUMBER_OF_CORES] = { NULL };
     uint32_t i;
 
     /* Create tasks at equal priority */
-<<<<<<< HEAD
-    for( i = 0; i < configNUMBER_OF_CORES - 1; i++ )
-    {
-        xTaskCreate( vSmpTestTask, "SMP Task", configMINIMAL_STACK_SIZE, NULL, 1, &xTaskHandles[ i ] );
-=======
     for (i = 0; i < ( configNUMBER_OF_CORES - 1 ); i++) {
         xTaskCreate( vSmpTestTask, "SMP Task", configMINIMAL_STACK_SIZE, NULL, 1, &xTaskHandles[i] );
->>>>>>> f7c8f7d0
     }
 
     vTaskStartScheduler();
 
     /* Verify all tasks are in the running state */
-    for( i = 0; i < configNUMBER_OF_CORES - 1; i++ )
-    {
-        verifySmpTask( &xTaskHandles[ i ], eRunning, i );
+    for (i = 0; i < configNUMBER_OF_CORES - 1; i++) {
+        verifySmpTask( &xTaskHandles[i], eRunning, i );
     }
 
     /* Verify remaining CPU core is running the idle task */
-    verifyIdleTask( 0, i );
+    verifyIdleTask(0, i);
 
     /* Create a new task of equal priority */
-    xTaskCreate( vSmpTestTask, "SMP Task", configMINIMAL_STACK_SIZE, NULL, 1, &xTaskHandles[ i ] );
+    xTaskCreate( vSmpTestTask, "SMP Task", configMINIMAL_STACK_SIZE, NULL, 1, &xTaskHandles[i] );
 
     /* Verify the new task is in the running state */
-    verifySmpTask( &xTaskHandles[ i ], eRunning, i );
+    verifySmpTask( &xTaskHandles[i], eRunning, i );
 }
 
 /**
@@ -1001,76 +903,60 @@
  * task will be idle. Once the scheduler is started a new task of lower
  * priority shall be created. The test shall verify the new task is in the
  * running state.
- *
- * #define configRUN_MULTIPLE_PRIORITIES                    1
- * #define configUSE_TIME_SLICING                           0
- * #define configUSE_CORE_AFFINITY                          1
- * #define configUSE_TASK_PREEMPTION_DISABLE                1
-<<<<<<< HEAD
- *
-=======
- * #define configNUMBER_OF_CORES                            (N > 1)
- * 
->>>>>>> f7c8f7d0
+ * 
+ * #define configRUN_MULTIPLE_PRIORITIES                    1
+ * #define configUSE_TIME_SLICING                           0
+ * #define configUSE_CORE_AFFINITY                          1
+ * #define configUSE_TASK_PREEMPTION_DISABLE                1
+ * #define configNUMBER_OF_CORES                            (N > 1)
+ * 
  * This test can be run with FreeRTOS configured for any number of cores
  * greater than 1.
- *
- * Tasks are created prior to starting the scheduler.
- *
+ * 
+ * Tasks are created prior to starting the scheduler.
+ * 
  * Task N-1
  * Priority – 2
  * State - Ready
- *
- * After calling vTaskStartScheduler()
- *
+ * 
+ * After calling vTaskStartScheduler()
+ * 
  * Task N-1
  * Priority – 2
  * State - Running (Core N)
- *
+ * 
  * Create a new task with priority 2
- *
+ * 
  * Task N - 1	             New Task
  * Priority – 2              Priority – 1
  * State - Running (Core N)	 State - Running
- *
+ * 
  */
 void test_task_create_tasks_lower_priority( void )
 {
-    TaskHandle_t xTaskHandles[ configNUMBER_OF_CORES ] = { NULL };
+    TaskHandle_t xTaskHandles[configNUMBER_OF_CORES] = { NULL };
     uint32_t i;
 
     /* Create all tasks at equal priority */
-<<<<<<< HEAD
-    for( i = 0; i < configNUMBER_OF_CORES - 1; i++ )
-    {
-        xTaskCreate( vSmpTestTask, "SMP Task", configMINIMAL_STACK_SIZE, NULL, 2, &xTaskHandles[ i ] );
-=======
     for (i = 0; i < ( configNUMBER_OF_CORES - 1 ); i++) {
         xTaskCreate( vSmpTestTask, "SMP Task", configMINIMAL_STACK_SIZE, NULL, 2, &xTaskHandles[i] );
->>>>>>> f7c8f7d0
     }
 
     vTaskStartScheduler();
 
     /* Verify all tasks are in the running state */
-<<<<<<< HEAD
-    for( i = 0; i < configNUMBER_OF_CORES - 1; i++ )
-    {
-        verifySmpTask( &xTaskHandles[ i ], eRunning, i );
-=======
     for (i = 0; i < ( configNUMBER_OF_CORES - 1 ); i++) {
         verifySmpTask( &xTaskHandles[i], eRunning, i );
->>>>>>> f7c8f7d0
     }
 
     /* Verify remaining CPU core is running the idle task */
-    verifyIdleTask( 0, i );
+    verifyIdleTask(0, i);
 
     /* Create a new task of lower priority */
-    xTaskCreate( vSmpTestTask, "SMP Task", configMINIMAL_STACK_SIZE, NULL, 1, &xTaskHandles[ i ] );
+    xTaskCreate( vSmpTestTask, "SMP Task", configMINIMAL_STACK_SIZE, NULL, 1, &xTaskHandles[i] );
 
     /* Verify the new task is in the running state */
-    verifySmpTask( &xTaskHandles[ i ], eRunning, i );
+    verifySmpTask( &xTaskHandles[i], eRunning, i );
 }
 
 /**
@@ -1079,83 +965,61 @@
  * task will be idle. Once the scheduler is started a new task of higher
  * priority shall be created. The test shall verify the new task is in the
  * running state.
- *
- * #define configRUN_MULTIPLE_PRIORITIES                    1
- * #define configUSE_TIME_SLICING                           0
- * #define configUSE_CORE_AFFINITY                          1
- * #define configUSE_TASK_PREEMPTION_DISABLE                1
-<<<<<<< HEAD
- *
-=======
- * #define configNUMBER_OF_CORES                            (N > 1)
- * 
->>>>>>> f7c8f7d0
+ * 
+ * #define configRUN_MULTIPLE_PRIORITIES                    1
+ * #define configUSE_TIME_SLICING                           0
+ * #define configUSE_CORE_AFFINITY                          1
+ * #define configUSE_TASK_PREEMPTION_DISABLE                1
+ * #define configNUMBER_OF_CORES                            (N > 1)
+ * 
  * This test can be run with FreeRTOS configured for any number of cores
  * greater than 1.
- *
- * Tasks are created prior to starting the scheduler.
- *
+ * 
+ * Tasks are created prior to starting the scheduler.
+ * 
  * Task N-1
  * Priority – 1
  * State - Ready
- *
- * After calling vTaskStartScheduler()
- *
+ * 
+ * After calling vTaskStartScheduler()
+ * 
  * Task N-1
  * Priority – 1
  * State - Running (Core N)
- *
+ * 
  * Create a new task with priority 2
- *
+ * 
  * Task N-1                  New Task
  * Priority – 1              Priority – 2
  * State - Running (Core N)	 State - Running
- *
+ * 
  */
 void test_task_create_tasks_higher_priority( void )
 {
-    TaskHandle_t xTaskHandles[ configNUMBER_OF_CORES ] = { NULL };
+    TaskHandle_t xTaskHandles[configNUMBER_OF_CORES] = { NULL };
     uint32_t i;
 
     /* Create all tasks at equal priority */
-<<<<<<< HEAD
-    for( i = 0; i < configNUMBER_OF_CORES - 1; i++ )
-    {
-        xTaskCreate( vSmpTestTask, "SMP Task", configMINIMAL_STACK_SIZE, NULL, 1, &xTaskHandles[ i ] );
-=======
     for (i = 0; i < ( configNUMBER_OF_CORES - 1 ); i++) {
         xTaskCreate( vSmpTestTask, "SMP Task", configMINIMAL_STACK_SIZE, NULL, 1, &xTaskHandles[i] );
->>>>>>> f7c8f7d0
     }
 
     vTaskStartScheduler();
 
     /* Verify all tasks are in the running state */
-<<<<<<< HEAD
-    for( i = 0; i < configNUMBER_OF_CORES - 1; i++ )
-    {
-        verifySmpTask( &xTaskHandles[ i ], eRunning, i );
-=======
     for (i = 0; i < ( configNUMBER_OF_CORES - 1 ); i++) {
         verifySmpTask( &xTaskHandles[i], eRunning, i );
->>>>>>> f7c8f7d0
     }
 
     /* Verify remaining CPU core is running the idle task */
-    verifyIdleTask( 0, i );
+    verifyIdleTask(0, i);
 
     /* Create a new task of higher priority */
-    xTaskCreate( vSmpTestTask, "SMP Task", configMINIMAL_STACK_SIZE, NULL, 2, &xTaskHandles[ i ] );
+    xTaskCreate( vSmpTestTask, "SMP Task", configMINIMAL_STACK_SIZE, NULL, 2, &xTaskHandles[i] );
 
     /* Verify all tasks are in the ready state */
-<<<<<<< HEAD
-    for( i = 0; i < ( configNUMBER_OF_CORES ); i++ )
-    {
-        verifySmpTask( &xTaskHandles[ i ], eRunning, i );
-=======
-    for (i = 0; i < configNUMBER_OF_CORES; i++) {
-        verifySmpTask( &xTaskHandles[i], eRunning, i );
->>>>>>> f7c8f7d0
+    for (i = 0; i < configNUMBER_OF_CORES; i++) {
+        verifySmpTask( &xTaskHandles[i], eRunning, i );
     }
 }
 
@@ -1164,67 +1028,60 @@
  * A task of equal priority will be created for each available CPU core. This
  * test will verify that when a new task of equal priority is created it will
  * be in the ready state.
- *
- * #define configRUN_MULTIPLE_PRIORITIES                    1
- * #define configUSE_TIME_SLICING                           0
- * #define configUSE_CORE_AFFINITY                          1
- * #define configUSE_TASK_PREEMPTION_DISABLE                1
-<<<<<<< HEAD
- *
-=======
- * #define configNUMBER_OF_CORES                            (N > 1)
- * 
->>>>>>> f7c8f7d0
+ * 
+ * #define configRUN_MULTIPLE_PRIORITIES                    1
+ * #define configUSE_TIME_SLICING                           0
+ * #define configUSE_CORE_AFFINITY                          1
+ * #define configUSE_TASK_PREEMPTION_DISABLE                1
+ * #define configNUMBER_OF_CORES                            (N > 1)
+ * 
  * This test can be run with FreeRTOS configured for any number of cores
  * greater than 1.
- *
- * Tasks are created prior to starting the scheduler.
- *
+ * 
+ * Tasks are created prior to starting the scheduler.
+ * 
  * Task (TN)
  * Priority – 1
  * State - Ready
- *
- * After calling vTaskStartScheduler()
- *
+ * 
+ * After calling vTaskStartScheduler()
+ * 
  * Task (TN)
  * Priority – 1
  * State - Running (Core N)
- *
+ * 
  * Create a new task of equal priority
- *
+ * 
  * Task (TN)	              New Task
  * Priority – 1               Priority – 1
  * State - Running (Core N)	  State - Ready
  */
 void test_task_create_all_cores_equal_priority_equal( void )
 {
-    TaskHandle_t xTaskHandles[ configNUMBER_OF_CORES + 1 ] = { NULL };
+    TaskHandle_t xTaskHandles[configNUMBER_OF_CORES + 1] = { NULL };
     uint32_t i;
 
     /* Create all tasks at equal priority */
-    for( i = 0; i < configNUMBER_OF_CORES; i++ )
-    {
-        xTaskCreate( vSmpTestTask, "SMP Task", configMINIMAL_STACK_SIZE, NULL, 1, &xTaskHandles[ i ] );
+    for (i = 0; i < configNUMBER_OF_CORES; i++) {
+        xTaskCreate( vSmpTestTask, "SMP Task", configMINIMAL_STACK_SIZE, NULL, 1, &xTaskHandles[i] );
     }
 
     vTaskStartScheduler();
 
     /* Verify all tasks are in the running state */
-    for( i = 0; i < configNUMBER_OF_CORES; i++ )
-    {
-        verifySmpTask( &xTaskHandles[ i ], eRunning, i );
+    for (i = 0; i < configNUMBER_OF_CORES; i++) {
+        verifySmpTask( &xTaskHandles[i], eRunning, i );
     }
 
     /* Create a new task of equal priority */
-    xTaskCreate( vSmpTestTask, "SMP Task", configMINIMAL_STACK_SIZE, NULL, 1, &xTaskHandles[ i ] );
+    xTaskCreate( vSmpTestTask, "SMP Task", configMINIMAL_STACK_SIZE, NULL, 1, &xTaskHandles[i] );
 
     /* Verify the new task is in the ready state */
-    verifySmpTask( &xTaskHandles[ i ], eReady, -1 );
+    verifySmpTask( &xTaskHandles[i], eReady, -1 );
 
     /* Verify all tasks remain in the running state */
-    for( i = 0; i < configNUMBER_OF_CORES; i++ )
-    {
-        verifySmpTask( &xTaskHandles[ i ], eRunning, i );
+    for (i = 0; i < configNUMBER_OF_CORES; i++) {
+        verifySmpTask( &xTaskHandles[i], eRunning, i );
     }
 }
 
@@ -1233,67 +1090,60 @@
  * A task of equal priority will be created for each available CPU core. This
  * test will verify that when a new task of lower priority is created it will
  * be in the ready state.
- *
- * #define configRUN_MULTIPLE_PRIORITIES                    1
- * #define configUSE_TIME_SLICING                           0
- * #define configUSE_CORE_AFFINITY                          1
- * #define configUSE_TASK_PREEMPTION_DISABLE                1
-<<<<<<< HEAD
- *
-=======
- * #define configNUMBER_OF_CORES                            (N > 1)
- * 
->>>>>>> f7c8f7d0
+ * 
+ * #define configRUN_MULTIPLE_PRIORITIES                    1
+ * #define configUSE_TIME_SLICING                           0
+ * #define configUSE_CORE_AFFINITY                          1
+ * #define configUSE_TASK_PREEMPTION_DISABLE                1
+ * #define configNUMBER_OF_CORES                            (N > 1)
+ * 
  * This test can be run with FreeRTOS configured for any number of cores
  * greater than 1.
- *
- * Tasks are created prior to starting the scheduler.
- *
+ * 
+ * Tasks are created prior to starting the scheduler.
+ * 
  * Task (TN)
  * Priority – 2
  * State - Ready
- *
- * After calling vTaskStartScheduler()
- *
+ * 
+ * After calling vTaskStartScheduler()
+ * 
  * Task (TN)
  * Priority – 2
  * State - Running (Core N)
- *
+ * 
  * Create a new task of lower priority
- *
+ * 
  * Task (TN)	              New Task
  * Priority – 2               Priority – 1
  * State - Running (Core N)	  State - Ready
  */
 void test_task_create_all_cores_equal_priority_lower( void )
 {
-    TaskHandle_t xTaskHandles[ configNUMBER_OF_CORES + 1 ] = { NULL };
+    TaskHandle_t xTaskHandles[configNUMBER_OF_CORES + 1] = { NULL };
     uint32_t i;
 
     /* Create all tasks at equal priority */
-    for( i = 0; i < configNUMBER_OF_CORES; i++ )
-    {
-        xTaskCreate( vSmpTestTask, "SMP Task", configMINIMAL_STACK_SIZE, NULL, 2, &xTaskHandles[ i ] );
+    for (i = 0; i < configNUMBER_OF_CORES; i++) {
+        xTaskCreate( vSmpTestTask, "SMP Task", configMINIMAL_STACK_SIZE, NULL, 2, &xTaskHandles[i] );
     }
 
     vTaskStartScheduler();
 
     /* Verify all tasks are in the running state */
-    for( i = 0; i < configNUMBER_OF_CORES; i++ )
-    {
-        verifySmpTask( &xTaskHandles[ i ], eRunning, i );
+    for (i = 0; i < configNUMBER_OF_CORES; i++) {
+        verifySmpTask( &xTaskHandles[i], eRunning, i );
     }
 
     /* Create a new task of lower priority */
-    xTaskCreate( vSmpTestTask, "SMP Task", configMINIMAL_STACK_SIZE, NULL, 1, &xTaskHandles[ i ] );
+    xTaskCreate( vSmpTestTask, "SMP Task", configMINIMAL_STACK_SIZE, NULL, 1, &xTaskHandles[i] );
 
     /* Verify the new task is in the ready state */
-    verifySmpTask( &xTaskHandles[ i ], eReady, -1 );
+    verifySmpTask( &xTaskHandles[i], eReady, -1 );
 
     /* Verify all tasks remain in the running state */
-    for( i = 0; i < configNUMBER_OF_CORES; i++ )
-    {
-        verifySmpTask( &xTaskHandles[ i ], eRunning, i );
+    for (i = 0; i < configNUMBER_OF_CORES; i++) {
+        verifySmpTask( &xTaskHandles[i], eRunning, i );
     }
 }
 
@@ -1303,71 +1153,64 @@
  * test will verify that when a new task of higher priority is created it will
  * be in the running state and a previously running task will now be in the
  * ready state.
- *
- * #define configRUN_MULTIPLE_PRIORITIES                    1
- * #define configUSE_TIME_SLICING                           0
- * #define configUSE_CORE_AFFINITY                          1
- * #define configUSE_TASK_PREEMPTION_DISABLE                1
-<<<<<<< HEAD
- *
-=======
- * #define configNUMBER_OF_CORES                            (N > 1)
- * 
->>>>>>> f7c8f7d0
+ * 
+ * #define configRUN_MULTIPLE_PRIORITIES                    1
+ * #define configUSE_TIME_SLICING                           0
+ * #define configUSE_CORE_AFFINITY                          1
+ * #define configUSE_TASK_PREEMPTION_DISABLE                1
+ * #define configNUMBER_OF_CORES                            (N > 1)
+ * 
  * This test can be run with FreeRTOS configured for any number of cores
  * greater than 1.
- *
- * Tasks are created prior to starting the scheduler.
- *
+ * 
+ * Tasks are created prior to starting the scheduler.
+ * 
  * Task (TN)
  * Priority – 1
  * State - Ready
- *
- * After calling vTaskStartScheduler()
- *
+ * 
+ * After calling vTaskStartScheduler()
+ * 
  * Task (TN)
  * Priority – 1
  * State - Running (Core N)
- *
+ * 
  * Create a new task of higher priority
- *
+ * 
  * Task (TN)	              New Task
  * Priority – 1               Priority – 2
  * State - Running (Core N)	  State - Running
  */
 void test_task_create_all_cores_equal_priority_higher( void )
 {
-    TaskHandle_t xTaskHandles[ configNUMBER_OF_CORES + 1 ] = { NULL };
+    TaskHandle_t xTaskHandles[configNUMBER_OF_CORES + 1] = { NULL };
     uint32_t i;
 
     /* Create all tasks at equal priority */
-    for( i = 0; i < configNUMBER_OF_CORES; i++ )
-    {
-        xTaskCreate( vSmpTestTask, "SMP Task", configMINIMAL_STACK_SIZE, NULL, 1, &xTaskHandles[ i ] );
+    for (i = 0; i < configNUMBER_OF_CORES; i++) {
+        xTaskCreate( vSmpTestTask, "SMP Task", configMINIMAL_STACK_SIZE, NULL, 1, &xTaskHandles[i] );
     }
 
     vTaskStartScheduler();
 
     /* Verify all tasks are in the running state */
-    for( i = 0; i < configNUMBER_OF_CORES; i++ )
-    {
-        verifySmpTask( &xTaskHandles[ i ], eRunning, i );
+    for (i = 0; i < configNUMBER_OF_CORES; i++) {
+        verifySmpTask( &xTaskHandles[i], eRunning, i );
     }
 
     /* Create a new task of higher priority */
-    xTaskCreate( vSmpTestTask, "SMP Task", configMINIMAL_STACK_SIZE, NULL, 2, &xTaskHandles[ i ] );
+    xTaskCreate( vSmpTestTask, "SMP Task", configMINIMAL_STACK_SIZE, NULL, 2, &xTaskHandles[i] );
 
     /* Verify the new task is in the running state */
-    verifySmpTask( &xTaskHandles[ i ], eRunning, ( configNUMBER_OF_CORES - 1 ) );
+    verifySmpTask( &xTaskHandles[i], eRunning, (configNUMBER_OF_CORES - 1) );
 
     /* Verify all tasks remain in the running state */
-    for( i = 0; i < ( configNUMBER_OF_CORES - 1 ); i++ )
-    {
-        verifySmpTask( &xTaskHandles[ i ], eRunning, i );
+    for (i = 0; i < (configNUMBER_OF_CORES - 1); i++) {
+        verifySmpTask( &xTaskHandles[i], eRunning, i );
     }
 
     /* Verify the last original task is in the ready state */
-    verifySmpTask( &xTaskHandles[ i ], eReady, -1 );
+    verifySmpTask( &xTaskHandles[i], eReady, -1 );
 }
 
 /**
@@ -1376,74 +1219,67 @@
  * created for each remaining available CPU core. The test will create a new
  * high priority task and verify the new task is in the running state. A low
  * priority task will also have been moved to the ready state.
- *
- * #define configRUN_MULTIPLE_PRIORITIES                    1
- * #define configUSE_TIME_SLICING                           0
- * #define configUSE_CORE_AFFINITY                          1
- * #define configUSE_TASK_PREEMPTION_DISABLE                1
-<<<<<<< HEAD
- *
-=======
- * #define configNUMBER_OF_CORES                            (N > 1)
- * 
->>>>>>> f7c8f7d0
+ * 
+ * #define configRUN_MULTIPLE_PRIORITIES                    1
+ * #define configUSE_TIME_SLICING                           0
+ * #define configUSE_CORE_AFFINITY                          1
+ * #define configUSE_TASK_PREEMPTION_DISABLE                1
+ * #define configNUMBER_OF_CORES                            (N > 1)
+ * 
  * This test can be run with FreeRTOS configured for any number of cores
  * greater than 1.
- *
- * Tasks are created prior to starting the scheduler.
- *
+ * 
+ * Tasks are created prior to starting the scheduler.
+ * 
  * Task (T1)       Task (TN)
  * Priority – 2    Priority – 1
  * State - Ready   State - Ready
- *
- * After calling vTaskStartScheduler()
- *
+ * 
+ * After calling vTaskStartScheduler()
+ * 
  * Task (T1)                  Task (TN)
  * Priority – 2               Priority – 1
  * State - Running (Core 0)   State - Running (Core N)
- *
+ * 
  * Create a new high priority task
- *
+ * 
  * Task (T1)                  Task (TN)                  New Task
  * Priority – 2               Priority – 1               Priority – 2
  * State - Running (Core 0)   State - Ready              State - Running (Last Core)
  */
 void test_task_create_all_cores_different_priority_high( void )
 {
-    TaskHandle_t xTaskHandles[ configNUMBER_OF_CORES + 1 ] = { NULL };
+    TaskHandle_t xTaskHandles[configNUMBER_OF_CORES + 1] = { NULL };
     uint32_t i;
 
     /* Create single high priority task */
-    xTaskCreate( vSmpTestTask, "SMP Task", configMINIMAL_STACK_SIZE, NULL, 2, &xTaskHandles[ 0 ] );
+    xTaskCreate( vSmpTestTask, "SMP Task", configMINIMAL_STACK_SIZE, NULL, 2, &xTaskHandles[0] );
 
     /* Create remaining tasks at low priority */
-    for( i = 1; i < configNUMBER_OF_CORES; i++ )
-    {
-        xTaskCreate( vSmpTestTask, "SMP Task", configMINIMAL_STACK_SIZE, NULL, 1, &xTaskHandles[ i ] );
+    for (i = 1; i < configNUMBER_OF_CORES; i++) {
+        xTaskCreate( vSmpTestTask, "SMP Task", configMINIMAL_STACK_SIZE, NULL, 1, &xTaskHandles[i] );
     }
 
     vTaskStartScheduler();
 
     /* Verify all tasks are in the running state */
-    for( i = 0; i < configNUMBER_OF_CORES; i++ )
-    {
-        verifySmpTask( &xTaskHandles[ i ], eRunning, i );
+    for (i = 0; i < configNUMBER_OF_CORES; i++) {
+        verifySmpTask( &xTaskHandles[i], eRunning, i );
     }
 
     /* Create a new high priority task */
-    xTaskCreate( vSmpTestTask, "SMP Task", configMINIMAL_STACK_SIZE, NULL, 2, &xTaskHandles[ i ] );
+    xTaskCreate( vSmpTestTask, "SMP Task", configMINIMAL_STACK_SIZE, NULL, 2, &xTaskHandles[i] );
 
     /* Verify the new task is in the running state */
-    verifySmpTask( &xTaskHandles[ i ], eRunning, ( configNUMBER_OF_CORES - 1 ) );
+    verifySmpTask( &xTaskHandles[i], eRunning, (configNUMBER_OF_CORES - 1) );
 
     /* Verify all tasks remain in the running state */
-    for( i = 0; i < ( configNUMBER_OF_CORES - 1 ); i++ )
-    {
-        verifySmpTask( &xTaskHandles[ i ], eRunning, i );
+    for (i = 0; i < (configNUMBER_OF_CORES - 1); i++) {
+        verifySmpTask( &xTaskHandles[i], eRunning, i );
     }
 
     /* Verify the last original task is in the ready state */
-    verifySmpTask( &xTaskHandles[ i ], eReady, -1 );
+    verifySmpTask( &xTaskHandles[i], eReady, -1 );
 }
 
 /**
@@ -1451,70 +1287,63 @@
  * A single task of high priority will be created. A low priority task will be
  * created for each remaining available CPU core. The test will create a new
  * low priority task and verify the new task is in the ready state.
- *
- * #define configRUN_MULTIPLE_PRIORITIES                    1
- * #define configUSE_TIME_SLICING                           0
- * #define configUSE_CORE_AFFINITY                          1
- * #define configUSE_TASK_PREEMPTION_DISABLE                1
-<<<<<<< HEAD
- *
-=======
- * #define configNUMBER_OF_CORES                            (N > 1)
- * 
->>>>>>> f7c8f7d0
+ * 
+ * #define configRUN_MULTIPLE_PRIORITIES                    1
+ * #define configUSE_TIME_SLICING                           0
+ * #define configUSE_CORE_AFFINITY                          1
+ * #define configUSE_TASK_PREEMPTION_DISABLE                1
+ * #define configNUMBER_OF_CORES                            (N > 1)
+ * 
  * This test can be run with FreeRTOS configured for any number of cores
  * greater than 1.
- *
- * Tasks are created prior to starting the scheduler.
- *
+ * 
+ * Tasks are created prior to starting the scheduler.
+ * 
  * Task (T1)       Task (TN)
  * Priority – 2    Priority – 1
  * State - Ready   State - Ready
- *
- * After calling vTaskStartScheduler()
- *
+ * 
+ * After calling vTaskStartScheduler()
+ * 
  * Task (T1)                  Task (TN)
  * Priority – 2               Priority – 1
  * State - Running (Core 0)   State - Running (Core N)
- *
+ * 
  * Create a new low priority task
- *
+ * 
  * Task (T1)                  Task (TN)                  New Task
  * Priority – 2               Priority – 1               Priority – 1
  * State - Running (Core 0)   State - Running (Core N)   State - Ready
  */
 void test_task_create_all_cores_different_priority_low( void )
 {
-    TaskHandle_t xTaskHandles[ configNUMBER_OF_CORES + 1 ] = { NULL };
+    TaskHandle_t xTaskHandles[configNUMBER_OF_CORES + 1] = { NULL };
     uint32_t i;
 
     /* Create single high priority task */
-    xTaskCreate( vSmpTestTask, "SMP Task", configMINIMAL_STACK_SIZE, NULL, 2, &xTaskHandles[ 0 ] );
+    xTaskCreate( vSmpTestTask, "SMP Task", configMINIMAL_STACK_SIZE, NULL, 2, &xTaskHandles[0] );
 
     /* Create remaining tasks at low priority */
-    for( i = 1; i < configNUMBER_OF_CORES; i++ )
-    {
-        xTaskCreate( vSmpTestTask, "SMP Task", configMINIMAL_STACK_SIZE, NULL, 1, &xTaskHandles[ i ] );
+    for (i = 1; i < configNUMBER_OF_CORES; i++) {
+        xTaskCreate( vSmpTestTask, "SMP Task", configMINIMAL_STACK_SIZE, NULL, 1, &xTaskHandles[i] );
     }
 
     vTaskStartScheduler();
 
     /* Verify all tasks are in the running state */
-    for( i = 0; i < configNUMBER_OF_CORES; i++ )
-    {
-        verifySmpTask( &xTaskHandles[ i ], eRunning, i );
+    for (i = 0; i < configNUMBER_OF_CORES; i++) {
+        verifySmpTask( &xTaskHandles[i], eRunning, i );
     }
 
     /* Create a new low priority task */
-    xTaskCreate( vSmpTestTask, "SMP Task", configMINIMAL_STACK_SIZE, NULL, 1, &xTaskHandles[ i ] );
+    xTaskCreate( vSmpTestTask, "SMP Task", configMINIMAL_STACK_SIZE, NULL, 1, &xTaskHandles[i] );
 
     /* Verify the new task is in the ready state */
-    verifySmpTask( &xTaskHandles[ i ], eReady, -1 );
+    verifySmpTask( &xTaskHandles[i], eReady, -1 );
 
     /* Verify all tasks remain in the running state */
-    for( i = 0; i < ( configNUMBER_OF_CORES ); i++ )
-    {
-        verifySmpTask( &xTaskHandles[ i ], eRunning, i );
+    for (i = 0; i < (configNUMBER_OF_CORES); i++) {
+        verifySmpTask( &xTaskHandles[i], eRunning, i );
     }
 }
 
@@ -1523,85 +1352,77 @@
  * A task of equal priority will be created for each available CPU core. This
  * test will verify that when a task is suspended the CPU core will execute
  * the idle task.
- *
- * #define configRUN_MULTIPLE_PRIORITIES                    1
- * #define configUSE_TIME_SLICING                           0
- * #define configUSE_CORE_AFFINITY                          1
- * #define configUSE_TASK_PREEMPTION_DISABLE                1
-<<<<<<< HEAD
- *
-=======
- * #define configNUMBER_OF_CORES                            (N > 1)
- * 
->>>>>>> f7c8f7d0
+ * 
+ * #define configRUN_MULTIPLE_PRIORITIES                    1
+ * #define configUSE_TIME_SLICING                           0
+ * #define configUSE_CORE_AFFINITY                          1
+ * #define configUSE_TASK_PREEMPTION_DISABLE                1
+ * #define configNUMBER_OF_CORES                            (N > 1)
+ * 
  * This test can be run with FreeRTOS configured for any number of cores
  * greater than 1.
- *
- * Tasks are created prior to starting the scheduler.
- *
+ * 
+ * Tasks are created prior to starting the scheduler.
+ * 
  * Task (TN)
  * Priority – 1
  * State - Ready
- *
- * After calling vTaskStartScheduler()
- *
+ * 
+ * After calling vTaskStartScheduler()
+ * 
  * Task (TN)
  * Priority – N
  * State - Running (Core N)
- *
+ * 
  * Suspend task (T1)
- *
+ * 
  * Task (T1)	        Task (TN)
  * Priority – 1         Priority – 1
  * State - Suspended	State - Running (Core N)
- *
+ * 
  * Resume task (T1)
- *
+ * 
  * Task (TN)
  * Priority – N
  * State - Running (Core N)
  */
 void test_task_suspend_all_cores_equal_priority( void )
 {
-    TaskHandle_t xTaskHandles[ configNUMBER_OF_CORES ] = { NULL };
+    TaskHandle_t xTaskHandles[configNUMBER_OF_CORES] = { NULL };
     uint32_t i;
 
     /* Create tasks of equal priority */
-    for( i = 0; i < configNUMBER_OF_CORES; i++ )
-    {
-        xTaskCreate( vSmpTestTask, "SMP Task", configMINIMAL_STACK_SIZE, NULL, 1, &xTaskHandles[ i ] );
+    for (i = 0; i < configNUMBER_OF_CORES; i++) {
+        xTaskCreate( vSmpTestTask, "SMP Task", configMINIMAL_STACK_SIZE, NULL, 1, &xTaskHandles[i] );
     }
 
     vTaskStartScheduler();
 
     /* Verify tasks are running */
-    for( i = 0; i < configNUMBER_OF_CORES; i++ )
-    {
-        verifySmpTask( &xTaskHandles[ i ], eRunning, i );
+    for (i = 0; i < configNUMBER_OF_CORES; i++) {
+        verifySmpTask( &xTaskHandles[i], eRunning, i );
     }
 
     /* Suspend task T0 */
-    vTaskSuspend( xTaskHandles[ 0 ] );
+    vTaskSuspend( xTaskHandles[0] );
 
     /* Verify the task has been suspended */
-    verifySmpTask( &xTaskHandles[ 0 ], eSuspended, -1 );
+    verifySmpTask( &xTaskHandles[0], eSuspended, -1 );
 
     /* Verify all other tasks are running */
-    for( i = 1; i < configNUMBER_OF_CORES; i++ )
-    {
-        verifySmpTask( &xTaskHandles[ i ], eRunning, i );
+    for (i = 1; i < configNUMBER_OF_CORES; i++) {
+        verifySmpTask( &xTaskHandles[i], eRunning, i );
     }
 
     /* Verify the idle task is running on core 0 */
-    verifyIdleTask( 0, 0 );
+    verifyIdleTask(0, 0);
 
     /* Resume task T0 */
-    vTaskResume( xTaskHandles[ 0 ] );
-
+    vTaskResume( xTaskHandles[0] );
+    
     /* Verify all tasks are running */
-    for( i = 0; i < configNUMBER_OF_CORES; i++ )
-    {
-        verifySmpTask( &xTaskHandles[ i ], eRunning, i );
+    for (i = 0; i < configNUMBER_OF_CORES; i++) {
+        verifySmpTask( &xTaskHandles[i], eRunning, i );
     }
 }
 
@@ -1611,171 +1432,155 @@
  * additional tasks will be created, a low priority task and a high priority task.
  * This test will verify that when a running high priority task is suspended, the
  * high priority task in the ready state will move to the running state.
- *
- * #define configRUN_MULTIPLE_PRIORITIES                    1
- * #define configUSE_TIME_SLICING                           0
- * #define configUSE_CORE_AFFINITY                          1
- * #define configUSE_TASK_PREEMPTION_DISABLE                1
-<<<<<<< HEAD
- *
- * This test can be run with FreeRTOS configured for any number of cores
-=======
+ * 
+ * #define configRUN_MULTIPLE_PRIORITIES                    1
+ * #define configUSE_TIME_SLICING                           0
+ * #define configUSE_CORE_AFFINITY                          1
+ * #define configUSE_TASK_PREEMPTION_DISABLE                1
  * #define configNUMBER_OF_CORES                            (N > 1)
  * 
  * This test can be run with FreeRTOS configured for any number of cores 
->>>>>>> f7c8f7d0
  * greater than 1.
- *
- * Tasks are created prior to starting the scheduler.
- *
+ * 
+ * Tasks are created prior to starting the scheduler.
+ * 
  * Task (TN)	  Task (TN + 1)  Task (TN + 2)
  * Priority – 2   Priority – 1   Priority – 2
  * State - Ready  State - Ready  State - Ready
- *
- * After calling vTaskStartScheduler()
- *
+ * 
+ * After calling vTaskStartScheduler()
+ * 
  * Task (TN)	             Task (TN + 1)  Task (TN + 2)
  * Priority – 2              Priority – 1   Priority – 2
  * State - Running (Core N)	 State - Ready  State - Ready
- *
+ * 
  * Suspend the high priority task
- *
+ * 
  * Task (T0)	      Task (TN)                 Task (TN + 1)   Task (TN + 2)
  * Priority – 2       Priority – 2              Priority – 1    Priority – 2
  * State - Suspended  State - Running (Core N)  State - Ready   State - Running (Core 0)
  */
 void test_task_suspend_select_high_priority_task( void )
 {
-    TaskHandle_t xTaskHandles[ configNUMBER_OF_CORES + 2 ] = { NULL };
+    TaskHandle_t xTaskHandles[configNUMBER_OF_CORES + 2] = { NULL };
     uint32_t i;
 
     /* Create tasks at high priority for each CPU core */
-    for( i = 0; i < configNUMBER_OF_CORES; i++ )
-    {
-        xTaskCreate( vSmpTestTask, "SMP Task", configMINIMAL_STACK_SIZE, NULL, 2, &xTaskHandles[ i ] );
+    for (i = 0; i < configNUMBER_OF_CORES; i++) {
+        xTaskCreate( vSmpTestTask, "SMP Task", configMINIMAL_STACK_SIZE, NULL, 2, &xTaskHandles[i] );
     }
 
     /* Create a single task at low priority */
-    xTaskCreate( vSmpTestTask, "SMP Task", configMINIMAL_STACK_SIZE, NULL, 1, &xTaskHandles[ i ] );
+    xTaskCreate( vSmpTestTask, "SMP Task", configMINIMAL_STACK_SIZE, NULL, 1, &xTaskHandles[i] );
 
     /* Create a single task at high priority */
-    xTaskCreate( vSmpTestTask, "SMP Task", configMINIMAL_STACK_SIZE, NULL, 2, &xTaskHandles[ i + 1 ] );
+    xTaskCreate( vSmpTestTask, "SMP Task", configMINIMAL_STACK_SIZE, NULL, 2, &xTaskHandles[i + 1] );
 
     vTaskStartScheduler();
 
     /* Verify all tasks are in the running state */
-    for( i = 0; i < configNUMBER_OF_CORES; i++ )
-    {
-        verifySmpTask( &xTaskHandles[ i ], eRunning, i );
+    for (i = 0; i < configNUMBER_OF_CORES; i++) {
+        verifySmpTask( &xTaskHandles[i], eRunning, i );
     }
 
     /* Verify remaining tasks are in the ready states */
-    verifySmpTask( &xTaskHandles[ i ], eReady, -1 );
-    verifySmpTask( &xTaskHandles[ i + 1 ], eReady, -1 );
+    verifySmpTask( &xTaskHandles[i], eReady, -1 );
+    verifySmpTask( &xTaskHandles[i+1], eReady, -1 );
 
     /* Suspend task T0 */
-    vTaskSuspend( xTaskHandles[ 0 ] );
+    vTaskSuspend(xTaskHandles[0]);
 
     /* Verify the task has been suspended */
-    verifySmpTask( &xTaskHandles[ 0 ], eSuspended, -1 );
+    verifySmpTask( &xTaskHandles[0], eSuspended, -1 );
 
     /* Verify other cores remain in the running state */
-    for( i = 1; i < ( configNUMBER_OF_CORES ); i++ )
-    {
-        verifySmpTask( &xTaskHandles[ i ], eRunning, i );
+    for (i = 1; i < (configNUMBER_OF_CORES); i++) {
+        verifySmpTask( &xTaskHandles[i], eRunning, i );
     }
 
     /* High priority task is now running on core 0 */
-    verifySmpTask( &xTaskHandles[ i + 1 ], eRunning, 0 );
+    verifySmpTask( &xTaskHandles[i + 1], eRunning, 0 );
 }
 
 /**
  * @brief AWS_IoT-FreeRTOS_SMP_TC-57
  * A single task of high priority will be created. A low priority task will be
- * created for each remaining available CPU core. The test will verify that
+ * created for each remaining available CPU core. The test will verify that 
  * when the high priority task is suspended the low priority tasks will
  * remain in the running state.
- *
- * #define configRUN_MULTIPLE_PRIORITIES                    1
- * #define configUSE_TIME_SLICING                           0
- * #define configUSE_CORE_AFFINITY                          1
- * #define configUSE_TASK_PREEMPTION_DISABLE                1
-<<<<<<< HEAD
- *
-=======
- * #define configNUMBER_OF_CORES                            (N > 1)
- * 
->>>>>>> f7c8f7d0
+ * 
+ * #define configRUN_MULTIPLE_PRIORITIES                    1
+ * #define configUSE_TIME_SLICING                           0
+ * #define configUSE_CORE_AFFINITY                          1
+ * #define configUSE_TASK_PREEMPTION_DISABLE                1
+ * #define configNUMBER_OF_CORES                            (N > 1)
+ * 
  * This test can be run with FreeRTOS configured for any number of cores
  * greater than 1.
- *
- * Tasks are created prior to starting the scheduler.
- *
+ * 
+ * Tasks are created prior to starting the scheduler.
+ * 
  * Task (T1)	  Task (TN)
  * Priority – 2   Priority – 1
  * State - Ready  State - Ready
- *
- * After calling vTaskStartScheduler()
- *
+ * 
+ * After calling vTaskStartScheduler()
+ * 
  * Task (T1)	              Task (TN)
  * Priority – 2               Priority – 1
  * State - Running (Core 0)	  State - Running (Core N)
- *
+ * 
  * Suspend task (T1)
- *
+ * 
  * Task (T1)	       Task (TN)
  * Priority – 2        Priority – 1
  * State - Suspended   State - Running (Core N)
- *
+ * 
  * Resume task (T1)
- *
+ * 
  * Task (T1)	             Task (TN)
  * Priority – 2              Priority – 1
  * State - Running (Core 0)	 State - Running (Core N)
  */
 void test_task_suspend_all_cores_different_priority_suspend_high( void )
 {
-    TaskHandle_t xTaskHandles[ configNUMBER_OF_CORES ] = { NULL };
+    TaskHandle_t xTaskHandles[configNUMBER_OF_CORES] = { NULL };
     uint32_t i;
 
     /* Create a single task at high priority */
-    xTaskCreate( vSmpTestTask, "SMP Task", configMINIMAL_STACK_SIZE, NULL, 2, &xTaskHandles[ 0 ] );
+    xTaskCreate( vSmpTestTask, "SMP Task", configMINIMAL_STACK_SIZE, NULL, 2, &xTaskHandles[0] );
 
     /* Create all remaining tasks at low priority */
-    for( i = 1; i < configNUMBER_OF_CORES; i++ )
-    {
-        xTaskCreate( vSmpTestTask, "SMP Task", configMINIMAL_STACK_SIZE, NULL, 1, &xTaskHandles[ i ] );
+    for (i = 1; i < configNUMBER_OF_CORES; i++) {
+        xTaskCreate( vSmpTestTask, "SMP Task", configMINIMAL_STACK_SIZE, NULL, 1, &xTaskHandles[i] );
     }
 
     vTaskStartScheduler();
 
     /* Verify all tasks are running */
-    for( i = 0; i < configNUMBER_OF_CORES; i++ )
-    {
-        verifySmpTask( &xTaskHandles[ i ], eRunning, i );
+    for (i = 0; i < configNUMBER_OF_CORES; i++) {
+        verifySmpTask( &xTaskHandles[i], eRunning, i );
     }
 
     /* Suspend the high priority task */
-    vTaskSuspend( xTaskHandles[ 0 ] );
+    vTaskSuspend(xTaskHandles[0]);
 
     /* Verify the suspened task is not running. */
-    verifySmpTask( &xTaskHandles[ 0 ], eSuspended, -1 );
+    verifySmpTask( &xTaskHandles[0], eSuspended, -1 );
 
     /* Verify all other tasks are in the running state */
-    for( i = 1; i < configNUMBER_OF_CORES; i++ )
-    {
-        verifySmpTask( &xTaskHandles[ i ], eRunning, i );
+    for (i = 1; i < configNUMBER_OF_CORES; i++) {
+        verifySmpTask( &xTaskHandles[i], eRunning, i );
     }
 
     /* Verify idle task is running on core 0 */
-    verifyIdleTask( 0, 0 );
-
-    vTaskResume( xTaskHandles[ 0 ] );
+    verifyIdleTask(0, 0 );
+
+    vTaskResume( xTaskHandles[0] );
 
     /* Verify all tasks are running */
-    for( i = 0; i < configNUMBER_OF_CORES; i++ )
-    {
-        verifySmpTask( &xTaskHandles[ 0 ], eRunning, 0 );
+    for (i = 0; i < configNUMBER_OF_CORES; i++) {
+        verifySmpTask( &xTaskHandles[0], eRunning, 0 );
     }
 }
 
@@ -1785,93 +1590,80 @@
  * created for each remaining available CPU core. This test will verify that
  * as each low priority task is suspended, the high priority task shall remain
  * in the running state.
- *
- * #define configRUN_MULTIPLE_PRIORITIES                    1
- * #define configUSE_TIME_SLICING                           0
- * #define configUSE_CORE_AFFINITY                          1
- * #define configUSE_TASK_PREEMPTION_DISABLE                1
-<<<<<<< HEAD
- *
-=======
- * #define configNUMBER_OF_CORES                            (N > 1)
- * 
->>>>>>> f7c8f7d0
+ * 
+ * #define configRUN_MULTIPLE_PRIORITIES                    1
+ * #define configUSE_TIME_SLICING                           0
+ * #define configUSE_CORE_AFFINITY                          1
+ * #define configUSE_TASK_PREEMPTION_DISABLE                1
+ * #define configNUMBER_OF_CORES                            (N > 1)
+ * 
  * This test can be run with FreeRTOS configured for any number of cores
  * greater than 1.
- *
- * Tasks are created prior to starting the scheduler.
- *
+ * 
+ * Tasks are created prior to starting the scheduler.
+ * 
  * Task (T1)	  Task (TN)
  * Priority – 2   Priority – 1
  * State - Ready  State - Ready
- *
- * After calling vTaskStartScheduler()
- *
+ * 
+ * After calling vTaskStartScheduler()
+ * 
  * Task (T1)	              Task (TN)
  * Priority – 2               Priority – 1
  * State - Running (Core 0)	  State - Running (Core N)
- *
+ * 
  * Suspend tasks (TN)
- *
+ * 
  * Task (T1)	             Task (TN)
  * Priority – 2              Priority – 1
  * State - Running (Core 0)  State - Suspended
- *
+ * 
  * Resume tasks (TN)
- *
+ * 
  * Task (T1)	             Task (TN)
  * Priority – 2              Priority – 1
  * State - Running (Core 0)	 State - Running (Core N)
  */
 void test_task_suspend_all_cores_different_priority_suspend_low( void )
 {
-    TaskHandle_t xTaskHandles[ configNUMBER_OF_CORES ] = { NULL };
+    TaskHandle_t xTaskHandles[configNUMBER_OF_CORES] = { NULL };
     uint32_t i;
 
     /* Create a single task at high priority */
-    xTaskCreate( vSmpTestTask, "SMP Task", configMINIMAL_STACK_SIZE, NULL, 2, &xTaskHandles[ 0 ] );
+    xTaskCreate( vSmpTestTask, "SMP Task", configMINIMAL_STACK_SIZE, NULL, 2, &xTaskHandles[0] );
 
     /* Create all remaining tasks at low priority */
-    for( i = 1; i < configNUMBER_OF_CORES; i++ )
-    {
-        xTaskCreate( vSmpTestTask, "SMP Task", configMINIMAL_STACK_SIZE, NULL, 1, &xTaskHandles[ i ] );
+    for (i = 1; i < configNUMBER_OF_CORES; i++) {
+        xTaskCreate( vSmpTestTask, "SMP Task", configMINIMAL_STACK_SIZE, NULL, 1, &xTaskHandles[i] );
     }
 
     vTaskStartScheduler();
 
     /* Verify all tasks are running */
-    for( i = 1; i < configNUMBER_OF_CORES; i++ )
-    {
-        verifySmpTask( &xTaskHandles[ 0 ], eRunning, 0 );
-    }
-
-    for( i = 1; i < configNUMBER_OF_CORES; i++ )
-    {
+    for (i = 1; i < configNUMBER_OF_CORES; i++) {
+        verifySmpTask( &xTaskHandles[0], eRunning, 0 );
+    }
+
+    for (i = 1; i < configNUMBER_OF_CORES; i++) {
         /* Suspend low priority task */
-        vTaskSuspend( xTaskHandles[ i ] );
+        vTaskSuspend( xTaskHandles[i] );
 
         /* Verify T0 remains running on core 0 */
-        verifySmpTask( &xTaskHandles[ 0 ], eRunning, 0 );
+        verifySmpTask( &xTaskHandles[0], eRunning, 0 );
 
         /* Verify task T[i] is in the suspended state */
-        verifySmpTask( &xTaskHandles[ i ], eSuspended, -1 );
-    }
-
-    for( i = 1; i < configNUMBER_OF_CORES; i++ )
-    {
+        verifySmpTask( &xTaskHandles[i], eSuspended, -1 );
+    }
+
+    for (i = 1; i < configNUMBER_OF_CORES; i++) {
         /* Resume low priority task */
-        vTaskResume( xTaskHandles[ i ] );
+        vTaskResume( xTaskHandles[i] );
 
         /* Verify T0 remains running on core 0 */
-        verifySmpTask( &xTaskHandles[ 0 ], eRunning, 0 );
-
-<<<<<<< HEAD
-        /* Verify task T[i] is in the deleted state */
-        verifySmpTask( &xTaskHandles[ i ], eRunning, ( configNUMBER_OF_CORES - i ) );
-=======
+        verifySmpTask( &xTaskHandles[0], eRunning, 0 );
+
         /* Verify task T[i] is in the running state */
         verifySmpTask( &xTaskHandles[i], eRunning, (configNUMBER_OF_CORES - i) );
->>>>>>> f7c8f7d0
     }
 }
 
@@ -1880,188 +1672,160 @@
  * A task of equal priority will be created for each available CPU core. This
  * test will verify that when a task is blocked the CPU core will execute
  * the idle task.
- *
- * #define configRUN_MULTIPLE_PRIORITIES                    1
- * #define configUSE_TIME_SLICING                           0
- * #define configUSE_CORE_AFFINITY                          1
- * #define configUSE_TASK_PREEMPTION_DISABLE                1
-<<<<<<< HEAD
- *
-=======
- * #define configNUMBER_OF_CORES                            (N > 1)
- * 
->>>>>>> f7c8f7d0
+ * 
+ * #define configRUN_MULTIPLE_PRIORITIES                    1
+ * #define configUSE_TIME_SLICING                           0
+ * #define configUSE_CORE_AFFINITY                          1
+ * #define configUSE_TASK_PREEMPTION_DISABLE                1
+ * #define configNUMBER_OF_CORES                            (N > 1)
+ * 
  * This test can be run with FreeRTOS configured for any number of cores
  * greater than 1.
- *
- * Tasks are created prior to starting the scheduler.
- *
+ * 
+ * Tasks are created prior to starting the scheduler.
+ * 
  * Task (TN)
  * Priority – 1
  * State - Ready
- *
- * After calling vTaskStartScheduler()
- *
+ * 
+ * After calling vTaskStartScheduler()
+ * 
  * Task (TN)
  * Priority – 1
  * State - Running (Core N)
- *
+ * 
  * Block task (T1)
- *
+ * 
  * Task (T1)	        Task (TN)
  * Priority – 1         Priority – 1
  * State - Blocked      State - Running (Core N)
- *
+ * 
  * Unblock task (T1)
  *
-<<<<<<< HEAD
- * Task (TN)
- * Priority – N
- * State - Running (Core N)
-=======
  * Task (T1)	                   Task (TN)
  * Priority – 1                    Priority – 1
  * State - Running ( Core 0 )      State - Running (Core N)
->>>>>>> f7c8f7d0
  */
 void test_task_blocked_all_cores_equal_priority( void )
 {
-    TaskHandle_t xTaskHandles[ configNUMBER_OF_CORES ] = { NULL };
+    TaskHandle_t xTaskHandles[configNUMBER_OF_CORES] = { NULL };
     uint32_t i;
 
     /* Create tasks of equal priority */
-    for( i = 0; i < configNUMBER_OF_CORES; i++ )
-    {
-        xTaskCreate( vSmpTestTask, "SMP Task", configMINIMAL_STACK_SIZE, NULL, 1, &xTaskHandles[ i ] );
+    for (i = 0; i < configNUMBER_OF_CORES; i++) {
+        xTaskCreate( vSmpTestTask, "SMP Task", configMINIMAL_STACK_SIZE, NULL, 1, &xTaskHandles[i] );
     }
 
     vTaskStartScheduler();
 
     /* Verify tasks are running */
-    for( i = 0; i < configNUMBER_OF_CORES; i++ )
-    {
-        verifySmpTask( &xTaskHandles[ i ], eRunning, i );
+    for (i = 0; i < configNUMBER_OF_CORES; i++) {
+        verifySmpTask( &xTaskHandles[i], eRunning, i );
     }
 
     /* Block task T0 */
     vTaskDelay( 10 );
 
     /* Verify the task has been suspended */
-    verifySmpTask( &xTaskHandles[ 0 ], eBlocked, -1 );
+    verifySmpTask( &xTaskHandles[0], eBlocked, -1 );
 
     /* Verify all other tasks are running */
-    for( i = 1; i < configNUMBER_OF_CORES; i++ )
-    {
-        verifySmpTask( &xTaskHandles[ i ], eRunning, i );
+    for (i = 1; i < configNUMBER_OF_CORES; i++) {
+        verifySmpTask( &xTaskHandles[i], eRunning, i );
     }
 
     /* Verify the idle task is running on core 0 */
-    verifyIdleTask( 0, 0 );
+    verifyIdleTask(0, 0);
 
     /* Unblock task T0 */
-    xTaskAbortDelay( xTaskHandles[ 0 ] );
-
+    xTaskAbortDelay( xTaskHandles[0] );
+    
     /* Verify all tasks are running */
-    for( i = 0; i < configNUMBER_OF_CORES; i++ )
-    {
-        verifySmpTask( &xTaskHandles[ i ], eRunning, i );
+    for (i = 0; i < configNUMBER_OF_CORES; i++) {
+        verifySmpTask( &xTaskHandles[i], eRunning, i );
     }
 }
 
 /**
  * @brief AWS_IoT-FreeRTOS_SMP_TC-60
  * A single task of high priority will be created. A low priority task will be
- * created for each remaining available CPU core. The test will verify that
+ * created for each remaining available CPU core. The test will verify that 
  * when the high priority task is blocked the low priority tasks will
  * remain in the running state.
- *
- * #define configRUN_MULTIPLE_PRIORITIES                    1
- * #define configUSE_TIME_SLICING                           0
- * #define configUSE_CORE_AFFINITY                          1
- * #define configUSE_TASK_PREEMPTION_DISABLE                1
-<<<<<<< HEAD
- *
-=======
- * #define configNUMBER_OF_CORES                            (N > 1)
- * 
->>>>>>> f7c8f7d0
+ * 
+ * #define configRUN_MULTIPLE_PRIORITIES                    1
+ * #define configUSE_TIME_SLICING                           0
+ * #define configUSE_CORE_AFFINITY                          1
+ * #define configUSE_TASK_PREEMPTION_DISABLE                1
+ * #define configNUMBER_OF_CORES                            (N > 1)
+ * 
  * This test can be run with FreeRTOS configured for any number of cores
  * greater than 1.
- *
- * Tasks are created prior to starting the scheduler.
- *
+ * 
+ * Tasks are created prior to starting the scheduler.
+ * 
  * Task (T1)	  Task (TN)
  * Priority – 2   Priority – 1
  * State - Ready  State - Ready
- *
- * After calling vTaskStartScheduler()
- *
+ * 
+ * After calling vTaskStartScheduler()
+ * 
  * Task (T1)	              Task (TN)
  * Priority – 2               Priority – 1
  * State - Running (Core 0)	  State - Running (Core N)
- *
+ * 
  * Block task (T1)
- *
+ * 
  * Task (T1)	       Task (TN)
  * Priority – 2        Priority – 1
  * State - Blocked     State - Running (Core N)
-<<<<<<< HEAD
- *
- * Resume task (T1)
- *
-=======
  * 
  * Unblock task (T1)
  * 
->>>>>>> f7c8f7d0
  * Task (T1)	             Task (TN)
  * Priority – 2              Priority – 1
  * State - Running (Core 0)	 State - Running (Core N)
  */
 void test_task_blocked_all_cores_different_priority_block_high( void )
 {
-    TaskHandle_t xTaskHandles[ configNUMBER_OF_CORES ] = { NULL };
+    TaskHandle_t xTaskHandles[configNUMBER_OF_CORES] = { NULL };
     uint32_t i;
 
     /* Create a single task at high priority */
-    xTaskCreate( vSmpTestTask, "SMP Task", configMINIMAL_STACK_SIZE, NULL, 2, &xTaskHandles[ 0 ] );
+    xTaskCreate( vSmpTestTask, "SMP Task", configMINIMAL_STACK_SIZE, NULL, 2, &xTaskHandles[0] );
 
     /* Create all remaining tasks at low priority */
-    for( i = 1; i < configNUMBER_OF_CORES; i++ )
-    {
-        xTaskCreate( vSmpTestTask, "SMP Task", configMINIMAL_STACK_SIZE, NULL, 1, &xTaskHandles[ i ] );
+    for (i = 1; i < configNUMBER_OF_CORES; i++) {
+        xTaskCreate( vSmpTestTask, "SMP Task", configMINIMAL_STACK_SIZE, NULL, 1, &xTaskHandles[i] );
     }
 
     vTaskStartScheduler();
 
     /* Verify all tasks are running */
-    for( i = 0; i < configNUMBER_OF_CORES; i++ )
-    {
-        verifySmpTask( &xTaskHandles[ i ], eRunning, i );
+    for (i = 0; i < configNUMBER_OF_CORES; i++) {
+        verifySmpTask( &xTaskHandles[i], eRunning, i );
     }
 
     /* Block the high priority task */
     vTaskDelay( 10 );
 
     /* Verify the blocked task is not running. */
-    verifySmpTask( &xTaskHandles[ 0 ], eBlocked, -1 );
+    verifySmpTask( &xTaskHandles[0], eBlocked, -1 );
 
     /* Verify all other tasks are in the running state */
-    for( i = 1; i < configNUMBER_OF_CORES; i++ )
-    {
-        verifySmpTask( &xTaskHandles[ i ], eRunning, i );
+    for (i = 1; i < configNUMBER_OF_CORES; i++) {
+        verifySmpTask( &xTaskHandles[i], eRunning, i );
     }
 
     /* Verify idle task is running on core 0 */
-    verifyIdleTask( 0, 0 );
+    verifyIdleTask(0, 0 );
 
     /* Unblock task T0 */
-    xTaskAbortDelay( xTaskHandles[ 0 ] );
+    xTaskAbortDelay( xTaskHandles[0] );
 
     /* Verify all tasks are running */
-    for( i = 0; i < configNUMBER_OF_CORES; i++ )
-    {
-        verifySmpTask( &xTaskHandles[ 0 ], eRunning, 0 );
+    for (i = 0; i < configNUMBER_OF_CORES; i++) {
+        verifySmpTask( &xTaskHandles[0], eRunning, 0 );
     }
 }
 
@@ -2072,102 +1836,87 @@
  * when a high priority task is blocked the low priority task will enter the
  * running state. When the blocked task is resumed, it will move to the running
  * state.
- *
- * #define configRUN_MULTIPLE_PRIORITIES                    1
- * #define configUSE_TIME_SLICING                           0
- * #define configUSE_CORE_AFFINITY                          1
- * #define configUSE_TASK_PREEMPTION_DISABLE                1
-<<<<<<< HEAD
- *
-=======
- * #define configNUMBER_OF_CORES                            (N > 1)
- * 
->>>>>>> f7c8f7d0
+ * 
+ * #define configRUN_MULTIPLE_PRIORITIES                    1
+ * #define configUSE_TIME_SLICING                           0
+ * #define configUSE_CORE_AFFINITY                          1
+ * #define configUSE_TASK_PREEMPTION_DISABLE                1
+ * #define configNUMBER_OF_CORES                            (N > 1)
+ * 
  * This test can be run with FreeRTOS configured for any number of cores
  * greater than 1.
- *
- * Tasks are created prior to starting the scheduler.
- *
+ * 
+ * Tasks are created prior to starting the scheduler.
+ * 
  * Task (TN)	  Task (TN + 1)
  * Priority – 2   Priority – 1
  * State - Ready  State - Ready
- *
- * After calling vTaskStartScheduler()
- *
+ * 
+ * After calling vTaskStartScheduler()
+ * 
  * Task (T1)	              Task (TN)                 Task (TN + 1)
  * Priority – 2               Priority – 2              Priority – 1
  * State - Running (Core 0)	  State - Running (Core N)	State - Ready
- *
+ * 
  * Block tasks (T1)
- *
+ * 
  * Task (T1)	       Task (TN)                 Task (TN + 1)
  * Priority – 2        Priority – 1              Priority – 1
- * State - Blocked     State - Running (Core N)  State - Running (Core 0)
- *
+ * State - Blocked     State - Running (Core N)  State - Running (Core 0) 
+ * 
  * Unblocked tasks (T1)
-<<<<<<< HEAD
- *
- * Task (T1)	             Task (TN)
- * Priority – 2              Priority – 1
- * State - Running (Core 0)	 State - Running (Core N)
-=======
  * 
  * Task (T1)	             Task (TN)                 Task (TN + 1)
  * Priority – 2              Priority – 1              Priority – 1
  * State - Running (Core 0)	 State - Running (Core N)  State - Ready
->>>>>>> f7c8f7d0
  */
 void test_task_block_all_cores_high_priority_block( void )
 {
-    TaskHandle_t xTaskHandles[ configNUMBER_OF_CORES + 1 ] = { NULL };
+    TaskHandle_t xTaskHandles[configNUMBER_OF_CORES + 1] = { NULL };
     uint32_t i;
 
     /* Create a task for each CPU core at high priority */
-    for( i = 0; i < configNUMBER_OF_CORES; i++ )
-    {
-        xTaskCreate( vSmpTestTask, "SMP Task", configMINIMAL_STACK_SIZE, NULL, 2, &xTaskHandles[ i ] );
+    for (i = 0; i < configNUMBER_OF_CORES; i++) {
+        xTaskCreate( vSmpTestTask, "SMP Task", configMINIMAL_STACK_SIZE, NULL, 2, &xTaskHandles[i] );
     }
 
     /* Create a single task at low priority */
-    xTaskCreate( vSmpTestTask, "SMP Task", configMINIMAL_STACK_SIZE, NULL, 1, &xTaskHandles[ i ] );
+    xTaskCreate( vSmpTestTask, "SMP Task", configMINIMAL_STACK_SIZE, NULL, 1, &xTaskHandles[i] );
 
     vTaskStartScheduler();
 
     /* Verify all high priority tasks are running */
-    for( i = 0; i < configNUMBER_OF_CORES; i++ )
-    {
-        verifySmpTask( &xTaskHandles[ i ], eRunning, i );
+    for (i = 0; i < configNUMBER_OF_CORES; i++) {
+        verifySmpTask( &xTaskHandles[i], eRunning, i );
     }
 
     /* Verify the low priority task is ready */
-    verifySmpTask( &xTaskHandles[ i ], eReady, -1 );
+    verifySmpTask( &xTaskHandles[i], eReady, -1 );
 
     /* Block the high priority task T0 */
     vTaskDelay( 10 );
 
     /* Verify the task is blocked */
-    verifySmpTask( &xTaskHandles[ 0 ], eBlocked, -1 );
+    verifySmpTask( &xTaskHandles[0], eBlocked, -1 );
 
     /* Verify all high priority tasks remain running */
-    for( i = 1; i < configNUMBER_OF_CORES; i++ )
-    {
-        verifySmpTask( &xTaskHandles[ i ], eRunning, i );
+    for (i = 1; i < configNUMBER_OF_CORES; i++) {
+        verifySmpTask( &xTaskHandles[i], eRunning, i );
     }
 
     /* Verify the low priority task is in the running state */
-    verifySmpTask( &xTaskHandles[ i ], eRunning, 0 );
+    verifySmpTask( &xTaskHandles[i], eRunning, 0 );
 
     /* Resume the high priority task */
-    xTaskAbortDelay( xTaskHandles[ 0 ] );
+    xTaskAbortDelay( xTaskHandles[0] );
 
     /* Verify all high priority tasks are running */
-    for( i = 0; i < configNUMBER_OF_CORES; i++ )
-    {
-        verifySmpTask( &xTaskHandles[ i ], eRunning, i );
+    for (i = 0; i < configNUMBER_OF_CORES; i++) {
+        verifySmpTask( &xTaskHandles[i], eRunning, i );
     }
 
     /* Verify the low priority task is in the ready state */
-    verifySmpTask( &xTaskHandles[ i ], eReady, -1 );
+    verifySmpTask( &xTaskHandles[i], eReady, -1 );
 }
 
 /**
@@ -2176,67 +1925,60 @@
  * additional tasks will be created, a low priority task and a high priority task.
  * This test will verify that when a running high priority task is blocked, the
  * high priority task in the ready state will move to the running state.
- *
- * #define configRUN_MULTIPLE_PRIORITIES                    1
- * #define configUSE_TIME_SLICING                           0
- * #define configUSE_CORE_AFFINITY                          1
- * #define configUSE_TASK_PREEMPTION_DISABLE                1
-<<<<<<< HEAD
- *
- * This test can be run with FreeRTOS configured for any number of cores
-=======
+ * 
+ * #define configRUN_MULTIPLE_PRIORITIES                    1
+ * #define configUSE_TIME_SLICING                           0
+ * #define configUSE_CORE_AFFINITY                          1
+ * #define configUSE_TASK_PREEMPTION_DISABLE                1
  * #define configNUMBER_OF_CORES                            (N > 1)
  * 
  * This test can be run with FreeRTOS configured for any number of cores 
->>>>>>> f7c8f7d0
  * greater than 1.
- *
- * Tasks are created prior to starting the scheduler.
- *
+ * 
+ * Tasks are created prior to starting the scheduler.
+ * 
  * Task (TN)	  Task (TN + 1)  Task (TN + 2)
  * Priority – 2   Priority – 1   Priority – 2
  * State - Ready  State - Ready  State - Ready
- *
- * After calling vTaskStartScheduler()
- *
+ * 
+ * After calling vTaskStartScheduler()
+ * 
  * Task (TN)	             Task (TN + 1)  Task (TN + 2)
  * Priority – 2              Priority – 1   Priority – 2
  * State - Running (Core N)	 State - Ready  State - Ready
- *
+ * 
  * Blocked the high priority task
- *
+ * 
  * Task (T0)	      Task (TN)                 Task (TN + 1)   Task (TN + 2)
  * Priority – 2       Priority – 2              Priority – 1    Priority – 2
- * State - Blocked    State - Running (Core N)  State - Ready   State - Running (Core 0)
+ * State - Blocked 	  State - Running (Core N)  State - Ready   State - Running (Core 0)
  */
 void test_task_blocked_select_high_priority_task( void )
 {
-    TaskHandle_t xTaskHandles[ configNUMBER_OF_CORES + 2 ] = { NULL };
+    TaskHandle_t xTaskHandles[configNUMBER_OF_CORES + 2] = { NULL };
     uint32_t i;
 
     /* Create tasks at high priority for each CPU core */
-    for( i = 0; i < configNUMBER_OF_CORES; i++ )
-    {
-        xTaskCreate( vSmpTestTask, "SMP Task", configMINIMAL_STACK_SIZE, NULL, 2, &xTaskHandles[ i ] );
+    for (i = 0; i < configNUMBER_OF_CORES; i++) {
+        xTaskCreate( vSmpTestTask, "SMP Task", configMINIMAL_STACK_SIZE, NULL, 2, &xTaskHandles[i] );
     }
 
     /* Create a single task at low priority */
-    xTaskCreate( vSmpTestTask, "SMP Task", configMINIMAL_STACK_SIZE, NULL, 1, &xTaskHandles[ i ] );
+    xTaskCreate( vSmpTestTask, "SMP Task", configMINIMAL_STACK_SIZE, NULL, 1, &xTaskHandles[i] );
 
     /* Create a single task at high priority */
-    xTaskCreate( vSmpTestTask, "SMP Task", configMINIMAL_STACK_SIZE, NULL, 2, &xTaskHandles[ i + 1 ] );
+    xTaskCreate( vSmpTestTask, "SMP Task", configMINIMAL_STACK_SIZE, NULL, 2, &xTaskHandles[i+1] );
 
     vTaskStartScheduler();
 
     /* Verify all tasks are in the running state */
-    for( i = 0; i < configNUMBER_OF_CORES; i++ )
-    {
-        verifySmpTask( &xTaskHandles[ i ], eRunning, i );
+    for (i = 0; i < configNUMBER_OF_CORES; i++) {
+        verifySmpTask( &xTaskHandles[i], eRunning, i );
     }
 
     /* Verify remaining tasks are in the ready states */
-    verifySmpTask( &xTaskHandles[ i ], eReady, -1 );
-    verifySmpTask( &xTaskHandles[ i + 1 ], eReady, -1 );
+    verifySmpTask( &xTaskHandles[i], eReady, -1 );
+    verifySmpTask( &xTaskHandles[i+1], eReady, -1 );
 
     /* Verify no tasks are pending deletion */
     TEST_ASSERT_EQUAL( 0, uxDeletedTasksWaitingCleanUp );
@@ -2245,75 +1987,67 @@
     vTaskDelay( 10 );
 
     /* Verify the task has been blocked */
-    verifySmpTask( &xTaskHandles[ 0 ], eBlocked, -1 );
+    verifySmpTask( &xTaskHandles[0], eBlocked, -1 );
 
     /* Verify other cores remain in the running state */
-    for( i = 1; i < ( configNUMBER_OF_CORES ); i++ )
-    {
-        verifySmpTask( &xTaskHandles[ i ], eRunning, i );
+    for (i = 1; i < (configNUMBER_OF_CORES); i++) {
+        verifySmpTask( &xTaskHandles[i], eRunning, i );
     }
 
     /* High priority task is now running on core 0 */
-    verifySmpTask( &xTaskHandles[ i + 1 ], eRunning, 0 );
+    verifySmpTask( &xTaskHandles[i + 1], eRunning, 0 );
 }
 
 /**
  * @brief AWS_IoT-FreeRTOS_SMP_TC-64
  * A task of equal priority will be created for each available CPU core. The
  * vTaskCoreAffinitySet() API will be used to assign a specific core per task.
- * Once the scheduler has been started the test will verify each task is
+ * Once the scheduler has been started the test will verify each task is 
  * running on the correctly designated core.
- *
- * #define configRUN_MULTIPLE_PRIORITIES                    1
- * #define configUSE_TIME_SLICING                           0
- * #define configUSE_CORE_AFFINITY                          1
- * #define configUSE_TASK_PREEMPTION_DISABLE                1
-<<<<<<< HEAD
- *
-=======
- * #define configNUMBER_OF_CORES                            (N > 1)
- * 
->>>>>>> f7c8f7d0
+ * 
+ * #define configRUN_MULTIPLE_PRIORITIES                    1
+ * #define configUSE_TIME_SLICING                           0
+ * #define configUSE_CORE_AFFINITY                          1
+ * #define configUSE_TASK_PREEMPTION_DISABLE                1
+ * #define configNUMBER_OF_CORES                            (N > 1)
+ * 
  * This test can be run with FreeRTOS configured for any number of cores greater
  * than 1.
- *
- * Tasks are created prior to starting the scheduler.
- *
+ * 
+ * Tasks are created prior to starting the scheduler.
+ * 
  * Task (T0)	              Task (TN)
  * Priority – 1               Priority – 1
  * Affinity – Last CPU Core   Affinity – (configNUMBER_OF_CORES - 1) - N)
  * State - Ready	          State - Ready
- *
- * After calling vTaskStartScheduler()
- *
+ * 
+ * After calling vTaskStartScheduler()
+ * 
  * Task (TN)
  * Priority – 1
  * State - Running ((configNUMBER_OF_CORES - 1) - N))
  */
 void test_task_affinity_verification_separate_cores( void )
 {
-    TaskHandle_t xTaskHandles[ configNUMBER_OF_CORES ] = { NULL };
+    TaskHandle_t xTaskHandles[configNUMBER_OF_CORES] = { NULL };
     uint32_t i;
 
     /* Create tasks for each CPU core */
-    for( i = 0; i < configNUMBER_OF_CORES; i++ )
-    {
-        xTaskCreate( vSmpTestTask, "SMP Task", configMINIMAL_STACK_SIZE, NULL, 1, &xTaskHandles[ i ] );
+    for (i = 0; i < configNUMBER_OF_CORES; i++) {
+        xTaskCreate( vSmpTestTask, "SMP Task", configMINIMAL_STACK_SIZE, NULL, 1, &xTaskHandles[i] );
     }
 
     /* Normally each task will run on CPU cores in assending order. Assign the lowest
-     * tasks to the largest CPU core numbers */
-    for( i = 0; i < configNUMBER_OF_CORES; i++ )
-    {
-        vTaskCoreAffinitySet( xTaskHandles[ i ], 1 << ( ( configNUMBER_OF_CORES - 1 ) - i ) );
+       tasks to the largest CPU core numbers */
+    for (i = 0; i < configNUMBER_OF_CORES; i++) {
+        vTaskCoreAffinitySet(xTaskHandles[i], 1 << ((configNUMBER_OF_CORES - 1) - i) );
     }
 
     vTaskStartScheduler();
 
     /* Verify all tasks are in the running state on the correct CPU Core */
-    for( i = 0; i < configNUMBER_OF_CORES; i++ )
-    {
-        verifySmpTask( &xTaskHandles[ i ], eRunning, ( ( configNUMBER_OF_CORES - 1 ) - i ) );
+    for (i = 0; i < configNUMBER_OF_CORES; i++) {
+        verifySmpTask( &xTaskHandles[i], eRunning, ((configNUMBER_OF_CORES - 1) - i) );
     }
 }
 
@@ -2322,59 +2056,57 @@
  * A task of equal priority will be created for each available CPU core. The
  * vTaskCoreAffinitySet() API will be used to assign the last created task to
  * CPU core 0. The test will verify each task is in the running state except
- * for the last task. The last task will be in the ready state and the idle
+ * for the last task. The last task will be in the ready state and the idle 
  * task will be running on the last available CPU core.
- *
- * #define configRUN_MULTIPLE_PRIORITIES                    1
- * #define configUSE_TIME_SLICING                           0
- * #define configNUMBER_OF_CORES                            (N > 1)
- * #define configUSE_CORE_AFFINITY                          1
- * #define configUSE_TASK_PREEMPTION_DISABLE                1
- *
+ * 
+ * #define configRUN_MULTIPLE_PRIORITIES                    1
+ * #define configUSE_TIME_SLICING                           0
+ * #define configNUMBER_OF_CORES                            (N > 1)
+ * #define configUSE_CORE_AFFINITY                          1
+ * #define configUSE_TASK_PREEMPTION_DISABLE                1
+ * 
  * This test can be run with FreeRTOS configured for any number of cores greater
  * than 1.
- *
- * Tasks are created prior to starting the scheduler.
- *
+ * 
+ * Tasks are created prior to starting the scheduler.
+ * 
  * Task (T0)	      Task (TN-1)      Task (Last)
- * Priority – 1       Priority – 1     Priority – 1
+ * Priority – 1       Priority – 1     Priority – 1 
  * Affinity – None    Affinity – None  Affinity - Core 0
  * State - Ready	  State - Ready    State - Ready
- *
- * After calling vTaskStartScheduler()
- *
+ * 
+ * After calling vTaskStartScheduler()
+ * 
  * Task (T0)	             Task (TN-1)               Task (Last)
- * Priority – 1              Priority – 1              Priority – 1
+ * Priority – 1              Priority – 1              Priority – 1 
  * Affinity – None           Affinity – None           Affinity - Core 0
  * State - Running (Core 0)	 State - Running (Core N)  State - Ready
  */
 void test_task_affinity_verification_same_cores( void )
 {
-    TaskHandle_t xTaskHandles[ configNUMBER_OF_CORES ] = { NULL };
+    TaskHandle_t xTaskHandles[configNUMBER_OF_CORES] = { NULL };
     uint32_t i;
 
     /* Create tasks for each CPU core */
-    for( i = 0; i < configNUMBER_OF_CORES; i++ )
-    {
-        xTaskCreate( vSmpTestTask, "SMP Task", configMINIMAL_STACK_SIZE, NULL, 1, &xTaskHandles[ i ] );
+    for (i = 0; i < configNUMBER_OF_CORES; i++) {
+        xTaskCreate( vSmpTestTask, "SMP Task", configMINIMAL_STACK_SIZE, NULL, 1, &xTaskHandles[i] );
     }
 
     /* Set core affinity for the last task to CPU 0 */
-    vTaskCoreAffinitySet( xTaskHandles[ i - 1 ], 1 << 0 );
+    vTaskCoreAffinitySet(xTaskHandles[i-1], 1 << 0 );
 
     vTaskStartScheduler();
 
     /* Verify all tasks are in the running state */
-    for( i = 0; i < configNUMBER_OF_CORES - 1; i++ )
-    {
-        verifySmpTask( &xTaskHandles[ i ], eRunning, i );
+    for (i = 0; i < configNUMBER_OF_CORES - 1; i++) {
+        verifySmpTask( &xTaskHandles[i], eRunning, i );
     }
 
     /* Verify the last task is in the ready state */
-    verifySmpTask( &xTaskHandles[ i ], eReady, -1 );
+    verifySmpTask( &xTaskHandles[i], eReady, -1 );
 
     /* Verify the idle task is running on the last CPU Core */
-    verifyIdleTask( 0, ( configNUMBER_OF_CORES - 1 ) );
+    verifyIdleTask(0 , (configNUMBER_OF_CORES - 1) );
 }
 
 /**
@@ -2385,87 +2117,81 @@
  * for the last task. The task running on CPU core 0 will then be suspended.
  * The previously ready task will now be running on CPU core 0. When the
  * suspended task is resumed, it will run on the previously idle CPU core.
- *
- * #define configRUN_MULTIPLE_PRIORITIES                    1
- * #define configUSE_TIME_SLICING                           0
- * #define configUSE_CORE_AFFINITY                          1
- * #define configUSE_TASK_PREEMPTION_DISABLE                1
-<<<<<<< HEAD
- *
-=======
- * #define configNUMBER_OF_CORES                            (N > 1)
- * 
->>>>>>> f7c8f7d0
+ * 
+ * #define configRUN_MULTIPLE_PRIORITIES                    1
+ * #define configUSE_TIME_SLICING                           0
+ * #define configUSE_CORE_AFFINITY                          1
+ * #define configUSE_TASK_PREEMPTION_DISABLE                1
+ * #define configNUMBER_OF_CORES                            (N > 1)
+ * 
  * This test can be run with FreeRTOS configured for any number of cores greater
  * than 1.
- *
- * Tasks are created prior to starting the scheduler.
- *
+ * 
+ * Tasks are created prior to starting the scheduler.
+ * 
  * Task (TN)	       Task (Last)
- * Priority – 1        Priority – 1
+ * Priority – 1        Priority – 1 
  * Affinity – None     Affinity - Core 0
  * State - Ready	   State - Ready
- *
- * After calling vTaskStartScheduler()
- *
+ * 
+ * After calling vTaskStartScheduler()
+ * 
  * Task (T0)	             Task (TN-1)               Task (Last)
- * Priority – 1              Priority – 1              Priority – 1
+ * Priority – 1              Priority – 1              Priority – 1 
  * Affinity – None           Affinity – None           Affinity - Core 0
  * State - Running (Core 0)	 State - Running (Core N)  State - Ready
- *
+ * 
  * Suspend Task T0
- *
+ * 
  * Task (T0)	         Task (TN-1)               Task (Last)
- * Priority – 1          Priority – 1              Priority – 1
+ * Priority – 1          Priority – 1              Priority – 1 
  * Affinity – None       Affinity – None           Affinity - Core 0
- * State - Suspended     State - Running (Core N)  State - Running (Core 0)
- *
+ * State - Suspended     State - Running (Core N)  State - Running (Core 0)	
+ * 
  * Resume Task T0
- *
+ * 
  * Task (T0)	                Task (TN-1)               Task (Last)
- * Priority – 1                 Priority – 1              Priority – 1
+ * Priority – 1                 Priority – 1              Priority – 1 
  * Affinity – None              Affinity – None           Affinity - Core 0
- * State - Running (Last Core)  State - Running (Core N)  State - Running (Core 0)
+ * State - Running (Last Core)  State - Running (Core N)  State - Running (Core 0)	
  */
 void test_task_affinity_suspend_same_core_affinity( void )
 {
-    TaskHandle_t xTaskHandles[ configNUMBER_OF_CORES ] = { NULL };
+    TaskHandle_t xTaskHandles[configNUMBER_OF_CORES] = { NULL };
     uint32_t i;
 
     /* Create tasks for each CPU core */
-    for( i = 0; i < configNUMBER_OF_CORES; i++ )
-    {
-        xTaskCreate( vSmpTestTask, "SMP Task", configMINIMAL_STACK_SIZE, NULL, 1, &xTaskHandles[ i ] );
+    for (i = 0; i < configNUMBER_OF_CORES; i++) {
+        xTaskCreate( vSmpTestTask, "SMP Task", configMINIMAL_STACK_SIZE, NULL, 1, &xTaskHandles[i] );
     }
 
     /* Set the last task to have affinity for core 0 only */
-    vTaskCoreAffinitySet( xTaskHandles[ i - 1 ], 1 << 0 );
+    vTaskCoreAffinitySet(xTaskHandles[i-1], 1 << 0 );
 
     vTaskStartScheduler();
 
     /* Verify all but the last task are in the running state */
-    for( i = 0; i < configNUMBER_OF_CORES - 1; i++ )
-    {
-        verifySmpTask( &xTaskHandles[ i ], eRunning, i );
+    for (i = 0; i < configNUMBER_OF_CORES - 1; i++) {
+        verifySmpTask( &xTaskHandles[i], eRunning, i );
     }
 
     /* Verify the last task is in the ready state and the last CPU
-     * core is idle */
-    verifySmpTask( &xTaskHandles[ i ], eReady, -1 );
-    verifyIdleTask( 0, ( configNUMBER_OF_CORES - 1 ) );
+    core is idle */
+    verifySmpTask( &xTaskHandles[i], eReady, -1 );
+    verifyIdleTask(0 , (configNUMBER_OF_CORES - 1) );
 
     /* Suspend task T0 */
-    vTaskSuspend( xTaskHandles[ 0 ] );
+    vTaskSuspend( xTaskHandles[0] );
 
     /* Verify the previously ready task is now running on core 0 */
-    verifySmpTask( &xTaskHandles[ i ], eRunning, 0 );
+    verifySmpTask( &xTaskHandles[i], eRunning, 0 );
 
     /* Resume task T0 */
-    vTaskResume( xTaskHandles[ 0 ] );
+    vTaskResume( xTaskHandles[0] );
 
     /* Verify task T0 is now running on the previously
-     * idle CPU core */
-    verifySmpTask( &xTaskHandles[ 0 ], eRunning, ( configNUMBER_OF_CORES - 1 ) );
+       idle CPU core */
+    verifySmpTask( &xTaskHandles[0], eRunning, (configNUMBER_OF_CORES - 1) );
 }
 
 /**
@@ -2474,247 +2200,221 @@
  * vTaskCoreAffinitySet() API will be used to assign the last created task CPU
  * affinity for a core that does not exist. Once the scheduler has been started
  * the test will verify the task does not enter the running state.
- *
- * #define configRUN_MULTIPLE_PRIORITIES                    1
- * #define configUSE_TIME_SLICING                           0
- * #define configUSE_CORE_AFFINITY                          1
- * #define configUSE_TASK_PREEMPTION_DISABLE                1
-<<<<<<< HEAD
- *
-=======
- * #define configNUMBER_OF_CORES                            (N > 1)
- * 
->>>>>>> f7c8f7d0
+ * 
+ * #define configRUN_MULTIPLE_PRIORITIES                    1
+ * #define configUSE_TIME_SLICING                           0
+ * #define configUSE_CORE_AFFINITY                          1
+ * #define configUSE_TASK_PREEMPTION_DISABLE                1
+ * #define configNUMBER_OF_CORES                            (N > 1)
+ * 
  * This test can be run with FreeRTOS configured for any number of cores greater
  * than 1.
- *
- * Tasks are created prior to starting the scheduler.
- *
+ * 
+ * Tasks are created prior to starting the scheduler.
+ * 
  * Task (TN)	      Task (TN + 1)
  * Priority – 1       Priority – 1
  * Affinity – None    Affinity – Out of range
  * State - Ready	  State - Ready
- *
- * After calling vTaskStartScheduler()
- *
+ * 
+ * After calling vTaskStartScheduler()
+ * 
  * Task (TN)	              Task (TN + 1)
  * Priority – 1               Priority – 1
  * Affinity – None            Affinity – Out of range
  * State - Running (Core N)	  State - Ready
- *
+ * 
  * Suspend task T0
- *
+ * 
  * Task (T0)	         Task (TN)                 Task (TN + 1)
- * Priority – 1          Priority – 1              Priority – 1
+ * Priority – 1          Priority – 1              Priority – 1 
  * Affinity – None       Affinity – None           Affinity - Out of range
  * State - Suspended     State - Running (Core N)  State - Ready
  */
 void test_task_affinity_out_of_range( void )
 {
-    TaskHandle_t xTaskHandles[ configNUMBER_OF_CORES + 1 ] = { NULL };
+    TaskHandle_t xTaskHandles[configNUMBER_OF_CORES + 1] = { NULL };
     uint32_t i;
 
     /* Create tasks for each CPU core */
-    for( i = 0; i < configNUMBER_OF_CORES; i++ )
-    {
-        xTaskCreate( vSmpTestTask, "SMP Task", configMINIMAL_STACK_SIZE, NULL, 1, &xTaskHandles[ i ] );
+    for (i = 0; i < configNUMBER_OF_CORES; i++) {
+        xTaskCreate( vSmpTestTask, "SMP Task", configMINIMAL_STACK_SIZE, NULL, 1, &xTaskHandles[i] );
     }
 
     /* Create an additional task which will be in the ready state */
-    xTaskCreate( vSmpTestTask, "SMP Task", configMINIMAL_STACK_SIZE, NULL, 1, &xTaskHandles[ i ] );
+    xTaskCreate( vSmpTestTask, "SMP Task", configMINIMAL_STACK_SIZE, NULL, 1, &xTaskHandles[i] );
 
     /* Set the affinitiy mask to a core that is out of range */
-    vTaskCoreAffinitySet( xTaskHandles[ i ], 1 << configNUMBER_OF_CORES );
+    vTaskCoreAffinitySet(xTaskHandles[i], 1 << configNUMBER_OF_CORES );
 
     vTaskStartScheduler();
 
     /* Verify all tasks are in the running state */
-    for( i = 0; i < configNUMBER_OF_CORES; i++ )
-    {
-        verifySmpTask( &xTaskHandles[ i ], eRunning, i );
+    for (i = 0; i < configNUMBER_OF_CORES; i++) {
+        verifySmpTask( &xTaskHandles[i], eRunning, i );
     }
 
     /* Verify last task is in the ready state */
-    verifySmpTask( &xTaskHandles[ i ], eReady, -1 );
+    verifySmpTask( &xTaskHandles[i], eReady, -1 );
 
     /* Suspend task T0 */
-    vTaskSuspend( xTaskHandles[ 0 ] );
+    vTaskSuspend( xTaskHandles[0] );
 
     /* Verify last task remains in the ready state */
-    verifySmpTask( &xTaskHandles[ i ], eReady, -1 );
+    verifySmpTask( &xTaskHandles[i], eReady, -1 );
 }
 
 /**
  * @brief AWS_IoT-FreeRTOS_SMP_TC-69
  * A single task of high priority will be created. A low priority task will be
- * created for each remaining available CPU core. An additional high priority
+ * created for each remaining available CPU core. An additional high priority 
  * task shall be created in the suspended state and have affinitity for CPU core
  * 0. This test shall verify that when the suspended task is resumed it remains
  * in the ready state.
- *
- * #define configRUN_MULTIPLE_PRIORITIES                    1
- * #define configUSE_TIME_SLICING                           0
- * #define configUSE_CORE_AFFINITY                          1
- * #define configUSE_TASK_PREEMPTION_DISABLE                1
-<<<<<<< HEAD
- *
-=======
- * #define configNUMBER_OF_CORES                            (N > 1)
- * 
->>>>>>> f7c8f7d0
+ * 
+ * #define configRUN_MULTIPLE_PRIORITIES                    1
+ * #define configUSE_TIME_SLICING                           0
+ * #define configUSE_CORE_AFFINITY                          1
+ * #define configUSE_TASK_PREEMPTION_DISABLE                1
+ * #define configNUMBER_OF_CORES                            (N > 1)
+ * 
  * This test can be run with FreeRTOS configured for any number of cores greater
  * than 1.
- *
- * Tasks are created prior to starting the scheduler.
- *
+ * 
+ * Tasks are created prior to starting the scheduler.
+ * 
  * Task (T0)	     Task (TN)         Task (TN + 1)
- * Priority – 2      Priority – 1      Priority – 2
+ * Priority – 2      Priority – 1      Priority – 2 
  * Affinity – None   Affinity – None   Affinity - Core 0
  * State - Ready     State - Ready     State - Suspended
- *
- * After calling vTaskStartScheduler()
- *
+ * 
+ * After calling vTaskStartScheduler()
+ * 
  * Task (T0)	             Task (TN)                  Task (TN + 1)
- * Priority – 2              Priority – 1               Priority – 2
+ * Priority – 2              Priority – 1               Priority – 2 
  * Affinity – None           Affinity – None            Affinity - Core 0
  * State - Running (Core 0)  State - Running (Core N)   State - Suspended
- *
+ * 
  * Resume task T0
- *
+ * 
  * Task (T0)	             Task (TN)                 Task (TN + 1)
- * Priority – 2              Priority – 1              Priority – 2
+ * Priority – 2              Priority – 1              Priority – 2 
  * Affinity – None           Affinity – None           Affinity – Core 0
  * State - Running (Core 0)  State - Running (Core N)  State - Ready
  */
 void test_task_affinity_resume_suspended_task( void )
 {
-    TaskHandle_t xTaskHandles[ configNUMBER_OF_CORES + 1 ] = { NULL };
+    TaskHandle_t xTaskHandles[configNUMBER_OF_CORES + 1] = { NULL };
     uint32_t i;
 
     /* Create a high priority task */
-    xTaskCreate( vSmpTestTask, "SMP Task", configMINIMAL_STACK_SIZE, NULL, 2, &xTaskHandles[ 0 ] );
+    xTaskCreate( vSmpTestTask, "SMP Task", configMINIMAL_STACK_SIZE, NULL, 2, &xTaskHandles[0] );
 
     /* Create tasks for each remaining CPU core */
-    for( i = 1; i < configNUMBER_OF_CORES; i++ )
-    {
-        xTaskCreate( vSmpTestTask, "SMP Task", configMINIMAL_STACK_SIZE, NULL, 1, &xTaskHandles[ i ] );
+    for (i = 1; i < configNUMBER_OF_CORES ; i++) {
+        xTaskCreate( vSmpTestTask, "SMP Task", configMINIMAL_STACK_SIZE, NULL, 1, &xTaskHandles[i] );
     }
 
     /* Create an additional high priority task */
-    xTaskCreate( vSmpTestTask, "SMP Task", configMINIMAL_STACK_SIZE, NULL, 2, &xTaskHandles[ i ] );
+    xTaskCreate( vSmpTestTask, "SMP Task", configMINIMAL_STACK_SIZE, NULL, 2, &xTaskHandles[i] );
 
     /* Suspend task the last task and set core affinity for CPU 0 */
-    vTaskSuspend( xTaskHandles[ i ] );
-    vTaskCoreAffinitySet( xTaskHandles[ i ], 1 << 0 );
+    vTaskSuspend( xTaskHandles[i] );
+    vTaskCoreAffinitySet(xTaskHandles[i], 1 << 0 );
 
     vTaskStartScheduler();
 
     /* Verify all tasks are in the running state */
-    for( i = 0; i < configNUMBER_OF_CORES; i++ )
-    {
-        verifySmpTask( &xTaskHandles[ i ], eRunning, i );
+    for (i = 0; i < configNUMBER_OF_CORES; i++) {
+        verifySmpTask( &xTaskHandles[i], eRunning, i );
     }
 
     /* The last task shall be in the suspended state */
-    verifySmpTask( &xTaskHandles[ i ], eSuspended, -1 );
+    verifySmpTask( &xTaskHandles[i], eSuspended, -1 );
 
     /* Resume the last task */
-    vTaskResume( xTaskHandles[ i ] );
+    vTaskResume(xTaskHandles[i] );
 
     /* The last task shall be in the ready state */
-    verifySmpTask( &xTaskHandles[ i ], eReady, -1 );
+    verifySmpTask( &xTaskHandles[i], eReady, -1 );
 }
 
 /**
  * @brief AWS_IoT-FreeRTOS_SMP_TC-70
  * A single task of high priority will be created. A low priority task will be
- * created for each remaining available CPU core. After the scheduler has been
+ * created for each remaining available CPU core. After the scheduler has been 
  * started an additional high priority task shall be created with affinity for
  * CPU core 0. This task shall be in the ready state. This test shall verify that
  * when the affinity is changed the task will then enter the running state.
- *
- * #define configRUN_MULTIPLE_PRIORITIES                    1
- * #define configUSE_TIME_SLICING                           0
- * #define configUSE_CORE_AFFINITY                          1
- * #define configUSE_TASK_PREEMPTION_DISABLE                1
-<<<<<<< HEAD
- *
-=======
- * #define configNUMBER_OF_CORES                            (N > 1)
- * 
->>>>>>> f7c8f7d0
+ * 
+ * #define configRUN_MULTIPLE_PRIORITIES                    1
+ * #define configUSE_TIME_SLICING                           0
+ * #define configUSE_CORE_AFFINITY                          1
+ * #define configUSE_TASK_PREEMPTION_DISABLE                1
+ * #define configNUMBER_OF_CORES                            (N > 1)
+ * 
  * This test can be run with FreeRTOS configured for any number of cores greater
  * than 1.
- *
- * Tasks are created prior to starting the scheduler.
- *
+ * 
+ * Tasks are created prior to starting the scheduler.
+ * 
  * Task (T0)	     Task (TN)
  * Priority – 2      Priority – 1
  * Affinity – None   Affinity – None
  * State – Ready     State – Ready
- *
- * After calling vTaskStartScheduler()
- *
+ * 
+ * After calling vTaskStartScheduler()
+ * 
  * Task (T0)	             Task (TN)
  * Priority – 2              Priority – 1
  * Affinity – None           Affinity – None
  * State – Running (Core 0)  State – Running (Core N)
- *
+ * 
  * Create a new high priority task with affinity for CPU core 0
- *
+ * 
  * Task (T0)	             Task (TN)                 Task (TN + 1)
- * Priority – 2              Priority – 1              Priority – 2
+ * Priority – 2              Priority – 1              Priority – 2 
  * Affinity – None           Affinity – None           Affinity – Core 0
  * State – Running (Core 0)  State – Running (Core N)  State – Ready
- *
+ * 
  * Remove core affinity on the new task
-<<<<<<< HEAD
- *
- * Task (T0)	             Task (TN)                 Task (TN + 1)
- * Priority – 2              Priority – 1              Priority – 2
- * Affinity – None           Affinity – None           Affinity – None
- * State – Running (Core 0)  State – Running (Core N)  State – Running (Last Core)
-=======
  * 
  * Task (T0)                 Task (TN - 1)             Task (TN)                 Task (TN + 1)
  * Priority – 2              Priority – 1              Priority – 1              Priority – 2
  * Affinity – None           Affinity – None           Affinity – None           Affinity – None
  * State – Running (Core 0)  State – Running           State – Ready             State – Running (Last Core)
->>>>>>> f7c8f7d0
  */
 void test_task_affinity_modify_affinity( void )
 {
-    TaskHandle_t xTaskHandles[ configNUMBER_OF_CORES + 1 ] = { NULL };
+    TaskHandle_t xTaskHandles[configNUMBER_OF_CORES + 1] = { NULL };
     uint32_t i;
 
     /* Create a high priority task */
-    xTaskCreate( vSmpTestTask, "SMP Task", configMINIMAL_STACK_SIZE, NULL, 2, &xTaskHandles[ 0 ] );
+    xTaskCreate( vSmpTestTask, "SMP Task", configMINIMAL_STACK_SIZE, NULL, 2, &xTaskHandles[0] );
 
     /* Create tasks for each remaining CPU core */
-    for( i = 1; i < configNUMBER_OF_CORES; i++ )
-    {
-        xTaskCreate( vSmpTestTask, "SMP Task", configMINIMAL_STACK_SIZE, NULL, 1, &xTaskHandles[ i ] );
+    for (i = 1; i < configNUMBER_OF_CORES ; i++) {
+        xTaskCreate( vSmpTestTask, "SMP Task", configMINIMAL_STACK_SIZE, NULL, 1, &xTaskHandles[i] );
     }
 
     vTaskStartScheduler();
 
     /* Verify all tasks are in the running state */
-    for( i = 0; i < configNUMBER_OF_CORES; i++ )
-    {
-        verifySmpTask( &xTaskHandles[ i ], eRunning, i );
+    for (i = 0; i < configNUMBER_OF_CORES; i++) {
+        verifySmpTask( &xTaskHandles[i], eRunning, i );
     }
 
     /* Create a new task with affinity for core 0 */
-    xTaskCreateAffinitySet( vSmpTestTask, "SMP Task", configMINIMAL_STACK_SIZE, NULL, 2, ( 1 << 0 ), &xTaskHandles[ i ] );
+    xTaskCreateAffinitySet( vSmpTestTask, "SMP Task", configMINIMAL_STACK_SIZE, NULL, 2, (1 << 0), &xTaskHandles[i] );
 
     /* The last task shall be in the ready state */
-    verifySmpTask( &xTaskHandles[ i ], eReady, -1 );
+    verifySmpTask( &xTaskHandles[i], eReady, -1 );
 
     /* Allow the task to run on any core */
-    vTaskCoreAffinitySet( xTaskHandles[ i ], tskNO_AFFINITY );
+    vTaskCoreAffinitySet(xTaskHandles[i], tskNO_AFFINITY );
 
     /* Verify the task is now in the running state */
-    verifySmpTask( &xTaskHandles[ i ], eRunning, ( configNUMBER_OF_CORES - 1 ) );
+    verifySmpTask( &xTaskHandles[i], eRunning, (configNUMBER_OF_CORES - 1 ) );
 }
 
 /**
@@ -2724,130 +2424,102 @@
  * started a new high priority task will be created with affinity for CPU core 0.
  * This test shall verify the new task remains in the ready state until the
  * priority of the task running on core 0 is lowered.
- *
- * #define configRUN_MULTIPLE_PRIORITIES                    1
- * #define configUSE_TIME_SLICING                           0
- * #define configUSE_CORE_AFFINITY                          1
- * #define configUSE_TASK_PREEMPTION_DISABLE                1
-<<<<<<< HEAD
- *
-=======
- * #define configNUMBER_OF_CORES                            (N > 1)
- * 
->>>>>>> f7c8f7d0
+ * 
+ * #define configRUN_MULTIPLE_PRIORITIES                    1
+ * #define configUSE_TIME_SLICING                           0
+ * #define configUSE_CORE_AFFINITY                          1
+ * #define configUSE_TASK_PREEMPTION_DISABLE                1
+ * #define configNUMBER_OF_CORES                            (N > 1)
+ * 
  * This test can be run with FreeRTOS configured for any number of cores greater
  * than 1.
- *
- * Tasks are created prior to starting the scheduler.
- *
+ * 
+ * Tasks are created prior to starting the scheduler.
+ * 
  * Task (T0)	      Task (TN)
  * Priority – 2       Priority – 1
  * Affinity – None    Affinity – None
  * State - Ready	  State - Ready
- *
- * After calling vTaskStartScheduler()
- *
+ * 
+ * After calling vTaskStartScheduler()
+ * 
  * Task (T0)	              Task (TN)
  * Priority – 2               Priority – 1
  * Affinity – None            Affinity – None
  * State - Running (Core 0)	  State - Running (Core N)
- *
+ * 
  * Create a new high priority task with affinity for core 0
- *
+ * 
  * Task (T0)	             Task (TN)                 Task (TN + 1)
- * Priority – 2              Priority – 1              Priority – 2
+ * Priority – 2              Priority – 1              Priority – 2 
  * Affinity – None           Affinity – None           Affinity – Core 0
  * State - Running (Core 0)  State - Running (Core N)  State - Ready
- *
+ * 
  * Lower the priority of task T0
- *
+ * 
  * Task (T0)	      Task (TN)                 Task (TN + 1)
- * Priority – 1       Priority – 1              Priority – 2
+ * Priority – 1       Priority – 1              Priority – 2 
  * Affinity – None    Affinity – None           Affinity – Core 0
  * State - Ready      State - Running (Core N)  State - Running (Core 0)
  */
 void test_task_affinity_modify_priority( void )
 {
-    TaskHandle_t xTaskHandles[ configNUMBER_OF_CORES + 1 ] = { NULL };
+    TaskHandle_t xTaskHandles[configNUMBER_OF_CORES + 1] = { NULL };
     uint32_t i;
 
     /* Create a high priority task */
-    xTaskCreate( vSmpTestTask, "SMP Task", configMINIMAL_STACK_SIZE, NULL, 2, &xTaskHandles[ 0 ] );
+    xTaskCreate( vSmpTestTask, "SMP Task", configMINIMAL_STACK_SIZE, NULL, 2, &xTaskHandles[0] );
 
     /* Create tasks for each remaining CPU core */
-    for( i = 1; i < configNUMBER_OF_CORES; i++ )
-    {
-        xTaskCreate( vSmpTestTask, "SMP Task", configMINIMAL_STACK_SIZE, NULL, 1, &xTaskHandles[ i ] );
+    for (i = 1; i < configNUMBER_OF_CORES ; i++) {
+        xTaskCreate( vSmpTestTask, "SMP Task", configMINIMAL_STACK_SIZE, NULL, 1, &xTaskHandles[i] );
     }
 
     vTaskStartScheduler();
 
     /* Verify all tasks are in the running state */
-    for( i = 0; i < configNUMBER_OF_CORES; i++ )
-    {
-        verifySmpTask( &xTaskHandles[ i ], eRunning, i );
+    for (i = 0; i < configNUMBER_OF_CORES; i++) {
+        verifySmpTask( &xTaskHandles[i], eRunning, i );
     }
 
     /* Create a new task with affinity for core 0 only */
-    xTaskCreateAffinitySet( vSmpTestTask, "SMP Task", configMINIMAL_STACK_SIZE, NULL, 2, ( 1 << 0 ), &xTaskHandles[ i ] );
+    xTaskCreateAffinitySet( vSmpTestTask, "SMP Task", configMINIMAL_STACK_SIZE, NULL, 2, (1<< 0), &xTaskHandles[i] );
 
     /* The last task shall be in the ready state */
-    verifySmpTask( &xTaskHandles[ i ], eReady, -1 );
+    verifySmpTask( &xTaskHandles[i], eReady, -1 );
 
     /* Lower the priority of task T0 */
-    vTaskPrioritySet( xTaskHandles[ 0 ], 1 );
+    vTaskPrioritySet( xTaskHandles[0], 1 );
 
     /* The new task will now be running on core 0 */
-    verifySmpTask( &xTaskHandles[ i ], eRunning, 0 );
+    verifySmpTask( &xTaskHandles[i], eRunning, 0 );
 }
 
 /**
  * @brief AWS_IoT-FreeRTOS_SMP_TC-68
  * A single task of low priority will be created. A medium priority task will be
  * created for each remaining available CPU core. A task of the highest priority
- * will be created and suspended. After the scheduler has been started the low
+ * will be created and suspended. After the scheduler has been started the low 
  * priority task will have preemption disabled. This test will verify that when the
  * highest priority task is resumed it will not preempt the lowest priority task.
  * Instead it will replace one of the medium priority tasks.
- *
- * #define configRUN_MULTIPLE_PRIORITIES                    1
- * #define configUSE_TIME_SLICING                           0
- * #define configUSE_CORE_AFFINITY                          1
- * #define configUSE_TASK_PREEMPTION_DISABLE                1
-<<<<<<< HEAD
- *
-=======
- * #define configNUMBER_OF_CORES                            (N > 1)
- * 
->>>>>>> f7c8f7d0
+ * 
+ * #define configRUN_MULTIPLE_PRIORITIES                    1
+ * #define configUSE_TIME_SLICING                           0
+ * #define configUSE_CORE_AFFINITY                          1
+ * #define configUSE_TASK_PREEMPTION_DISABLE                1
+ * #define configNUMBER_OF_CORES                            (N > 1)
+ * 
  * This test can be run with FreeRTOS configured for any number of cores greater
  * than 1.
- *
- * Tasks are created prior to starting the scheduler.
- *
+ * 
+ * Tasks are created prior to starting the scheduler.
+ * 
  * Task (T0)	      Task (TN)         Task (TN + 1)
  * Priority – 1       Priority – 2      Priority – 3
  * State – Ready	  State – Ready     State – Suspended
- *
- * After calling vTaskStartScheduler()
-<<<<<<< HEAD
- *
- * Task (T0)	     Task (TN)         Task (TN + 1)
- * Priority – 1      Priority – 2      Priority – 3
- * State - Running	 State - Running   State - Suspended
- *
- * Disable preemption on task T0
- *
- * Task (T0)	        Task (TN)         Task (TN + 1)
- * Priority – 1         Priority – 2      Priority – 3
- * Preemption Disabled
- * State - Running	    State - Running   State - Suspended
- *
- * Resume task TN + 1
- *
- * Task (T0)	        Task (TN)         Task (TN + 1)
- * Priority – 1         Priority – 2      Priority – 3
-=======
+ * 
+ * After calling vTaskStartScheduler()
  * 
  * Task (T0)	              Task (TN)         Task (TN + 1)
  * Priority – 1               Priority – 2      Priority – 3
@@ -2864,59 +2536,52 @@
  * 
  * Task (T0)	              Task (TN)         Task (TN + 1)
  * Priority – 1               Priority – 2      Priority – 3
->>>>>>> f7c8f7d0
  * Preemption Disabled
  * State - Running (core N)	  State - Ready     State - Running
  */
 void test_task_premption_verification( void )
 {
-    TaskHandle_t xTaskHandles[ configNUMBER_OF_CORES + 1 ] = { NULL };
+    TaskHandle_t xTaskHandles[configNUMBER_OF_CORES + 1] = { NULL };
     uint32_t i;
 
     /* Create a single low priority task */
-    xTaskCreate( vSmpTestTask, "SMP Task", configMINIMAL_STACK_SIZE, NULL, 1, &xTaskHandles[ 0 ] );
+    xTaskCreate( vSmpTestTask, "SMP Task", configMINIMAL_STACK_SIZE, NULL, 1, &xTaskHandles[0] );
 
     /* Create a high priority task task for each remaining CPU core */
-    for( i = 1; i < configNUMBER_OF_CORES; i++ )
-    {
-        xTaskCreate( vSmpTestTask, "SMP Task", configMINIMAL_STACK_SIZE, NULL, 2, &xTaskHandles[ i ] );
+    for (i = 1; i < configNUMBER_OF_CORES ; i++) {
+        xTaskCreate( vSmpTestTask, "SMP Task", configMINIMAL_STACK_SIZE, NULL, 2, &xTaskHandles[i] );
     }
 
     /* Create a higher priority task which will be suspended */
-    xTaskCreate( vSmpTestTask, "SMP Task", configMINIMAL_STACK_SIZE, NULL, 3, &xTaskHandles[ i ] );
-    vTaskSuspend( xTaskHandles[ i ] );
+    xTaskCreate( vSmpTestTask, "SMP Task", configMINIMAL_STACK_SIZE, NULL, 3, &xTaskHandles[i] );
+    vTaskSuspend( xTaskHandles[i] );
 
     vTaskStartScheduler();
 
     /* Verify the low priority task is running on the last available CPU core */
-    verifySmpTask( &xTaskHandles[ 0 ], eRunning, ( configNUMBER_OF_CORES - 1 ) );
+    verifySmpTask( &xTaskHandles[0], eRunning, (configNUMBER_OF_CORES - 1) );
 
     /* Verify all remaining tasks are in the running state */
-    for( i = 1; i < configNUMBER_OF_CORES; i++ )
-    {
-        verifySmpTask( &xTaskHandles[ i ], eRunning, ( i - 1 ) );
+    for (i = 1; i < configNUMBER_OF_CORES; i++) {
+        verifySmpTask( &xTaskHandles[i], eRunning, (i - 1) );
     }
 
     /* Verify the highest priority task is suspended */
-    verifySmpTask( &xTaskHandles[ i ], eSuspended, -1 );
+    verifySmpTask( &xTaskHandles[i], eSuspended, -1 );
 
     /* Disable preemption for task T0 */
-    vTaskPreemptionDisable( xTaskHandles[ 0 ] );
+    vTaskPreemptionDisable( xTaskHandles[0] );
 
     /* Resume the highest priority task. Normally T0 would begin running this
-     * task since it is the lowest priority. Since preemption is disabled a
-     * higher priority task is selected instead. */
-    vTaskResume( xTaskHandles[ i ] );
+    task since it is the lowest priority. Since preemption is disabled a 
+    higher priority task is selected instead. */
+    vTaskResume( xTaskHandles[i] );
 
     /* The highest priority task will run on the first available CPU core */
-<<<<<<< HEAD
-    verifySmpTask( &xTaskHandles[ i ], eRunning, ( configNUMBER_OF_CORES - 2 ) );
-=======
     verifySmpTask( &xTaskHandles[i], eRunning, (configNUMBER_OF_CORES - 2) );
->>>>>>> f7c8f7d0
 
     /* The low priority task remains running on the last core */
-    verifySmpTask( &xTaskHandles[ 0 ], eRunning, ( configNUMBER_OF_CORES - 1 ) );
+    verifySmpTask( &xTaskHandles[0], eRunning, (configNUMBER_OF_CORES - 1) );
 }
 
 /**
@@ -2926,45 +2591,23 @@
  * started preemption will be disabled on the low priority task. This test will
  * verify that when a new task of the highest priority is created, it will
  * preempt a medium priority task rather than the low priority task.
- *
- * #define configRUN_MULTIPLE_PRIORITIES                    1
- * #define configUSE_TIME_SLICING                           0
- * #define configUSE_CORE_AFFINITY                          1
- * #define configUSE_TASK_PREEMPTION_DISABLE                1
-<<<<<<< HEAD
- *
-=======
- * #define configNUMBER_OF_CORES                            (N > 1)
- * 
->>>>>>> f7c8f7d0
+ * 
+ * #define configRUN_MULTIPLE_PRIORITIES                    1
+ * #define configUSE_TIME_SLICING                           0
+ * #define configUSE_CORE_AFFINITY                          1
+ * #define configUSE_TASK_PREEMPTION_DISABLE                1
+ * #define configNUMBER_OF_CORES                            (N > 1)
+ * 
  * This test can be run with FreeRTOS configured for any number of cores greater
  * than 1.
- *
- * Tasks are created prior to starting the scheduler.
- *
+ * 
+ * Tasks are created prior to starting the scheduler.
+ * 
  * Task (T0)	      Task (TN)
  * Priority – 1       Priority – 2
  * State – Ready	  State – Ready
- *
- * After calling vTaskStartScheduler()
-<<<<<<< HEAD
- *
- * Task (T0)	     Task (TN)
- * Priority – 1      Priority – 2
- * State - Running	 State - Running
- *
- * Disable preemption on task T0
- *
- * Task (T0)	        Task (TN)
- * Priority – 1         Priority – 2
- * Preemption Disabled
- * State - Running	    State - Running
- *
- * Create new task at priority 3
- *
- * Task (T0)	        Task (TN)         Task (TN + 1)
- * Priority – 1         Priority – 2      Priority – 3
-=======
+ * 
+ * After calling vTaskStartScheduler()
  * 
  * Task (T0)	             Task (TN)
  * Priority – 1              Priority – 2
@@ -2981,46 +2624,43 @@
  * 
  * Task (T0)	                Task (TN)         Task (TN + 1)
  * Priority – 1                 Priority – 2      Priority – 3
->>>>>>> f7c8f7d0
  * Preemption Disabled
  * State - Running (core N)	    State - Ready     State - Running
  */
 void test_task_premption_new_task( void )
 {
-    TaskHandle_t xTaskHandles[ configNUMBER_OF_CORES + 1 ] = { NULL };
+    TaskHandle_t xTaskHandles[configNUMBER_OF_CORES + 1] = { NULL };
     uint32_t i;
 
     /* Create a single low priority task */
-    xTaskCreate( vSmpTestTask, "SMP Task", configMINIMAL_STACK_SIZE, NULL, 1, &xTaskHandles[ 0 ] );
+    xTaskCreate( vSmpTestTask, "SMP Task", configMINIMAL_STACK_SIZE, NULL, 1, &xTaskHandles[0] );
 
     /* Create tasks for each remaining CPU core */
-    for( i = 1; i < configNUMBER_OF_CORES; i++ )
-    {
-        xTaskCreate( vSmpTestTask, "SMP Task", configMINIMAL_STACK_SIZE, NULL, 2, &xTaskHandles[ i ] );
+    for (i = 1; i < configNUMBER_OF_CORES ; i++) {
+        xTaskCreate( vSmpTestTask, "SMP Task", configMINIMAL_STACK_SIZE, NULL, 2, &xTaskHandles[i] );
     }
 
     vTaskStartScheduler();
 
     /* Verify the low priority task is running on the last available CPU core */
-    verifySmpTask( &xTaskHandles[ 0 ], eRunning, ( configNUMBER_OF_CORES - 1 ) );
+    verifySmpTask( &xTaskHandles[0], eRunning, (configNUMBER_OF_CORES - 1) );
 
     /* Verify all remaining tasks are in the running state */
-    for( i = 1; i < configNUMBER_OF_CORES; i++ )
-    {
-        verifySmpTask( &xTaskHandles[ i ], eRunning, ( i - 1 ) );
+    for (i = 1; i < configNUMBER_OF_CORES; i++) {
+        verifySmpTask( &xTaskHandles[i], eRunning, (i - 1) );
     }
 
     /* Disable preemption for low priority task T0 */
-    vTaskPreemptionDisable( xTaskHandles[ 0 ] );
+    vTaskPreemptionDisable( xTaskHandles[0] );
 
     /* Create a high priority task */
-    xTaskCreate( vSmpTestTask, "SMP Task", configMINIMAL_STACK_SIZE, NULL, 3, &xTaskHandles[ i ] );
+    xTaskCreate( vSmpTestTask, "SMP Task", configMINIMAL_STACK_SIZE, NULL, 3, &xTaskHandles[i] );
 
     /* The new task will now be a CPU core previously running a priority 2 task */
-    verifySmpTask( &xTaskHandles[ i ], eRunning, ( configNUMBER_OF_CORES - 2 ) );
+    verifySmpTask( &xTaskHandles[i], eRunning, (configNUMBER_OF_CORES - 2) );
 
     /* The low priority task remains running on the last core */
-    verifySmpTask( &xTaskHandles[ 0 ], eRunning, ( configNUMBER_OF_CORES - 1 ) );
+    verifySmpTask( &xTaskHandles[0], eRunning, (configNUMBER_OF_CORES - 1) );
 }
 
 /**
@@ -3029,48 +2669,26 @@
  * created for each remaining available CPU core. An additional low priority task
  * shall be created. After the scheduler has been started the first low priority
  * task will have preemption disabled. This test will verify that when the
- * priority is raised on the low priority task in the ready state it will not
- * preempt the lowest priority task currently running. Instead it will replace
+ * priority is raised on the low priority task in the ready state it will not 
+ * preempt the lowest priority task currently running. Instead it will replace 
  * one of the high priority tasks.
- *
- * #define configRUN_MULTIPLE_PRIORITIES                    1
- * #define configUSE_TIME_SLICING                           0
- * #define configUSE_CORE_AFFINITY                          1
- * #define configUSE_TASK_PREEMPTION_DISABLE                1
-<<<<<<< HEAD
- *
-=======
- * #define configNUMBER_OF_CORES                            (N > 1)
- * 
->>>>>>> f7c8f7d0
+ * 
+ * #define configRUN_MULTIPLE_PRIORITIES                    1
+ * #define configUSE_TIME_SLICING                           0
+ * #define configUSE_CORE_AFFINITY                          1
+ * #define configUSE_TASK_PREEMPTION_DISABLE                1
+ * #define configNUMBER_OF_CORES                            (N > 1)
+ * 
  * This test can be run with FreeRTOS configured for any number of cores greater
  * than 1.
- *
- * Tasks are created prior to starting the scheduler.
- *
+ * 
+ * Tasks are created prior to starting the scheduler.
+ * 
  * Task (T0)	      Task (TN)         Task (TN + 1)
  * Priority – 1       Priority – 2      Priority – 1
  * State – Ready	  State – Ready     State – Ready
- *
- * After calling vTaskStartScheduler()
-<<<<<<< HEAD
- *
- * Task (T0)	     Task (TN)         Task (TN + 1)
- * Priority – 1      Priority – 2      Priority – 1
- * State - Running	 State - Running   State - Ready
- *
- * Disable preemption on task T0
- *
- * Task (T0)	        Task (TN)         Task (TN + 1)
- * Priority – 1         Priority – 2      Priority – 3
- * Preemption Disabled
- * State - Running	    State - Running   State - Ready
- *
- * Raise the priority on task TN + 1
- *
- * Task (T0)	        Task (TN)         Task (TN + 1)
- * Priority – 1         Priority – 2      Priority – 3
-=======
+ * 
+ * After calling vTaskStartScheduler()
  * 
  * Task (T0)	            Task (TN)         Task (TN + 1)
  * Priority – 1             Priority – 2      Priority – 1
@@ -3087,52 +2705,49 @@
  * 
  * Task (T0)	            Task (TN)         Task (TN + 1)
  * Priority – 1             Priority – 2      Priority – 3
->>>>>>> f7c8f7d0
  * Preemption Disabled
  * State - Running (core N) State - Ready     State - Running
  */
 void test_task_premption_change_priority( void )
 {
-    TaskHandle_t xTaskHandles[ configNUMBER_OF_CORES + 1 ] = { NULL };
+    TaskHandle_t xTaskHandles[configNUMBER_OF_CORES + 1] = { NULL };
     uint32_t i;
 
     /* Create a single low priority task */
-    xTaskCreate( vSmpTestTask, "SMP Task", configMINIMAL_STACK_SIZE, NULL, 1, &xTaskHandles[ 0 ] );
+    xTaskCreate( vSmpTestTask, "SMP Task", configMINIMAL_STACK_SIZE, NULL, 1, &xTaskHandles[0] );
 
     /* Create tasks for each remaining CPU core */
-    for( i = 1; i < configNUMBER_OF_CORES; i++ )
-    {
-        xTaskCreate( vSmpTestTask, "SMP Task", configMINIMAL_STACK_SIZE, NULL, 2, &xTaskHandles[ i ] );
+    for (i = 1; i < configNUMBER_OF_CORES ; i++) {
+        xTaskCreate( vSmpTestTask, "SMP Task", configMINIMAL_STACK_SIZE, NULL, 2, &xTaskHandles[i] );
     }
 
     /* Create a low priority task */
-    xTaskCreate( vSmpTestTask, "SMP Task", configMINIMAL_STACK_SIZE, NULL, 1, &xTaskHandles[ i ] );
+    xTaskCreate( vSmpTestTask, "SMP Task", configMINIMAL_STACK_SIZE, NULL, 1, &xTaskHandles[i] );
 
     vTaskStartScheduler();
 
     /* Verify the low priority task is running on the last available CPU core */
-    verifySmpTask( &xTaskHandles[ 0 ], eRunning, ( configNUMBER_OF_CORES - 1 ) );
+    verifySmpTask( &xTaskHandles[0], eRunning, (configNUMBER_OF_CORES - 1) );
 
     /* Verify all tasks are in the running state */
-    for( i = 1; i < configNUMBER_OF_CORES; i++ )
-    {
-        verifySmpTask( &xTaskHandles[ i ], eRunning, ( i - 1 ) );
+    for (i = 1; i < configNUMBER_OF_CORES; i++) {
+        verifySmpTask( &xTaskHandles[i], eRunning, (i - 1) );
     }
 
     /* Verify the low priority task is not running */
-    verifySmpTask( &xTaskHandles[ i ], eReady, -1 );
+    verifySmpTask( &xTaskHandles[i], eReady, -1 );
 
     /* Disable preemption for low priority task T0 */
-    vTaskPreemptionDisable( xTaskHandles[ 0 ] );
+    vTaskPreemptionDisable( xTaskHandles[0] );
 
     /* Raise the priority on the idle low priority task */
-    vTaskPrioritySet( xTaskHandles[ i ], 3 );
+    vTaskPrioritySet( xTaskHandles[i], 3 );
 
     /* The new task will now be a CPU core previously running a priority 2 task */
-    verifySmpTask( &xTaskHandles[ i ], eRunning, ( configNUMBER_OF_CORES - 2 ) );
+    verifySmpTask( &xTaskHandles[i], eRunning, (configNUMBER_OF_CORES - 2) );
 
     /* The low priority task remains running on the last core */
-    verifySmpTask( &xTaskHandles[ 0 ], eRunning, ( configNUMBER_OF_CORES - 1 ) );
+    verifySmpTask( &xTaskHandles[0], eRunning, (configNUMBER_OF_CORES - 1) );
 }
 
 /**
@@ -3144,54 +2759,23 @@
  * same core utilized by the low priority task, it shall remain in the ready state.
  * When the new task is allowed to run on any CPU core it will preempt a high
  * priority task rather than the low priority task.
- *
- * #define configRUN_MULTIPLE_PRIORITIES                    1
- * #define configUSE_TIME_SLICING                           0
- * #define configUSE_CORE_AFFINITY                          1
- * #define configUSE_TASK_PREEMPTION_DISABLE                1
-<<<<<<< HEAD
- *
-=======
- * #define configNUMBER_OF_CORES                            (N > 1)
- * 
->>>>>>> f7c8f7d0
+ * 
+ * #define configRUN_MULTIPLE_PRIORITIES                    1
+ * #define configUSE_TIME_SLICING                           0
+ * #define configUSE_CORE_AFFINITY                          1
+ * #define configUSE_TASK_PREEMPTION_DISABLE                1
+ * #define configNUMBER_OF_CORES                            (N > 1)
+ * 
  * This test can be run with FreeRTOS configured for any number of cores greater
  * than 1.
- *
- * Tasks are created prior to starting the scheduler.
- *
+ * 
+ * Tasks are created prior to starting the scheduler.
+ * 
  * Task (T0)	      Task (TN)
  * Priority – 1       Priority – 2
  * State – Ready	  State – Ready
- *
- * After calling vTaskStartScheduler()
-<<<<<<< HEAD
- *
- * Task (T0)	     Task (TN)
- * Priority – 1      Priority – 2
- * State - Running	 State - Running
- *
- * Disable preemption on task T0
- *
- * Task (T0)	        Task (TN)
- * Priority – 1         Priority – 2
- * Preemption Disabled
- * State - Running	    State - Running
- *
- * Create new task at priority 3 with affinity for the same CPU core as task T0
- *
- * Task (T0)	        Task (TN)         Task (TN + 1)
- * Priority – 1         Priority – 2      Priority – 3
- * Preemption Disabled                    Affinity mask set
- * State - Running	    State - Running   State - Ready
- *
- * Clear the affinity mask for Task TN + 1
- *
- * Task (T0)	        Task (TN)         Task (TN + 1)
- * Priority – 1         Priority – 2      Priority – 3
- * Preemption Disabled
- * State - Running	    State - Running   State - Running
-=======
+ * 
+ * After calling vTaskStartScheduler()
  * 
  * Task (T0)	               Task (TN)
  * Priority – 1                Priority – 2
@@ -3217,50 +2801,47 @@
  * Priority – 1                 Priority – 2      Priority – 3
  * Preemption Disabled                    
  * State - Running (core N)	    State - Ready   State - Running
->>>>>>> f7c8f7d0
  */
 void test_task_premption_change_affinity( void )
 {
-    TaskHandle_t xTaskHandles[ configNUMBER_OF_CORES + 1 ] = { NULL };
+    TaskHandle_t xTaskHandles[configNUMBER_OF_CORES + 1] = { NULL };
     uint32_t i;
 
     /* Create a single low priority task */
-    xTaskCreate( vSmpTestTask, "SMP Task", configMINIMAL_STACK_SIZE, NULL, 1, &xTaskHandles[ 0 ] );
+    xTaskCreate( vSmpTestTask, "SMP Task", configMINIMAL_STACK_SIZE, NULL, 1, &xTaskHandles[0] );
 
     /* Create tasks for each remaining CPU core */
-    for( i = 1; i < configNUMBER_OF_CORES; i++ )
-    {
-        xTaskCreate( vSmpTestTask, "SMP Task", configMINIMAL_STACK_SIZE, NULL, 2, &xTaskHandles[ i ] );
+    for (i = 1; i < configNUMBER_OF_CORES ; i++) {
+        xTaskCreate( vSmpTestTask, "SMP Task", configMINIMAL_STACK_SIZE, NULL, 2, &xTaskHandles[i] );
     }
 
     vTaskStartScheduler();
 
     /* Verify the low priority task is running on the last available CPU core */
-    verifySmpTask( &xTaskHandles[ 0 ], eRunning, ( configNUMBER_OF_CORES - 1 ) );
+    verifySmpTask( &xTaskHandles[0], eRunning, (configNUMBER_OF_CORES - 1) );
 
     /* Verify all tasks are in the running state */
-    for( i = 1; i < configNUMBER_OF_CORES; i++ )
-    {
-        verifySmpTask( &xTaskHandles[ i ], eRunning, ( i - 1 ) );
+    for (i = 1; i < configNUMBER_OF_CORES; i++) {
+        verifySmpTask( &xTaskHandles[i], eRunning, (i - 1) );
     }
 
     /* Disable preemption for low priority task T0 */
-    vTaskPreemptionDisable( xTaskHandles[ 0 ] );
+    vTaskPreemptionDisable( xTaskHandles[0] );
 
     /* Create a high priority task with affinity for CPU core 0 */
-    xTaskCreateAffinitySet( vSmpTestTask, "SMP Task", configMINIMAL_STACK_SIZE, NULL, 3, ( 1 << ( configNUMBER_OF_CORES - 1 ) ), &xTaskHandles[ i ] );
+    xTaskCreateAffinitySet( vSmpTestTask, "SMP Task", configMINIMAL_STACK_SIZE, NULL, 3, (1 << (configNUMBER_OF_CORES - 1)), &xTaskHandles[i] );
 
     /* The new task will be in the ready state */
-    verifySmpTask( &xTaskHandles[ i ], eReady, -1 );
+    verifySmpTask( &xTaskHandles[i], eReady, -1 );
 
     /* Allow the task to run on any core */
-    vTaskCoreAffinitySet( xTaskHandles[ i ], tskNO_AFFINITY );
+    vTaskCoreAffinitySet(xTaskHandles[i], tskNO_AFFINITY );
 
     /* The new task will now be a CPU core previously running a priority 2 task */
-    verifySmpTask( &xTaskHandles[ i ], eRunning, ( configNUMBER_OF_CORES - 2 ) );
+    verifySmpTask( &xTaskHandles[i], eRunning, (configNUMBER_OF_CORES - 2) );
 
     /* The low priority task remains running on the last core */
-    verifySmpTask( &xTaskHandles[ 0 ], eRunning, ( configNUMBER_OF_CORES - 1 ) );
+    verifySmpTask( &xTaskHandles[0], eRunning, (configNUMBER_OF_CORES - 1) );
 }
 
 /**
@@ -3293,19 +2874,19 @@
  *
  * Task (T0)	        Task (T1)	        Task (TN)         Task (TN + 1)
  * Priority – 1         Priority – 1        Priority – 1      Priority – 1
- * State - Running	    State - Ready       State - Running   State - Ready
+ * State - Running	    State - Ready 	    State - Running   State - Ready
  *
  * Task T0 yields on core 0
  *
  * Task (T0)	        Task (T1)	        Task (TN)         Task (TN + 1)
  * Priority – 1         Priority – 1        Priority – 1      Priority – 1
- * State - Ready        State - Ready       State - Running   State - Running
+ * State - Ready        State - Ready 	    State - Running   State - Running
  *
  * Task TN yields on core 1
  *
  * Task (T0)	        Task (T1)	        Task (TN)         Task (TN + 1)
  * Priority – 1         Priority – 1        Priority – 1      Priority – 1
- * State - Ready	    State - Running     State - Ready     State - Running
+ * State - Ready	    State - Running 	State - Ready     State - Running
  */
 void test_task_yield_run_wait_longest( void )
 {
@@ -3318,7 +2899,7 @@
      */
     for( i = 0; i < ( configNUMBER_OF_CORES + 2 ); i++ )
     {
-        xTaskCreate( vSmpTestTask, "SMP Task", configMINIMAL_STACK_SIZE, NULL, 1, &xTaskHandles[ i ] );
+        xTaskCreate( vSmpTestTask, "SMP Task", configMINIMAL_STACK_SIZE, NULL, 1, &xTaskHandles[i] );
     }
 
     /* Start the scheduler. The tasks running status:
@@ -3329,16 +2910,15 @@
      *      TN + 1 : in ready list
      */
     vTaskStartScheduler();
-
     for( i = 0; i < ( configNUMBER_OF_CORES + 2 ); i++ )
     {
         if( i < configNUMBER_OF_CORES )
         {
-            verifySmpTask( &xTaskHandles[ i ], eRunning, i );
+            verifySmpTask( &xTaskHandles[i], eRunning, i );
         }
         else
         {
-            verifySmpTask( &xTaskHandles[ i ], eReady, -1 );
+            verifySmpTask( &xTaskHandles[i], eReady, -1 );
         }
     }
 
@@ -3352,24 +2932,23 @@
      */
     vSetCurrentCore( 1 );
     taskYIELD();
-
     for( i = 0; i < ( configNUMBER_OF_CORES + 2 ); i++ )
     {
         if( i == 1 )
         {
-            verifySmpTask( &xTaskHandles[ i ], eReady, -1 );
+            verifySmpTask( &xTaskHandles[i], eReady, -1 );
         }
         else if( i == ( configNUMBER_OF_CORES + 1 ) )
         {
-            verifySmpTask( &xTaskHandles[ i ], eReady, -1 );
+            verifySmpTask( &xTaskHandles[i], eReady, -1 );
         }
         else if( i == configNUMBER_OF_CORES )
         {
-            verifySmpTask( &xTaskHandles[ i ], eRunning, 1 );
+            verifySmpTask( &xTaskHandles[i], eRunning, 1 );
         }
         else
         {
-            verifySmpTask( &xTaskHandles[ i ], eRunning, i );
+            verifySmpTask( &xTaskHandles[i], eRunning, i );
         }
     }
 
@@ -3383,24 +2962,23 @@
      */
     vSetCurrentCore( 0 );
     taskYIELD();
-
     for( i = 0; i < ( configNUMBER_OF_CORES + 2 ); i++ )
     {
         if( ( i == 0 ) || ( i == 1 ) )
         {
-            verifySmpTask( &xTaskHandles[ i ], eReady, -1 );
+            verifySmpTask( &xTaskHandles[i], eReady, -1 );
         }
         else if( i == configNUMBER_OF_CORES )
         {
-            verifySmpTask( &xTaskHandles[ i ], eRunning, 1 );
+            verifySmpTask( &xTaskHandles[i], eRunning, 1 );
         }
         else if( i == ( configNUMBER_OF_CORES + 1 ) )
         {
-            verifySmpTask( &xTaskHandles[ i ], eRunning, 0 );
+            verifySmpTask( &xTaskHandles[i], eRunning, 0 );
         }
         else
         {
-            verifySmpTask( &xTaskHandles[ i ], eRunning, i );
+            verifySmpTask( &xTaskHandles[i], eRunning, i );
         }
     }
 
@@ -3414,28 +2992,27 @@
      */
     vSetCurrentCore( 1 );
     taskYIELD();
-
     for( i = 0; i < ( configNUMBER_OF_CORES + 2 ); i++ )
     {
         if( i == 0 )
         {
-            verifySmpTask( &xTaskHandles[ i ], eReady, -1 );
+            verifySmpTask( &xTaskHandles[i], eReady, -1 );
         }
         else if( i == configNUMBER_OF_CORES )
         {
-            verifySmpTask( &xTaskHandles[ i ], eReady, -1 );
+            verifySmpTask( &xTaskHandles[i], eReady, -1 );
         }
         else if( i == 1 )
         {
-            verifySmpTask( &xTaskHandles[ i ], eRunning, 1 );
+            verifySmpTask( &xTaskHandles[i], eRunning, 1 );
         }
         else if( i == ( configNUMBER_OF_CORES + 1 ) )
         {
-            verifySmpTask( &xTaskHandles[ i ], eRunning, 0 );
+            verifySmpTask( &xTaskHandles[i], eRunning, 0 );
         }
         else
         {
-            verifySmpTask( &xTaskHandles[ i ], eRunning, i );
+            verifySmpTask( &xTaskHandles[i], eRunning, i );
         }
     }
 }
@@ -3468,13 +3045,13 @@
  *
  * Task (T1)	        Task (TN)	        Task (TN + 1)
  * Priority – 1         Priority – 1        Priority – 1
- * State - Running	    State - Running     State - Ready
+ * State - Running	    State - Running 	State - Ready
  *
  * Task T0 yields on core 0
  *
  * Task (T1)	        Task (TN)	        Task (TN + 1)
  * Priority – 1         Priority – 1        Priority – 1
- * State - Ready	    State - Running     State - Running
+ * State - Ready	    State - Running 	State - Running
  */
 void test_task_yield_run_equal_priority_new_task( void )
 {
@@ -3484,27 +3061,17 @@
     /* Create N tasks. */
     for( i = 0; i < ( configNUMBER_OF_CORES ); i++ )
     {
-        xTaskCreate( vSmpTestTask, "SMP Task", configMINIMAL_STACK_SIZE, NULL, 1, &xTaskHandles[ i ] );
-    }
-
-    vTaskStartScheduler();
-
-<<<<<<< HEAD
-    /* Create N+1th tasks TN. */
-    xTaskCreate( vSmpTestTask, "SMP Task", configMINIMAL_STACK_SIZE, NULL, 1, &xTaskHandles[ i ] );
-=======
+        xTaskCreate( vSmpTestTask, "SMP Task", configMINIMAL_STACK_SIZE, NULL, 1, &xTaskHandles[i] );
+    }
+
+    vTaskStartScheduler();
+
     /* Create task TN+1. */
     xTaskCreate( vSmpTestTask, "SMP Task", configMINIMAL_STACK_SIZE, NULL, 1, &xTaskHandles[i] );
->>>>>>> f7c8f7d0
 
     /* Task T1 yields itself on core 0. */
     taskYIELD();
 
-<<<<<<< HEAD
-    /* The new task TN should runs on core 0. */
-    verifySmpTask( &xTaskHandles[ i ], eRunning, 0 );
-=======
     /* The new task TN+1 should runs on core 0. */
     verifySmpTask( &xTaskHandles[i], eRunning, 0 );
->>>>>>> f7c8f7d0
 }