<<<<<<< HEAD
#ifndef LOCAL_PORTABLE_H
#define LOCAL_PORTABLE_H

StackType_t * pxPortInitialiseStack( StackType_t * pxTopOfStack,
                                     TaskFunction_t pxCode,
                                     void * pvParameters );

BaseType_t xPortStartScheduler( void );

void vPortEndScheduler( void );

=======
#ifndef PORTABLE_H
#define PORTABLE_H
void * pvPortMalloc( size_t xSize );
void vPortFree( void * pv );
StackType_t * pxPortInitialiseStack( StackType_t * pxTopOfStack,
                                     TaskFunction_t pxCode,
                                     void * pvParameters );
BaseType_t xPortStartScheduler( void );
void vPortEndScheduler( void );
>>>>>>> d96aff2c
#endif<|MERGE_RESOLUTION|>--- conflicted
+++ resolved
@@ -1,4 +1,3 @@
-<<<<<<< HEAD
 #ifndef LOCAL_PORTABLE_H
 #define LOCAL_PORTABLE_H
 
@@ -9,16 +8,4 @@
 BaseType_t xPortStartScheduler( void );
 
 void vPortEndScheduler( void );
-
-=======
-#ifndef PORTABLE_H
-#define PORTABLE_H
-void * pvPortMalloc( size_t xSize );
-void vPortFree( void * pv );
-StackType_t * pxPortInitialiseStack( StackType_t * pxTopOfStack,
-                                     TaskFunction_t pxCode,
-                                     void * pvParameters );
-BaseType_t xPortStartScheduler( void );
-void vPortEndScheduler( void );
->>>>>>> d96aff2c
-#endif+#endif /* LOCAL_PORTABLE_H */