/*
 * FreeRTOS V202012.00
 * Copyright (C) 2022 Amazon.com, Inc. or its affiliates.  All Rights Reserved.
 *
 * Permission is hereby granted, free of charge, to any person obtaining a copy of
 * this software and associated documentation files (the "Software"), to deal in
 * the Software without restriction, including without limitation the rights to
 * use, copy, modify, merge, publish, distribute, sublicense, and/or sell copies of
 * the Software, and to permit persons to whom the Software is furnished to do so,
 * subject to the following conditions:
 *
 * The above copyright notice and this permission notice shall be included in all
 * copies or substantial portions of the Software.
 *
 * THE SOFTWARE IS PROVIDED "AS IS", WITHOUT WARRANTY OF ANY KIND, EXPRESS OR
 * IMPLIED, INCLUDING BUT NOT LIMITED TO THE WARRANTIES OF MERCHANTABILITY, FITNESS
 * FOR A PARTICULAR PURPOSE AND NONINFRINGEMENT. IN NO EVENT SHALL THE AUTHORS OR
 * COPYRIGHT HOLDERS BE LIABLE FOR ANY CLAIM, DAMAGES OR OTHER LIABILITY, WHETHER
 * IN AN ACTION OF CONTRACT, TORT OR OTHERWISE, ARISING FROM, OUT OF OR IN
 * CONNECTION WITH THE SOFTWARE OR THE USE OR OTHER DEALINGS IN THE SOFTWARE.
 *
 * https://www.FreeRTOS.org
 * https://github.com/FreeRTOS
 *
 */
/*! @file single_priority_timeslice_utest.c */

/* C runtime includes. */
#include <stdlib.h>
#include <stdbool.h>
#include <stdint.h>
#include <string.h>

/* Tasl includes */
#include "FreeRTOS.h"
#include "FreeRTOSConfig.h"
#include "event_groups.h"
#include "queue.h"

/* Test includes. */
#include "unity.h"
#include "unity_memory.h"
#include "../global_vars.h"
#include "../smp_utest_common.h"

/* Mock includes. */
#include "mock_timers.h"
#include "mock_fake_assert.h"
#include "mock_fake_port.h"

/* ===========================  EXTERN VARIABLES  =========================== */

extern volatile UBaseType_t uxDeletedTasksWaitingCleanUp;

/* ============================  Unity Fixtures  ============================ */
/*! called before each testcase */
void setUp( void )
{
    commonSetUp();
}

/*! called after each testcase */
void tearDown( void )
{
    commonTearDown();
}

/*! called at the beginning of the whole suite */
void suiteSetUp()
{
}

/*! called at the end of the whole suite */
int suiteTearDown( int numFailures )
{
    return numFailures;
}


/* ==============================  Test Cases  ============================== */

/**
 * @brief AWS_IoT-FreeRTOS_SMP_TC-75
 * A task of equal priority will be created for each available CPU core. An
 * additional task will be created in the ready state. This test will verify
 * that as OS ticks are generated the ready task will be made to run on each 
 * CPU core.
 * 
 * #define configRUN_MULTIPLE_PRIORITIES                    0
 * #define configUSE_TIME_SLICING                           1
 * #define configUSE_CORE_AFFINITY                          1
 * #define configNUMBER_OF_CORES                            (N > 1)
 * 
 * This test can be run with FreeRTOS configured for any number of cores greater than 1 .
 * 
 * Tasks are created prior to starting the scheduler.
 * 
 * Task (TN)	    Task (TN + 1)
 * Priority – 1     Priority – 1
 * State - Ready	State - Ready
 * 
 * After calling vTaskStartScheduler()
 * 
 * Task (TN)	               Task (TN + 1)
 * Priority – 1                Priority – 1
 * State - Running (Core N)	   State - Ready
 * 
 * Call xTaskIncrementTick() for each configured CPU core.
 * 
 * Task (TN + 1) when configNUMBER_OF_CORES = 4
 * Tick    Core
 * 1       0
 * 2       1
 * 3       2
 * 4       3
 */
void test_timeslice_verification_tasks_equal_priority( void )
{
    TaskHandle_t xTaskHandles[configNUMBER_OF_CORES + 1] = { NULL };
    uint32_t i;

    /* Create configNUMBER_OF_CORES + 1 tasks of equal priority */
    for (i = 0; i < (configNUMBER_OF_CORES + 1); i++) {
        xTaskCreate( vSmpTestTask, "SMP Task", configMINIMAL_STACK_SIZE, NULL, 1, &xTaskHandles[i] );
    }
    
    vTaskStartScheduler();

    /* Verify all configNUMBER_OF_CORES tasks are in the running state */
    for (i = 0; i < configNUMBER_OF_CORES; i++) {
        verifySmpTask( &xTaskHandles[i], eRunning, i );
    }

    /* Verify the last task is in the ready state */
    verifySmpTask( &xTaskHandles[i], eReady, -1 );

    /* Generate a tick for each configNUMBER_OF_CORES. This will cause each
       task to be either moved to the ready state or the running state */
    for (i = 0; i < configNUMBER_OF_CORES; i++)
    {
        xTaskIncrementTick_helper();

        /* Verify the last created task runs on each core or enters the ready state */
        verifySmpTask( &xTaskHandles[configNUMBER_OF_CORES], eRunning, i );
    }
}

/**
 * @brief AWS_IoT-FreeRTOS_SMP_TC-76
 * A task of equal priority will be created for each available CPU core
 * except for one. This will leave a CPU core running the idle task. This test
 * will verify that as OS ticks are generated the tasks will remain on the same
 * CPU core.
 * 
 * #define configRUN_MULTIPLE_PRIORITIES                    0
 * #define configUSE_TIME_SLICING                           1
 * #define configUSE_CORE_AFFINITY                          1
 * #define configNUMBER_OF_CORES                            (N > 1)
 * 
 * This test can be run with FreeRTOS configured for any number of cores greater than 1 .
 * 
 * Tasks are created prior to starting the scheduler.
 * 
 * Task (TN - 1)
 * Priority – 1
 * State - Ready
 * 
 * After calling vTaskStartScheduler()
 * 
 * Task (TN - 1)
 * Priority – 1
 * State - Running (Core N - 1)
 * 
 * Call xTaskIncrementTick() for each configured CPU core. The tasks will not change state.
 * 
 * Task (TN - 1)
 * Priority – 1
 * State - Running (Core N - 1)
 */
void test_timeslice_verification_idle_core( void )
{
    TaskHandle_t xTaskHandles[configNUMBER_OF_CORES] = { NULL };
    uint32_t i;

    /* Create configNUMBER_OF_CORES tasks of equal priority */
    for (i = 0; i < (configNUMBER_OF_CORES - 1); i++) {
        xTaskCreate( vSmpTestTask, "SMP Task", configMINIMAL_STACK_SIZE, NULL, 1, &xTaskHandles[i] );
    }
    
    vTaskStartScheduler();

    /* Verify all tasks are in the running state prior to incrementing a tick */
    for (i = 0; i < configNUMBER_OF_CORES -1 ; i++) {
        verifySmpTask( &xTaskHandles[i], eRunning, i );
    }

    /* Verify the idle task is running on the last CPU Core */
    verifyIdleTask(0, (configNUMBER_OF_CORES - 1));

    /* Verify all tasks remain in the running state each time a tick is incremented */
    for (i = 0; i < configNUMBER_OF_CORES ; i++) {
        xTaskIncrementTick_helper();

        for (int j = 0; j < configNUMBER_OF_CORES - 1; j++) {
            verifySmpTask( &xTaskHandles[j], eRunning, j );
        }
    }
}

/**
 * @brief AWS_IoT-FreeRTOS_SMP_TC-77
 * A high priority task will be created for each available CPU core. An
 * additional low priority task will be created in the ready state. This test
 * will verify that as OS ticks are generated all CPU cores will remain running
 * their original tasks and the ready task never enters the running state.
 * 
 * #define configRUN_MULTIPLE_PRIORITIES                    0
 * #define configUSE_TIME_SLICING                           1
 * #define configUSE_CORE_AFFINITY                          1
 * #define configNUMBER_OF_CORES                            (N > 1)
 * 
 * This test can be run with FreeRTOS configured for any number of cores greater than 1 .
 * 
 * Tasks are created prior to starting the scheduler.
 * 
 * Task (TN)	    Task (TN + 1)
 * Priority – 2     Priority – 1
 * State - Ready	State - Ready
 * 
 * After calling vTaskStartScheduler()
 * 
 * Task (TN)	              Task (TN + 1)
 * Priority – 2               Priority – 1
 * State - Running (Core N)   State - Ready
 * 
 * Call xTaskIncrementTick() for each configured CPU core. The tasks will not change state.
 * 
 * Task (TN)	              Task (TN + 1)
 * Priority – 2               Priority – 1
 * State - Running (Core N)   State - Ready
 */
void test_timeslice_verification_different_priority_tasks( void )
{
    TaskHandle_t xTaskHandles[configNUMBER_OF_CORES + 1] = { NULL };
    uint32_t i;

    /* Create configNUMBER_OF_CORES tasks of high priority */
    for (i = 0; i < (configNUMBER_OF_CORES); i++) {
        xTaskCreate( vSmpTestTask, "SMP Task", configMINIMAL_STACK_SIZE, NULL, 2, &xTaskHandles[i] );
    }
    
    /* Create a single low priority task */
    xTaskCreate( vSmpTestTask, "SMP Task", configMINIMAL_STACK_SIZE, NULL, 1, &xTaskHandles[i] );

    vTaskStartScheduler();

    /* Verify all tasks are in the running state */
    for (i = 0; i < configNUMBER_OF_CORES; i++) {
        verifySmpTask( &xTaskHandles[i], eRunning, i );
    }

    /* The remaining task shall be in the ready state */
    verifySmpTask( &xTaskHandles[configNUMBER_OF_CORES], eReady, -1 );

    /* Verify all tasks remain in the running state each time a tick is incremented */
    /* The low priority task should never enter the running state */
    for (i = 0; i < configNUMBER_OF_CORES; i++) {
        xTaskIncrementTick_helper();
        
        for (int j = 0; j < configNUMBER_OF_CORES; j++) {
            verifySmpTask( &xTaskHandles[j], eRunning, j );
        }

        verifySmpTask( &xTaskHandles[configNUMBER_OF_CORES], eReady, -1 );
    }
}

/**
 * @brief AWS_IoT-FreeRTOS_SMP_TC-78
 * A high priority task will be created for each available CPU core. An
 * additional low priority task will be created in the ready state. This test
 * will verify that as OS ticks are generated all CPU cores will remain running
 * their original tasks and the ready task never enters the running state. The
 * test will then increase the priority of the ready task and verify tasks now
 * begin to run on each CPU core.
 * 
 * #define configRUN_MULTIPLE_PRIORITIES                    0
 * #define configUSE_TIME_SLICING                           1
 * #define configUSE_CORE_AFFINITY                          1
 * #define configNUMBER_OF_CORES                            (N > 1)
 * 
 * This test can be run with FreeRTOS configured for any number of cores greater than 1 .
 * 
 * Tasks are created prior to starting the scheduler.
 * 
 * Task (TN)	    Task (TN + 1)
 * Priority – 2     Priority – 1
 * State - Ready	State - Ready
 * 
 * After calling vTaskStartScheduler()
 * 
 * Task (TN)	              Task (TN + 1)
 * Priority – 2               Priority – 1
 * State - Running (Core N)   State - Ready
 * 
 * Call xTaskIncrementTick() for each configured CPU core. The tasks will not change state.
 * 
 * Task (TN)	              Task (TN + 1)
 * Priority – 2               Priority – 1
 * State - Running (Core N)   State - Ready
 * 
 * Raise the priority of task TN + 1 and verify on each tick it executes on a
 * different CPU core
 * 
 * Task (0) when configNUMBER_OF_CORES = 4
 * Tick    Core
 * 1       0
 * 2       1
 * 3       2
 * 4       3 
 */
void test_priority_change_tasks_different_priority_raise_to_equal( void )
{
    TaskHandle_t xTaskHandles[configNUMBER_OF_CORES + 1] = { NULL };
    uint32_t i;

    /* Create configNUMBER_OF_CORES tasks of high priority */
    for (i = 0; i < (configNUMBER_OF_CORES); i++) {
        xTaskCreate( vSmpTestTask, "SMP Task", configMINIMAL_STACK_SIZE, NULL, 2, &xTaskHandles[i] );
    }

    /* Create a single low priority task */ 
    xTaskCreate( vSmpTestTask, "SMP Task", configMINIMAL_STACK_SIZE, NULL, 1, &xTaskHandles[i] );

    vTaskStartScheduler();

    /* Verify all tasks are in the running state */
    for (i = 0; i < configNUMBER_OF_CORES; i++) {
        verifySmpTask( &xTaskHandles[i], eRunning, i );
    }

    /* The remaining task shall be in the ready state */
    verifySmpTask( &xTaskHandles[configNUMBER_OF_CORES], eReady, -1 );

    /* Verify all tasks remain in the running state each time a tick is incremented */
    /* The low priority task should never enter the running state */
    for (i = 0; i < configNUMBER_OF_CORES; i++) {
        xTaskIncrementTick_helper();
        
        for (int j = 0; j < configNUMBER_OF_CORES; j++) {
            verifySmpTask( &xTaskHandles[j], eRunning, j );
        }

        verifySmpTask( &xTaskHandles[configNUMBER_OF_CORES], eReady, -1 );
    }

    /* Raise the priority of the low priority task to match the running tasks */
    vTaskPrioritySet( xTaskHandles[configNUMBER_OF_CORES], 2 );

    /* After the first tick the ready task will be running on the first CPU core */
<<<<<<< HEAD
    for (i = 0; i < configNUMBER_OF_CORES; i++) {
        
        xTaskIncrementTick_helper();

        /* Verify the last created task runs on each core or enters the ready state */
        verifySmpTask( &xTaskHandles[configNUMBER_OF_CORES], eRunning, i );
=======
    for (i = 0; i < configNUMBER_OF_CORES ; ++i) 
    {
        xTaskIncrementTick_helper();
        /* 
        Verify the the first task has a increasing xTaskRunState as it will follow the cycle of 0,1,2,3...
        the last state of -1 is omitted
        */
        verifySmpTask( &xTaskHandles[0], eRunning, i );
>>>>>>> 95db9099
    }
}

/**
 * @brief AWS_IoT-FreeRTOS_SMP_TC-79
 * A high priority task will be created for each available CPU core. An
 * additional high priority task will be created in the ready state. This test
 * will verify that as OS ticks are generated all tasks will execute on each
 * CPU core. The test will then lower the priority of the last task and verify
 * tasks now remain running on a dedicated CPU core.
 * 
 * #define configRUN_MULTIPLE_PRIORITIES                    0
 * #define configUSE_TIME_SLICING                           1
 * #define configUSE_CORE_AFFINITY                          1
 * #define configNUMBER_OF_CORES                            (N > 1)
 * 
 * This test can be run with FreeRTOS configured for any number of cores greater than 1 .
 * 
 * Tasks are created prior to starting the scheduler.
 * 
 * Task (TN)	    Task (TN + 1)
 * Priority – 2     Priority – 2
 * State - Ready	State - Ready
 * 
 * After calling vTaskStartScheduler()
 * 
 * Task (TN)	              Task (TN + 1)
 * Priority – 2               Priority – 2
 * State - Running (Core N)   State - Ready
 * 
 * Call xTaskIncrementTick() for each configured CPU core.
 * 
 * Task (TN + 1) when configNUMBER_OF_CORES = 4
 * Tick    Core
 * 1       0
 * 2       1
 * 3       2
 * 4       3
 * 
 * Lower the priority of task TN + 1
 * 
 * Call xTaskIncrementTick() for each configured CPU core. The tasks will not change state.
 * 
 * Task (TN)	              Task (TN + 1)
 * Priority – 2               Priority – 1
 * State - Running (Core N)   State - Ready
 */
void test_priority_change_tasks_equal_priority( void )
{
    TaskHandle_t xTaskHandles[configNUMBER_OF_CORES + 1] = { NULL };
    uint32_t i;

    /* Create configNUMBER_OF_CORES tasks of equal priority */
    for (i = 0; i < (configNUMBER_OF_CORES); i++) {
        xTaskCreate( vSmpTestTask, "SMP Task", configMINIMAL_STACK_SIZE, NULL, 2, &xTaskHandles[i] );
    }
    
    /* Create a single equal priority task */ 
    xTaskCreate( vSmpTestTask, "SMP Task", configMINIMAL_STACK_SIZE, NULL, 2, &xTaskHandles[i] );

    vTaskStartScheduler();
    
    /* Verify all tasks are in the running state */
    for (i = 0; i < configNUMBER_OF_CORES; i++) {
        verifySmpTask( &xTaskHandles[i], eRunning, i );
    }

    /* The remaining task shall be in the ready state */
    verifySmpTask( &xTaskHandles[configNUMBER_OF_CORES], eReady, -1 );

    for (i = 0; i < configNUMBER_OF_CORES; i++) {
        
        xTaskIncrementTick_helper();

        /* Verify the last created task runs on each core. */
        verifySmpTask( &xTaskHandles[configNUMBER_OF_CORES], eRunning, i );
    }

    /* Lower the priority of the last task.
     * Before ready list : [ 1(0), 2(1), ..., N(N-1), 0 ]
     * After raedy list : [ 1(0), 2(1), ..., 0(N-1) ]
     */
    vTaskPrioritySet( xTaskHandles[configNUMBER_OF_CORES], 1 );

    /* Verify all configNUMBER_OF_CORES tasks are in the running state */
    for (i = 0; i < configNUMBER_OF_CORES; i++) {
        xTaskIncrementTick_helper();
        
        for (int j = 0; j < configNUMBER_OF_CORES; j++) {
            verifySmpTask( &xTaskHandles[j], eRunning, ( j + configNUMBER_OF_CORES - 1 ) % configNUMBER_OF_CORES );
        }

        /* Verify the low priority task remains in the ready state */
        verifySmpTask( &xTaskHandles[configNUMBER_OF_CORES], eReady, -1 );
    }
}

/**
 * @brief AWS_IoT-FreeRTOS_SMP_TC-80
 * A task will be created for each available CPU core. This test will verify that as
 * OS ticks are generated all tasks will execute on a fixed CPU core. A new task
 * will be created. The test will then verify tasks now execute on each
 * available CPU core. 
 * 
 * #define configRUN_MULTIPLE_PRIORITIES                    0
 * #define configUSE_TIME_SLICING                           1
 * #define configUSE_CORE_AFFINITY                          1
 * #define configNUMBER_OF_CORES                            (N > 1)
 * 
 * This test can be run with FreeRTOS configured for any number of cores greater than 1 .
 * 
 * Tasks are created prior to starting the scheduler.
 * 
 * Task (TN)
 * Priority – 1
 * State - Ready
 * 
 * After calling vTaskStartScheduler()
 * 
 * Task (TN)
 * Priority – 2
 * State - Running (Core N)
 * 
 * Call xTaskIncrementTick() for each configured CPU core. The tasks will not change state.
 * 
 * Task (TN)
 * Priority – 2
 * State - Running (Core N)
 * 
 * Create a new task
 * 
 * Call xTaskIncrementTick() for each configured CPU core.
 * 
 * Task (0) when configNUMBER_OF_CORES = 4
 * Tick    Core
 * 1       0
 * 2       1
 * 3       2
 * 4       3
 */
void test_task_create_tasks_equal_priority( void )
{
    TaskHandle_t xTaskHandles[configNUMBER_OF_CORES + 1] = { NULL };
    uint32_t i;

    /* Create configNUMBER_OF_CORES tasks of equal priority */
    for (i = 0; i < (configNUMBER_OF_CORES); i++) {
        xTaskCreate( vSmpTestTask, "SMP Task", configMINIMAL_STACK_SIZE, NULL, 1, &xTaskHandles[i] );
    }

    vTaskStartScheduler();

    /* Verify all tasks remain in the running state each time a tick is incremented */
    for (i = 0; i < configNUMBER_OF_CORES; i++) {
        xTaskIncrementTick_helper();
        
        for (int j = 0; j < configNUMBER_OF_CORES; j++) {
            verifySmpTask( &xTaskHandles[j], eRunning, j );
        }
    } 

    /* Create a new task of equal priority */
    xTaskCreate( vSmpTestTask, "SMP Task", configMINIMAL_STACK_SIZE, NULL, 1, &xTaskHandles[configNUMBER_OF_CORES] );

    /* Verify the last created task runs on each core or enters the ready state */
    for (i = 0; i < configNUMBER_OF_CORES; i++) {
        
        xTaskIncrementTick_helper();
<<<<<<< HEAD
        verifySmpTask( &xTaskHandles[configNUMBER_OF_CORES], eRunning, i );
=======

        /* 
        Verify the the first task has a increasing xTaskRunState as it will follow the cycle of 0,1,2,3...
        the last state of -1 is omitted
        */
        verifySmpTask( &xTaskHandles[0], eRunning, i );
>>>>>>> 95db9099
    }
}

/**
 * @brief AWS_IoT-FreeRTOS_SMP_TC-81
 * A high priority task will be created for each available CPU core. This test
 * will verify that as OS ticks are generated all tasks will execute on a fixed
 * CPU core. A new low priority task will be created. The test will then verify 
 * the tasks remain executing on the original CPU cores and do not rotate.
 * 
 * #define configRUN_MULTIPLE_PRIORITIES                    0
 * #define configUSE_TIME_SLICING                           1
 * #define configUSE_CORE_AFFINITY                          1
 * #define configNUMBER_OF_CORES                            (N > 1)
 * 
 * This test can be run with FreeRTOS configured for any number of cores greater than 1 .
 * 
 * Tasks are created prior to starting the scheduler.
 * 
 * Task (TN)
 * Priority – 2
 * State - Ready
 * 
 * After calling vTaskStartScheduler()
 * 
 * Task (TN)
 * Priority – 2
 * State - Running (Core N)
 * 
 * Call xTaskIncrementTick() for each configured CPU core. The tasks will not change state.
 * 
 * Task (TN)
 * Priority – 2
 * State - Running (Core N)
 * 
 * Create a new low priority task
 * 
 * Call xTaskIncrementTick() for each configured CPU core.
 * 
 * Task (TN)                  Task (TN + 1)
 * Priority – 2               Priority – 1
 * State - Running (Core N)   State - Ready
 */
void test_task_create_tasks_lower_priority( void )
{
    TaskHandle_t xTaskHandles[configNUMBER_OF_CORES + 1] = { NULL };
    uint32_t i;

    /* Create configNUMBER_OF_CORES tasks of equal priority */
    for (i = 0; i < (configNUMBER_OF_CORES); i++) {
        xTaskCreate( vSmpTestTask, "SMP Task", configMINIMAL_STACK_SIZE, NULL, 2, &xTaskHandles[i] );
    }

    vTaskStartScheduler();

    /* Verify all tasks remain in the running state each time a tick is incremented */
    for (i = 0; i < configNUMBER_OF_CORES; i++) {
        xTaskIncrementTick_helper();
        
        for (int j = 0; j < configNUMBER_OF_CORES; j++) {
            verifySmpTask( &xTaskHandles[j], eRunning, j );
        }
    } 

    /* Create a new low priority task */
    xTaskCreate( vSmpTestTask, "SMP Task", configMINIMAL_STACK_SIZE, NULL, 1, &xTaskHandles[configNUMBER_OF_CORES] );

    /* Verify all tasks remain in the running state each time a tick is incremented */
    for (i = 0; i < configNUMBER_OF_CORES; i++) {
        xTaskIncrementTick_helper();
        
        for (int j = 0; j < configNUMBER_OF_CORES; j++) {
            verifySmpTask( &xTaskHandles[j], eRunning, j );
        }
    } 
}

/**
 * @brief AWS_IoT-FreeRTOS_SMP_TC-82
 * A high priority task will be created for each available CPU core. An
 * additional high priority task will be created in the ready state. This test
 * will verify that as OS ticks are generated all tasks will execute on each
 * CPU core. A task will be deleted. The test will then verify the tasks remain
 * executing on fixed CPU cores and do not rotate.
 * 
 * #define configRUN_MULTIPLE_PRIORITIES                    0
 * #define configUSE_TIME_SLICING                           1
 * #define configUSE_CORE_AFFINITY                          1
 * #define configNUMBER_OF_CORES                            (N > 1)
 * 
 * This test can be run with FreeRTOS configured for any number of cores greater than 1 .
 * 
 * Tasks are created prior to starting the scheduler.
 * 
 * Task (TN)      Task (TN + 1)
 * Priority – 2   Priority – 2
 * State - Ready  State - Ready
 * 
 * After calling vTaskStartScheduler()
 * 
 * Task (TN)                  Task (TN + 1)
 * Priority – 2               Priority – 2
 * State - Running (Core N)   State - Ready
 * 
 * Call xTaskIncrementTick() for each configured CPU core.
 * 
 * Task (TN + 1) when configNUMBER_OF_CORES = 4
 * Tick    Core
 * 1       0
 * 2       1
 * 3       2
 * 4       3
 * 
 * Delete the last created task
 * 
 * Call xTaskIncrementTick() for each configured CPU core. The tasks will not change state.
 * 
 */
void test_task_delete_tasks_equal_priorities_delete_running_task( void )
{
    TaskHandle_t xTaskHandles[configNUMBER_OF_CORES + 1] = { NULL };
    uint32_t i;

    /* Create configNUMBER_OF_CORES tasks of equal priority */
    for (i = 0; i < (configNUMBER_OF_CORES); i++) {
        xTaskCreate( vSmpTestTask, "SMP Task", configMINIMAL_STACK_SIZE, NULL, 2, &xTaskHandles[i] );
    }

    /* Create a single equal priority task */ 
    xTaskCreate( vSmpTestTask, "SMP Task", configMINIMAL_STACK_SIZE, NULL, 2, &xTaskHandles[i] );

    vTaskStartScheduler();

    /* Verify all tasks are in the running state */
    for (i = 0; i < configNUMBER_OF_CORES; i++) {
        verifySmpTask( &xTaskHandles[i], eRunning, i );
    }

    /* The remaining task shall be in the ready state */
    verifySmpTask( &xTaskHandles[configNUMBER_OF_CORES], eReady, -1 );

    for (i = 0; i < configNUMBER_OF_CORES; i++) {
        
        xTaskIncrementTick_helper();

        /* Verify the last created task runs on each core or enters the ready state */
        verifySmpTask( &xTaskHandles[configNUMBER_OF_CORES], eRunning, i );
    }

    /* Delete last task.
     * Before ready list : [ 1(0), 2(1), ..., N(N-1), 0 ]
     * After ready list : [ 1(0), 2(1), ..., 0(N-1) ]
     */
    vTaskDelete(xTaskHandles[configNUMBER_OF_CORES]);

    /* Verify all configNUMBER_OF_CORES tasks are in the running state */
    for (i = 0; i < configNUMBER_OF_CORES; i++) {
        xTaskIncrementTick_helper();
        
        for (int j = 0; j < configNUMBER_OF_CORES; j++) {
            verifySmpTask( &xTaskHandles[j], eRunning, ( j + configNUMBER_OF_CORES - 1 ) % configNUMBER_OF_CORES );
        }
    } 
}

/**
 * @brief AWS_IoT-FreeRTOS_SMP_TC-83
 * A high priority task will be created for each available CPU core. An
 * additional high priority task will be created in the ready state. This test
 * will verify that as OS ticks are generated all tasks will execute on each
 * CPU core. A task will be suspended. The test will then verify the tasks remain
 * executing on fixed CPU cores and do not rotate. When the suspended task is
 * resumed it will begin executing on each CPU core on each tick.
 * 
 * #define configRUN_MULTIPLE_PRIORITIES                    0
 * #define configUSE_TIME_SLICING                           1
 * #define configUSE_CORE_AFFINITY                          1
 * #define configNUMBER_OF_CORES                            (N > 1)
 * 
 * This test can be run with FreeRTOS configured for any number of cores greater than 1 .
 * 
 * Tasks are created prior to starting the scheduler.
 * 
 * Task (TN)      Task (TN + 1)
 * Priority – 2   Priority – 2
 * State - Ready  State - Ready
 * 
 * After calling vTaskStartScheduler()
 * 
 * Task (TN)                  Task (TN + 1)
 * Priority – 2               Priority – 2
 * State - Running (Core N)   State - Ready
 * 
 * Call xTaskIncrementTick() for each configured CPU core.
 * 
 * Task (1) when configNUMBER_OF_CORES = 4
 * Tick    Core
 * 1       0
 * 2       1
 * 3       2
 * 4       3
 * 
 * Suspend the last created task
 * 
 * Call xTaskIncrementTick() for each configured CPU core. The tasks will not change state.
 * 
 * Resume the suspended task. The tasks will now rotate to each CPU on each tick.
 */
void test_task_suspend_running_task( void )
{
    TaskHandle_t xTaskHandles[configNUMBER_OF_CORES + 1] = { NULL };
    uint32_t i;

    /* Create configNUMBER_OF_CORES tasks of equal priority */
    for (i = 0; i < (configNUMBER_OF_CORES); i++) {
        xTaskCreate( vSmpTestTask, "SMP Task", configMINIMAL_STACK_SIZE, NULL, 2, &xTaskHandles[i] );
    }

    /* Create a single equal priority task */ 
    xTaskCreate( vSmpTestTask, "SMP Task", configMINIMAL_STACK_SIZE, NULL, 2, &xTaskHandles[i] );

    vTaskStartScheduler();
    
    /* Verify all tasks are in the running state */
    for (i = 0; i < configNUMBER_OF_CORES; i++) {
        verifySmpTask( &xTaskHandles[i], eRunning, i );
    }

    /* The remaining task shall be in the ready state */
    verifySmpTask( &xTaskHandles[configNUMBER_OF_CORES], eReady, -1 );

    for (i = 0; i < configNUMBER_OF_CORES; i++) {
        
        xTaskIncrementTick_helper();

        /* Verify the last created task runs on each core or enters the ready state */
        verifySmpTask( &xTaskHandles[configNUMBER_OF_CORES], eRunning, i );
    }

    /* Suspend last task.
     * Before ready list : [ 1(0), 2(1), ..., N(N-1), 0 ]
     * After ready list : [ 1(0), 2(1), ..., 0(N-1) ]
     */
    vTaskSuspend(xTaskHandles[configNUMBER_OF_CORES]);

    /* Verify all tasks remain in the running state each time a tick is incremented */
    for (i = 0; i < configNUMBER_OF_CORES; i++) {
        xTaskIncrementTick_helper();
        
        for (int j = 0; j < configNUMBER_OF_CORES; j++) {
            verifySmpTask( &xTaskHandles[j], eRunning, ( j + configNUMBER_OF_CORES - 1 ) % configNUMBER_OF_CORES );
        }
    }

    /* Resume suspended task.
     * Before ready list : [ 1(0), 2(1), ..., 0(N-1) ]
     * After ready list : [ 1(0), 2(1), ..., 0(N-1), N ]
     */
    vTaskResume(xTaskHandles[configNUMBER_OF_CORES]);

    for (i = 0; i < configNUMBER_OF_CORES; i++) {
    
        xTaskIncrementTick_helper();

<<<<<<< HEAD
        verifySmpTask( &xTaskHandles[configNUMBER_OF_CORES], eRunning, i );
=======
        /* 
        Verify the the 1th task has a increasing xTaskRunState as it will follow the cycle of 0,1,2,3...
        the last state of -1 is omitted
        */
        verifySmpTask( &xTaskHandles[1], eRunning, i );
>>>>>>> 95db9099
    }
}

/**
 * @brief AWS_IoT-FreeRTOS_SMP_TC-84
 * A high priority task will be created for each available CPU core. An
 * additional high priority task will be created in the ready state. This test
 * will verify that as OS ticks are generated all tasks will execute on each
 * CPU core. A task will be blocked. The test will then verify the tasks remain
 * executing on fixed CPU cores and do not rotate.
 * 
 * #define configRUN_MULTIPLE_PRIORITIES                    0
 * #define configUSE_TIME_SLICING                           1
 * #define configUSE_CORE_AFFINITY                          1
 * #define configNUMBER_OF_CORES                            (N > 1)
 * 
 * This test can be run with FreeRTOS configured for any number of cores greater than 1 .
 * 
 * Tasks are created prior to starting the scheduler.
 * 
 * Task (TN)      Task (TN + 1)
 * Priority – 2   Priority – 2
 * State - Ready  State - Ready
 * 
 * After calling vTaskStartScheduler()
 * 
 * Task (TN)                  Task (TN + 1)
 * Priority – 2               Priority – 2
 * State - Running (Core N)   State - Ready
 * 
 * Call xTaskIncrementTick() for each configured CPU core.
 * 
 * Task (0) when configNUMBER_OF_CORES = 4
 * Tick    Core
 * 1       0
 * 2       1
 * 3       2
 * 4       3
 * 
 * Block the task running on core 0, which is task 1.
 * 
 * Call xTaskIncrementTick() for each configured CPU core. The tasks will not
 * change state.
 *
<<<<<<< HEAD
 * After ( configNUMBER_OF_CORES + 1 ) ticks, verify task 1 can be scheduled on each core.
=======
 * After blocking the task, verify task 1 can be scheduled on each core.
>>>>>>> 95db9099
 */
void test_task_block_running_task( void )
{
    TaskHandle_t xTaskHandles[configNUMBER_OF_CORES + 1] = { NULL };
    uint32_t i;

    /* Create configNUMBER_OF_CORES tasks of equal priority */
    for (i = 0; i < (configNUMBER_OF_CORES); i++) {
        xTaskCreate( vSmpTestTask, "SMP Task", configMINIMAL_STACK_SIZE, NULL, 2, &xTaskHandles[i] );
    }

    /* Create a single equal priority task */   
    xTaskCreate( vSmpTestTask, "SMP Task", configMINIMAL_STACK_SIZE, NULL, 2, &xTaskHandles[i] );

    vTaskStartScheduler();

    /* Verify all tasks are in the running state */
    for (i = 0; i < configNUMBER_OF_CORES; i++) {
        verifySmpTask( &xTaskHandles[i], eRunning, i );
    }

    /* The remaining task shall be in the ready state */
    verifySmpTask( &xTaskHandles[configNUMBER_OF_CORES], eReady, -1 );

    for (i = 0; i < configNUMBER_OF_CORES; i++) {
        
        xTaskIncrementTick_helper();

        /* Verify the last created task runs on each core or enters the ready state */
        verifySmpTask( &xTaskHandles[configNUMBER_OF_CORES], eRunning, i );
    }

    /* Block the first task on core 0, which is task 1.
     * Before ready list : [ 0, 1(0), 2(1), ..., N(N-1) ]
     * After ready list : [ 0(0), 2(1), ..., N(N-1) ]
     */
    vTaskDelay( configNUMBER_OF_CORES + 1 );

    /* Verify all configNUMBER_OF_CORES tasks are in the running state */
    for (i = 0; i < configNUMBER_OF_CORES; i++) {
        xTaskIncrementTick_helper();

        for (int j = 0; j < configNUMBER_OF_CORES; j++) {
            if( j == 0 )
            {
                verifySmpTask( &xTaskHandles[j], eRunning, 0 );
            }
            else if( j == 1 )
            {
                /* Task 1 is currently been blocked. */
                verifySmpTask( &xTaskHandles[j], eBlocked, -1 );
            }
            else
            {
                verifySmpTask( &xTaskHandles[j], eRunning, j - 1 );
            }
        }
    }

<<<<<<< HEAD
    /* After ( configNUMBER_OF_CORES + 1 ) ticks, the task 1 will be added back to
     * the ready list. Verfiy that the task 1 can be scheduled on each core when
     * xTaskIncrementTick is called. */
    for (i = 0; i < configNUMBER_OF_CORES; i++) {
        xTaskIncrementTick_helper();
        verifySmpTask( &xTaskHandles[1], eRunning, i );
=======
    /* After delay the task 1 will be added back to the ready list.
     * Verfiy that the task 1 can be scheduled on each core after tick.
     */
    for (i = 0; i < configNUMBER_OF_CORES; i++) {
        xTaskIncrementTick_helper();

        /* 
        Verify the the first task has a increasing xTaskRunState as it will follow the cycle of 0,1,2,3...
        the last state of -1 is omitted
        */
        verifySmpTask( &xTaskHandles[0], eRunning, i );
>>>>>>> 95db9099
    }
}

/**
 * @brief AWS_IoT-FreeRTOS_SMP_TC-85
 * A high priority task will be created for each available CPU core. An
 * additional high priority task will be created with affinity for the largest
 * numbered CPU core. This test will verify that as OS ticks are generated the
 * task with CPU affinity will either be in the ready state or running on the 
 * specified CPU core.
 * 
 * #define configRUN_MULTIPLE_PRIORITIES                    0
 * #define configUSE_TIME_SLICING                           1
 * #define configUSE_CORE_AFFINITY                          1
 * #define configNUMBER_OF_CORES                            (N > 1)
 * 
 * This test can be run with FreeRTOS configured for any number of cores greater than 1 .
 * 
 * Tasks are created prior to starting the scheduler.
 * 
 * Task (TN)        Task (TN + 1)
 * Priority – 2     Priority – 2
 * Affinity – None  Affinity – Last CPU Core 
 * State - Ready    State - Ready
 * 
 * After calling vTaskStartScheduler()
 * 
 * Task (TN)        Task (TN + 1)
 * Priority – 2     Priority – 2
 * Affinity – None  Affinity – Last CPU Core 
 * State - Running  State - Ready
 * 
 * Call xTaskIncrementTick() for each configured CPU core.
 * 
 * Task (TN + 1) when configNUMBER_OF_CORES = 4
 * Tick    Core
 * 1       3
 * 2      -1
 * 3       3
 * 4      -1
 * 
 */
void test_task_affinity_verification( void )
{
    TaskHandle_t xTaskHandles[configNUMBER_OF_CORES + 1] = { NULL };
    uint32_t i;

    /* Create configNUMBER_OF_CORES tasks of equal priority */
    for (i = 0; i < (configNUMBER_OF_CORES); i++) {
        xTaskCreate( vSmpTestTask, "SMP Task", configMINIMAL_STACK_SIZE, NULL, 2, &xTaskHandles[i] );
    }
        
    /* Create a single equal priority task with core affinity for the last CPU core */
    xTaskCreateAffinitySet( vSmpTestTask, "SMP Task", configMINIMAL_STACK_SIZE, NULL, 2, (1 << (configNUMBER_OF_CORES - 1)), &xTaskHandles[i] );

    vTaskStartScheduler();

    /* Verify all tasks are in the running state */
    for (i = 0; i < configNUMBER_OF_CORES; i++) {
        verifySmpTask( &xTaskHandles[i], eRunning, i );
    }

    /* The remaining task shall be in the ready state */
    verifySmpTask( &xTaskHandles[configNUMBER_OF_CORES], eReady, -1 );

    for (i = 0; i < configNUMBER_OF_CORES; i++) {
        
        xTaskIncrementTick_helper();

        /* Verify the task is either in the ready state or running on the last CPU core */
        int32_t core = (i % 2 == 0) ? (configNUMBER_OF_CORES - 1) : -1;

        verifySmpTask( &xTaskHandles[configNUMBER_OF_CORES], (core == -1) ? eReady : eRunning, core );
    }
}

/**
 * @brief AWS_IoT-FreeRTOS_SMP_TC-86
 * A high priority task will be created for each available CPU core. An
 * additional high priority task will be created in the ready state. This test
 * will verify that as OS ticks are generated all tasks will execute on each
 * CPU core. The test will then set the last task to have affinity for the last
 * CPU core. The last task will only run on the last CPU core or be in the ready
 * state.
 * 
 * #define configRUN_MULTIPLE_PRIORITIES                    0
 * #define configUSE_TIME_SLICING                           1
 * #define configUSE_CORE_AFFINITY                          1
 * #define configNUMBER_OF_CORES                            (N > 1)
 * 
 * This test can be run with FreeRTOS configured for any number of cores greater than 1 .
 * 
 * Tasks are created prior to starting the scheduler.
 * 
 * Task (TN)        Task (TN + 1)
 * Priority – 2     Priority – 2
 * Affinity – None  Affinity – None
 * State - Ready    State - Ready
 * 
 * After calling vTaskStartScheduler()
 * 
 * Task (TN)        Task (TN + 1)
 * Priority – 2     Priority – 2
 * Affinity – None  Affinity – None 
 * State - Running  State - Ready
 * 
 * Call xTaskIncrementTick() for each configured CPU core.
 * 
 * Task (TN + 1) when configNUMBER_OF_CORES = 4
 * Tick    Core
 * 1       0
 * 2       1
 * 3       2
 * 4       3
 * 
 * Set affinity for the last task to the last CPU core.
 * 
 * Task (TN)        Task (TN + 1)
 * Priority – 2     Priority – 2
 * Affinity – None  Affinity – Last CPU Core 
 * State - Running  State - Ready
 * 
 * Verify the task only runs on the specified core or is in the ready state.
 * 
 * Task (TN + 1) when configNUMBER_OF_CORES = 4
 * Tick    Core
 * 1      -1
 * 2       3
 * 3      -1
 * 4       3
 */
void test_task_affinity_set_affinity_running_task( void )
{
    TaskHandle_t xTaskHandles[configNUMBER_OF_CORES + 1] = { NULL };
    uint32_t i;

    /* Create configNUMBER_OF_CORES tasks of equal priority */
    for (i = 0; i < (configNUMBER_OF_CORES); i++) {
        xTaskCreate( vSmpTestTask, "SMP Task", configMINIMAL_STACK_SIZE, NULL, 2, &xTaskHandles[i] );
    }

    /* Create a single equal priority task */   
    xTaskCreate( vSmpTestTask, "SMP Task", configMINIMAL_STACK_SIZE, NULL, 2, &xTaskHandles[i] );

    vTaskStartScheduler();

    /* Verify all tasks are in the running state */
    for (i = 0; i < configNUMBER_OF_CORES; i++) {
        verifySmpTask( &xTaskHandles[i], eRunning, i );
    }

    /* The remaining task shall be in the ready state */
    verifySmpTask( &xTaskHandles[configNUMBER_OF_CORES], eReady, -1 );

    /* After the first tick the ready task will be running on CPU core 1 */
    int32_t core = 1;

    for (i = 0; i < configNUMBER_OF_CORES; i++) {
        
        xTaskIncrementTick_helper();

        /* Verify the last created task runs on each core or enters the ready state */
        verifySmpTask( &xTaskHandles[configNUMBER_OF_CORES], eRunning, i );
    }

    /* Set CPU core affinity on the last task for the last CPU core */
    vTaskCoreAffinitySet(xTaskHandles[configNUMBER_OF_CORES], 1 << ((configNUMBER_OF_CORES - 1)) );

    for (i = 0; i < configNUMBER_OF_CORES; i++) {
        
        xTaskIncrementTick_helper();

        /* Verify the task is either in the ready state or running on the last CPU core */
        core = (i % 2 == 1) ? (configNUMBER_OF_CORES - 1) : -1 ;

        verifySmpTask( &xTaskHandles[configNUMBER_OF_CORES], (core == -1) ? eReady : eRunning, core );
    }
}<|MERGE_RESOLUTION|>--- conflicted
+++ resolved
@@ -358,23 +358,12 @@
     vTaskPrioritySet( xTaskHandles[configNUMBER_OF_CORES], 2 );
 
     /* After the first tick the ready task will be running on the first CPU core */
-<<<<<<< HEAD
-    for (i = 0; i < configNUMBER_OF_CORES; i++) {
-        
-        xTaskIncrementTick_helper();
-
-        /* Verify the last created task runs on each core or enters the ready state */
+    for (i = 0; i < configNUMBER_OF_CORES; i++) {        
+        xTaskIncrementTick_helper();
+
+        /* Verify the the last task has a increasing xTaskRunState as it will follow the cycle of 0,1,2,3...
+         * the last state of -1 is omitted */
         verifySmpTask( &xTaskHandles[configNUMBER_OF_CORES], eRunning, i );
-=======
-    for (i = 0; i < configNUMBER_OF_CORES ; ++i) 
-    {
-        xTaskIncrementTick_helper();
-        /* 
-        Verify the the first task has a increasing xTaskRunState as it will follow the cycle of 0,1,2,3...
-        the last state of -1 is omitted
-        */
-        verifySmpTask( &xTaskHandles[0], eRunning, i );
->>>>>>> 95db9099
     }
 }
 
@@ -541,18 +530,11 @@
 
     /* Verify the last created task runs on each core or enters the ready state */
     for (i = 0; i < configNUMBER_OF_CORES; i++) {
-        
-        xTaskIncrementTick_helper();
-<<<<<<< HEAD
+        xTaskIncrementTick_helper();
+
+        /* Verify the the last task has a increasing xTaskRunState as it will follow the cycle of 0,1,2,3...
+         * the last state of -1 is omitted */
         verifySmpTask( &xTaskHandles[configNUMBER_OF_CORES], eRunning, i );
-=======
-
-        /* 
-        Verify the the first task has a increasing xTaskRunState as it will follow the cycle of 0,1,2,3...
-        the last state of -1 is omitted
-        */
-        verifySmpTask( &xTaskHandles[0], eRunning, i );
->>>>>>> 95db9099
     }
 }
 
@@ -817,15 +799,9 @@
     
         xTaskIncrementTick_helper();
 
-<<<<<<< HEAD
+        /* Verify the the last task has a increasing xTaskRunState as it will follow the cycle of 0,1,2,3...
+         * the last state of -1 is omitted */
         verifySmpTask( &xTaskHandles[configNUMBER_OF_CORES], eRunning, i );
-=======
-        /* 
-        Verify the the 1th task has a increasing xTaskRunState as it will follow the cycle of 0,1,2,3...
-        the last state of -1 is omitted
-        */
-        verifySmpTask( &xTaskHandles[1], eRunning, i );
->>>>>>> 95db9099
     }
 }
 
@@ -870,11 +846,7 @@
  * Call xTaskIncrementTick() for each configured CPU core. The tasks will not
  * change state.
  *
-<<<<<<< HEAD
- * After ( configNUMBER_OF_CORES + 1 ) ticks, verify task 1 can be scheduled on each core.
-=======
  * After blocking the task, verify task 1 can be scheduled on each core.
->>>>>>> 95db9099
  */
 void test_task_block_running_task( void )
 {
@@ -934,26 +906,15 @@
         }
     }
 
-<<<<<<< HEAD
     /* After ( configNUMBER_OF_CORES + 1 ) ticks, the task 1 will be added back to
      * the ready list. Verfiy that the task 1 can be scheduled on each core when
      * xTaskIncrementTick is called. */
     for (i = 0; i < configNUMBER_OF_CORES; i++) {
         xTaskIncrementTick_helper();
+
+        /* Verify the the task 1 has a increasing xTaskRunState as it will follow the cycle of 0,1,2,3...
+         * the last state of -1 is omitted */
         verifySmpTask( &xTaskHandles[1], eRunning, i );
-=======
-    /* After delay the task 1 will be added back to the ready list.
-     * Verfiy that the task 1 can be scheduled on each core after tick.
-     */
-    for (i = 0; i < configNUMBER_OF_CORES; i++) {
-        xTaskIncrementTick_helper();
-
-        /* 
-        Verify the the first task has a increasing xTaskRunState as it will follow the cycle of 0,1,2,3...
-        the last state of -1 is omitted
-        */
-        verifySmpTask( &xTaskHandles[0], eRunning, i );
->>>>>>> 95db9099
     }
 }
 
