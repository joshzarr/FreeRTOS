/*
 * FreeRTOS V202012.00
 * Copyright (C) 2022 Amazon.com, Inc. or its affiliates.  All Rights Reserved.
 *
 * Permission is hereby granted, free of charge, to any person obtaining a copy of
 * this software and associated documentation files (the "Software"), to deal in
 * the Software without restriction, including without limitation the rights to
 * use, copy, modify, merge, publish, distribute, sublicense, and/or sell copies of
 * the Software, and to permit persons to whom the Software is furnished to do so,
 * subject to the following conditions:
 *
 * The above copyright notice and this permission notice shall be included in all
 * copies or substantial portions of the Software.
 *
 * THE SOFTWARE IS PROVIDED "AS IS", WITHOUT WARRANTY OF ANY KIND, EXPRESS OR
 * IMPLIED, INCLUDING BUT NOT LIMITED TO THE WARRANTIES OF MERCHANTABILITY, FITNESS
 * FOR A PARTICULAR PURPOSE AND NONINFRINGEMENT. IN NO EVENT SHALL THE AUTHORS OR
 * COPYRIGHT HOLDERS BE LIABLE FOR ANY CLAIM, DAMAGES OR OTHER LIABILITY, WHETHER
 * IN AN ACTION OF CONTRACT, TORT OR OTHERWISE, ARISING FROM, OUT OF OR IN
 * CONNECTION WITH THE SOFTWARE OR THE USE OR OTHER DEALINGS IN THE SOFTWARE.
 *
 * https://www.FreeRTOS.org
 * https://github.com/FreeRTOS
 *
 */
/*! @file single_priority_no_timeslice_utest.c */

/* C runtime includes. */
#include <stdlib.h>
#include <stdbool.h>
#include <stdint.h>
#include <string.h>

/* Tasl includes */
#include "FreeRTOS.h"
#include "FreeRTOSConfig.h"
#include "event_groups.h"
#include "queue.h"

/* Test includes. */
#include "unity.h"
#include "unity_memory.h"
#include "../global_vars.h"
#include "../smp_utest_common.h"

/* Mock includes. */
#include "mock_timers.h"
#include "mock_fake_assert.h"
#include "mock_fake_port.h"

/* ===========================  EXTERN VARIABLES  =========================== */

extern volatile UBaseType_t uxDeletedTasksWaitingCleanUp;

/* ============================  Unity Fixtures  ============================ */
/*! called before each testcase */
void setUp( void )
{
    commonSetUp();
}

/*! called after each testcase */
void tearDown( void )
{
    commonTearDown();
}

/*! called at the beginning of the whole suite */
void suiteSetUp()
{
}

/*! called at the end of the whole suite */
int suiteTearDown( int numFailures )
{
    return numFailures;
}

/* ==============================  Test Cases  ============================== */

/**
 * @brief AWS_IoT-FreeRTOS_SMP_TC-1
 * The purpose of this test is to verify when multiple CPU cores are available and
 * the FreeRTOS kernel is configured as (configRUN_MULTIPLE_PRIORITIES = 0) that tasks
 * of equal priority will execute simultaneously. The kernel will be configured as follows:
 *
 * #define configRUN_MULTIPLE_PRIORITIES                    0
 * #define configUSE_TIME_SLICING                           0
 * #define configNUMBER_OF_CORES                            (N > 1)
 *
 * This test can be run with FreeRTOS configured for any number of cores greater than 1 .
 *
 * Tasks are created prior to starting the scheduler.
 *
 * Task (T1)	    Task (TN)
 * Priority – 1     Priority –1
 * State - Ready	State - Ready
 *
 * After calling vTaskStartScheduler()
 *
 * Task (T1)	               Task (TN)
 * Priority – 1                Priority – 1
 * State - Running (Core 0)	   State - Running (Core N)
 */
void test_priority_verification_tasks_equal_priority( void )
{
    TaskHandle_t xTaskHandles[ configNUMBER_OF_CORES ] = { NULL };
    uint32_t i;

    /* Create configNUMBER_OF_CORES tasks of equal priority */
    for( i = 0; i < configNUMBER_OF_CORES; i++ )
    {
        xTaskCreate( vSmpTestTask, "SMP Task", configMINIMAL_STACK_SIZE, NULL, 1, &xTaskHandles[ i ] );
    }

    vTaskStartScheduler();

    /* Verify all configNUMBER_OF_CORES tasks are in the running state */
    for( i = 0; i < configNUMBER_OF_CORES; i++ )
    {
        verifySmpTask( &xTaskHandles[ i ], eRunning, i );
    }
}

/**
 * @brief AWS_IoT-FreeRTOS_SMP_TC-2
 * The purpose of this test is to verify when multiple CPU cores are available and
 * the FreeRTOS kernel is configured as (configRUN_MULTIPLE_PRIORITIES = 0) that
 * tasks of different priorities will not execute simultaneously. The kernel will be
 * configured as follows:
 *
 * #define configRUN_MULTIPLE_PRIORITIES                    0
 * #define configUSE_TIME_SLICING                           0
 * #define configNUMBER_OF_CORES                            (N > 1)
 *
 * This test can be run with FreeRTOS configured for any number of cores greater
 * than 1.
 *
 * One high priority task will be created. N low priority tasks will be created
 * per remaining CPU cores.
 *
 * Task (T1)	     Task (TN)
 * Priority – 2      Priority – 1
 * State - Ready	 State - Ready
 *
 * After calling vTaskStartScheduler()
 *
 * Task (T1)	               Task (TN)
 * Priority – 2                Priority – 1
 * State - Running (Core 0)	   State - Ready
 */
void test_priority_verification_tasks_different_priorities( void )
{
    TaskHandle_t xTaskHandles[ configNUMBER_OF_CORES ] = { NULL };
    uint32_t i;

    /* Create a single task at high priority */
    xTaskCreate( vSmpTestTask, "SMP Task", configMINIMAL_STACK_SIZE, NULL, 2, &xTaskHandles[ 0 ] );

    /* Create all remaining tasks at low priority */
    for( i = 1; i < configNUMBER_OF_CORES; i++ )
    {
        xTaskCreate( vSmpTestTask, "SMP Task", configMINIMAL_STACK_SIZE, NULL, 1, &xTaskHandles[ i ] );
    }

    vTaskStartScheduler();

    /* Verify the high priority task is running */
    verifySmpTask( &xTaskHandles[ 0 ], eRunning, 0 );

    for( i = 1; i < configNUMBER_OF_CORES; i++ )
    {
        /* Verify all other tasks are in the idle state */
        verifySmpTask( &xTaskHandles[ i ], eReady, -1 );

        /* Verify the idle task is running on all other CPU cores */
        verifyIdleTask( i - 1, i );
    }
}

/**
 * @brief AWS_IoT-FreeRTOS_SMP_TC-3
 * A task of equal priority will be created for each available CPU core.
 * This test will verify that when the priority of one task is lowered the
 * task is no longer running.
 *
 * #define configRUN_MULTIPLE_PRIORITIES                    0
 * #define configUSE_TIME_SLICING                           0
 * #define configNUMBER_OF_CORES                            (N > 1)
 *
 * This test can be run with FreeRTOS configured for any number of cores
 * greater than 1 .
 *
 * Tasks are created prior to starting the scheduler.
 *
 * Task (T1)	    Task (TN)
 * Priority – 2     Priority – 2
 * State - Ready    State - Ready
 *
 * After calling vTaskStartScheduler()
 *
 * Task (T1)	             Task (TN)
 * Priority – 2              Priority – 2
 * State - Running (Core 0)	 State - Running (Core N)
 *
 * After calling vTaskPrioritySet() and lowering the priority of task T1
 *
 * Task (T1)	   Task (TN)
 * Priority – 1    Priority – 2
 * State - Ready   State - Running (Core N)
 */
void test_priority_change_tasks_equal_priority_lower( void )
{
    TaskHandle_t xTaskHandles[ configNUMBER_OF_CORES ] = { NULL };
    uint32_t i;
    TaskStatus_t xTaskDetails;

    /* Create tasks of equal priority for all available CPU cores */
    for( i = 0; i < configNUMBER_OF_CORES; i++ )
    {
        xTaskCreate( vSmpTestTask, "SMP Task", configMINIMAL_STACK_SIZE, NULL, 2, &xTaskHandles[ i ] );
    }

    vTaskStartScheduler();

    /* Verify all tasks are in the running state */
    for( i = 0; i < configNUMBER_OF_CORES; i++ )
    {
        verifySmpTask( &xTaskHandles[ i ], eRunning, i );
    }

    /* Lower the priority of task T0 */
    vTaskPrioritySet( xTaskHandles[ 0 ], 1 );

    /* Verify the priority has been changed */
    vTaskGetInfo( xTaskHandles[ 0 ], &xTaskDetails, pdTRUE, eInvalid );
    TEST_ASSERT_EQUAL( 1, xTaskDetails.xHandle->uxPriority );

    /* Verify T0 is the the ready state */
    verifySmpTask( &xTaskHandles[ 0 ], eReady, -1 );

    /* Verify the idle task is now running on CPU core 0 */
    verifyIdleTask( 0, 0 );

    /* Verify all other tasks remain in the running state on the same CPU cores */
    for( i = 1; i < configNUMBER_OF_CORES; i++ )
    {
        verifySmpTask( &xTaskHandles[ i ], eRunning, i );
    }
}

/**
 * @brief AWS_IoT-FreeRTOS_SMP_TC-4
 * A task of equal priority will be created for each available CPU core.
 * This test will verify that when the priority of one task is raised it
 * shall remain running and all other tasks will enter the ready state.
 *
 * #define configRUN_MULTIPLE_PRIORITIES                    0
 * #define configUSE_TIME_SLICING                           0
 * #define configNUMBER_OF_CORES                            (N > 1)
 *
 * This test can be run with FreeRTOS configured for any number of cores
 * greater than 1.
 *
 * Tasks are created prior to starting the scheduler.
 *
 * Task (T1)	    Task (TN)
 * Priority – 1     Priority – 1
 * State - Ready    State - Ready
 *
 * After calling vTaskStartScheduler()
 *
 * Task (T1)	             Task (TN)
 * Priority – 1              Priority – 1
 * State - Running (Core 0)	 State - Running (Core N)
 *
 * After calling vTaskPrioritySet() and raising the priority of task T1
 *
 * Task (T1)	             Task (T2)
 * Priority – 2              Priority – 1
 * State - Running (Core 0)  State - Ready
 */
void test_priority_change_tasks_equal_priority_raise( void )
{
    TaskHandle_t xTaskHandles[ configNUMBER_OF_CORES ] = { NULL };
    uint32_t i;
    TaskStatus_t xTaskDetails;

    /* Create tasks of equal priority for all available CPU cores */
    for( i = 0; i < configNUMBER_OF_CORES; i++ )
    {
        xTaskCreate( vSmpTestTask, "SMP Task", configMINIMAL_STACK_SIZE, NULL, 1, &xTaskHandles[ i ] );
    }

    vTaskStartScheduler();

    /* Verify all tasks are in the running state */
    for( i = 0; i < configNUMBER_OF_CORES; i++ )
    {
        verifySmpTask( &xTaskHandles[ i ], eRunning, i );
    }

    /* Raise the priority of task T0 */
    vTaskPrioritySet( xTaskHandles[ 0 ], 2 );

    /* Verify the priority has been changed */
    vTaskGetInfo( xTaskHandles[ 0 ], &xTaskDetails, pdTRUE, eInvalid );
    TEST_ASSERT_EQUAL( 2, xTaskDetails.xHandle->uxPriority );

    /* Verify T0 is the the running state */
    verifySmpTask( &xTaskHandles[ 0 ], eRunning, 0 );

    for( i = 1; i < configNUMBER_OF_CORES; i++ )
    {
        /* Verify all other tasks are in the ready state */
        verifySmpTask( &xTaskHandles[ i ], eReady, -1 );

        /* Verify the idle task is running on all other CPU cores */
        verifyIdleTask( i - 1, i );
    }
}

/**
 * @brief AWS_IoT-FreeRTOS_SMP_TC-5
 * A single task of high priority will be created. A low priority task will be
 * created for each remaining available CPU core. The test will first verify
 * only the high priority task is in the running state. Each low priority task
 * will then be raised to high priority and enter the running state.
 *
 * #define configRUN_MULTIPLE_PRIORITIES                    0
 * #define configUSE_TIME_SLICING                           0
 * #define configNUMBER_OF_CORES                            (N > 1)
 *
 * This test can be run with FreeRTOS configured for any number of cores greater
 * than 1.
 *
 * Tasks are created prior to starting the scheduler.
 *
 * Task (T1)	   Task (TN)
 * Priority – 2    Priority – 1
 * State - Ready   State - Ready
 *
 * After calling vTaskStartScheduler()
 *
 * Task (T1)	             Task (TN)
 * Priority – 2              Priority – 1
 * State - Running (Core 0)	 State - Ready
 *
 * After calling vTaskPrioritySet() and raising the priority of tasks TN
 *
 * Task (T1)	             Task (TN)
 * Priority – 2              Priority – 2
 * State - Running (Core 0)	 State - Running (Core N)
 */
void test_priority_change_tasks_different_priority_raise( void )
{
    TaskHandle_t xTaskHandles[ configNUMBER_OF_CORES ] = { NULL };
    uint32_t i;
    TaskStatus_t xTaskDetails;

    /* Create a single task at high priority */
    xTaskCreate( vSmpTestTask, "SMP Task", configMINIMAL_STACK_SIZE, NULL, 2, &xTaskHandles[ 0 ] );

    /* Create all remaining tasks at low priority */
    for( i = 1; i < configNUMBER_OF_CORES; i++ )
    {
        xTaskCreate( vSmpTestTask, "SMP Task", configMINIMAL_STACK_SIZE, NULL, 1, &xTaskHandles[ i ] );
    }

    vTaskStartScheduler();

    /* Verify the high priority task is running */
    verifySmpTask( &xTaskHandles[ 0 ], eRunning, 0 );

    for( i = 1; i < configNUMBER_OF_CORES; i++ )
    {
        /* Verify all other tasks are in the idle state */
        verifySmpTask( &xTaskHandles[ i ], eReady, -1 );

        /* Verify the idle task is running on all other CPU cores */
        verifyIdleTask( i - 1, i );
    }

    for( i = 1; i < configNUMBER_OF_CORES; i++ )
    {
        /* Raise the priority of the task */
        vTaskPrioritySet( xTaskHandles[ i ], 2 );

        /* Verify the priority has been rasied */
        vTaskGetInfo( xTaskHandles[ i ], &xTaskDetails, pdTRUE, eInvalid );
        TEST_ASSERT_EQUAL( 2, xTaskDetails.xHandle->uxPriority );

        /* Verify the task is now in the running state */
        verifySmpTask( &xTaskHandles[ i ], eRunning, configNUMBER_OF_CORES - i );
    }
}

/**
 * @brief AWS_IoT-FreeRTOS_SMP_TC-6
 * A single task of high priority will be created. A low priority task will be
 * created for each remaining available CPU core. The test will first verify
 * only the high priority task is in the running state. The high priority task
 * shall be lowered. This will cause all low priority tasks to enter the running
 * state.
 *
 * #define configRUN_MULTIPLE_PRIORITIES                    0
 * #define configUSE_TIME_SLICING                           0
 * #define configNUMBER_OF_CORES                            (N > 1)
 *
 * This test can be run with FreeRTOS configured for any number of cores greater
 * than 1.
 *
 * Tasks are created prior to starting the scheduler.
 *
 * Task (T1)	    Task (TN)
 * Priority – 2     Priority –1
 * State - Ready    State - Ready
 *
 * After calling vTaskStartScheduler()
 *
 * Task (T1)	             Task (TN)
 * Priority – 2              Priority – 1
 * State - Running (Core 0)	 State - Ready
 *
 * After calling vTaskPrioritySet() and lowering the
 * priority of all low priority tasks.
<<<<<<< HEAD
 *
 * Task (T1)	              Task (TN)
 * Priority – 1               Priority – 1
 * State - Running (Core 0)	  State - Running (Core N)
=======
 * 
 * Task (T1)	                  Task (T2)                      Task (TN)
 * Priority – 1                   Priority – 1                   Priority – 1
 * State - Running (Core N - 1)	  State - Running (Core 0)       State - Running (Core N - 2)
>>>>>>> f7c8f7d0
 */
void test_priority_change_tasks_different_priority_lower( void )
{
    TaskHandle_t xTaskHandles[ configNUMBER_OF_CORES ] = { NULL };
    uint32_t i;
    TaskStatus_t xTaskDetails;

    /* Create a single task at high priority */
    xTaskCreate( vSmpTestTask, "SMP Task", configMINIMAL_STACK_SIZE, NULL, 2, &xTaskHandles[ 0 ] );

    /* Create all remaining tasks at low priority */
    for( i = 1; i < configNUMBER_OF_CORES; i++ )
    {
        xTaskCreate( vSmpTestTask, "SMP Task", configMINIMAL_STACK_SIZE, NULL, 1, &xTaskHandles[ i ] );
    }

    vTaskStartScheduler();

    /* Verify the high priority task is running */
    verifySmpTask( &xTaskHandles[ 0 ], eRunning, 0 );

    for( i = 1; i < configNUMBER_OF_CORES; i++ )
    {
        /* Verify all other tasks are in the idle state */
        verifySmpTask( &xTaskHandles[ i ], eReady, -1 );

        /* Verify the idle task is running on all other CPU cores */
        verifyIdleTask( i - 1, i );
    }

    /* Lower the priority of the high priority task to match all other tasks */
    vTaskPrioritySet( xTaskHandles[ 0 ], 1 ); /*After this returns task[0] is not running, task[1] is running on 0 */

    /* Verify the priority has been lowered */
    vTaskGetInfo( xTaskHandles[ 0 ], &xTaskDetails, pdTRUE, eInvalid );
    TEST_ASSERT_EQUAL( 1, xTaskDetails.xHandle->uxPriority );

    /* Verify the task remains running. */
    /* When priority dropped in prvSelectHighestPriorityTask, all the idle cores
     * will yield for context switch. The ready queue is a FIFO. Core 0 will choose
     * The first task in the ready queue which is task 1. Task 0 will be selected
     * by the last core which calls context switch.
     * Core 0 choose xTaskHandles[1]
     * Core 1 choose xTaskHandles[2]
     * ....
     * Core N-2 choose xTaskHandles[N-1]
     * Core N-1 choose xTaskHandles[0]
     */
    verifySmpTask( &xTaskHandles[ 0 ], eRunning, ( BaseType_t ) ( configNUMBER_OF_CORES - 1 ) );

    for( i = 1; i < configNUMBER_OF_CORES; i++ )
    {
        /* Verify all other tasks are in the running state */
        verifySmpTask( &xTaskHandles[ i ], eRunning, ( BaseType_t ) ( i - 1 ) );
    }
}

/**
 * @brief AWS_IoT-FreeRTOS_SMP_TC-7
 * Tasks of equal priority will be created for N - 1 CPU cores. The remaining
 * tasks will be idle. Once the scheduler is started a new task of equal
 * priority shall be created. The test shall verify the new task is in the
 * running state.
 *
 * #define configRUN_MULTIPLE_PRIORITIES                    0
 * #define configUSE_TIME_SLICING                           0
 * #define configNUMBER_OF_CORES                            (N > 1)
 *
 * This test can be run with FreeRTOS configured for any number of cores
 * greater than 1.
 *
 * Tasks are created prior to starting the scheduler.
 *
 * Task N-1
 * Priority – 1
 * State - Ready
 *
 * After calling vTaskStartScheduler()
 *
 * Task N-1
 * Priority – 1
 * State - Running (Core N)
 *
 * Create a new task with priority 1
 *
 * Task N - 1	             New Task
 * Priority – 1              Priority – 1
 * State - Running (Core N)	 State - Running (Last available core)
 *
 */
void test_task_create_tasks_equal_priority( void )
{
    TaskHandle_t xTaskHandles[ configNUMBER_OF_CORES ] = { NULL };
    uint32_t i;

    /* Create all tasks at equal priority */
<<<<<<< HEAD
    for( i = 0; i < configNUMBER_OF_CORES - 1; i++ )
    {
        xTaskCreate( vSmpTestTask, "SMP Task", configMINIMAL_STACK_SIZE, NULL, 1, &xTaskHandles[ i ] );
=======
    for (i = 0; i < ( configNUMBER_OF_CORES - 1 ); i++) {
        xTaskCreate( vSmpTestTask, "SMP Task", configMINIMAL_STACK_SIZE, NULL, 1, &xTaskHandles[i] );
>>>>>>> f7c8f7d0
    }

    vTaskStartScheduler();

    /* Verify all tasks are in the running state */
<<<<<<< HEAD
    for( i = 0; i < configNUMBER_OF_CORES - 1; i++ )
    {
        verifySmpTask( &xTaskHandles[ i ], eRunning, i );
=======
    for (i = 0; i < ( configNUMBER_OF_CORES - 1 ); i++) {
        verifySmpTask( &xTaskHandles[i], eRunning, i );
>>>>>>> f7c8f7d0
    }

    /* Verify remaining CPU core is running the idle task */
    verifyIdleTask( 0, i );

    /* Create a new task of equal priority */
    xTaskCreate( vSmpTestTask, "SMP Task", configMINIMAL_STACK_SIZE, NULL, 1, &xTaskHandles[ i ] );

    /* Verify the new task is in the running state */
    verifySmpTask( &xTaskHandles[ i ], eRunning, i );
}

/**
 * @brief AWS_IoT-FreeRTOS_SMP_TC-8
 * Tasks of equal priority will be created for N - 1 CPU cores. The remaining
 * task will be idle. Once the scheduler is started a new task of lower
 * priority shall be created. The test shall verify the new task is in the
 * ready state.
 *
 * #define configRUN_MULTIPLE_PRIORITIES                    0
 * #define configUSE_TIME_SLICING                           0
 * #define configNUMBER_OF_CORES                            (N > 1)
 *
 * This test can be run with FreeRTOS configured for any number of cores
 * greater than 1.
 *
 * Tasks are created prior to starting the scheduler.
 *
 * Task N-1
 * Priority – 2
 * State - Ready
 *
 * After calling vTaskStartScheduler()
 *
 * Task N-1
 * Priority – 2
 * State - Running (Core N)
 *
 * Create a new task with priority 2
 *
 * Task N - 1	             New Task
 * Priority – 2              Priority – 1
 * State - Running (Core N)	 State - Ready
 *
 */
void test_task_create_tasks_lower_priority( void )
{
    TaskHandle_t xTaskHandles[ configNUMBER_OF_CORES ] = { NULL };
    uint32_t i;

    /* Create all tasks at equal priority */
<<<<<<< HEAD
    for( i = 0; i < configNUMBER_OF_CORES - 1; i++ )
    {
        xTaskCreate( vSmpTestTask, "SMP Task", configMINIMAL_STACK_SIZE, NULL, 2, &xTaskHandles[ i ] );
=======
    for (i = 0; i < ( configNUMBER_OF_CORES - 1 ); i++) {
        xTaskCreate( vSmpTestTask, "SMP Task", configMINIMAL_STACK_SIZE, NULL, 2, &xTaskHandles[i] );
>>>>>>> f7c8f7d0
    }

    vTaskStartScheduler();

    /* Verify all tasks are in the running state */
<<<<<<< HEAD
    for( i = 0; i < configNUMBER_OF_CORES - 1; i++ )
    {
        verifySmpTask( &xTaskHandles[ i ], eRunning, i );
=======
    for (i = 0; i < ( configNUMBER_OF_CORES - 1 ); i++) {
        verifySmpTask( &xTaskHandles[i], eRunning, i );
>>>>>>> f7c8f7d0
    }

    /* Verify remaining CPU core is running the idle task */
    verifyIdleTask( 0, i );

    /* Create a new task of lower priority */
    xTaskCreate( vSmpTestTask, "SMP Task", configMINIMAL_STACK_SIZE, NULL, 1, &xTaskHandles[ i ] );

    /* Verify the new task is in the ready state */
    verifySmpTask( &xTaskHandles[ i ], eReady, -1 );
}

/**
 * @brief AWS_IoT-FreeRTOS_SMP_TC-9
 * Tasks of equal priority will be created for N - 1 CPU cores. The remaining
 * task will be idle. Once the scheduler is started a new task of higher
 * priority shall be created. The test shall verify the new task is in the
 * running state.
 *
 * #define configRUN_MULTIPLE_PRIORITIES                    0
 * #define configUSE_TIME_SLICING                           0
 * #define configNUMBER_OF_CORES                            (N > 1)
 *
 * This test can be run with FreeRTOS configured for any number of cores
 * greater than 1.
 *
 * Tasks are created prior to starting the scheduler.
 *
 * Task N-1
 * Priority – 1
 * State - Ready
 *
 * After calling vTaskStartScheduler()
 *
 * Task N-1
 * Priority – 1
 * State - Running (Core N)
 *
 * Create a new task with priority 2
 *
 * Task N - 1        New Task
 * Priority – 1      Priority – 2
<<<<<<< HEAD
 * State - Ready	 State - Running (Core N)
 *
=======
 * State - Ready	 State - Running (First available core)
 * 
>>>>>>> f7c8f7d0
 */
void test_task_create_tasks_higher_priority( void )
{
    TaskHandle_t xTaskHandles[ configNUMBER_OF_CORES ] = { NULL };
    uint32_t i, xCoreToRunTask;

    /* Create all tasks at equal priority */
<<<<<<< HEAD
    for( i = 0; i < configNUMBER_OF_CORES - 1; i++ )
    {
        xTaskCreate( vSmpTestTask, "SMP Task", configMINIMAL_STACK_SIZE, NULL, 2, &xTaskHandles[ i ] );
=======
    for (i = 0; i < ( configNUMBER_OF_CORES - 1 ); i++) {
        xTaskCreate( vSmpTestTask, "SMP Task", configMINIMAL_STACK_SIZE, NULL, 2, &xTaskHandles[i] );
>>>>>>> f7c8f7d0
    }

    /* The task running status on each core after scheduler started:
     * core 0 xTaskHandles[0]
     * core 1 xTaskHandles[1]
     * core 2 xTaskHandles[2]
     * .....
     * core N - 2 xTaskHandles[N - 2]
     * core N - 1 xIdleTaskHandles[0]
     */
    vTaskStartScheduler();

    /* Verify all tasks are in the running state */
<<<<<<< HEAD
    for( i = 0; i < configNUMBER_OF_CORES - 1; i++ )
    {
        verifySmpTask( &xTaskHandles[ i ], eRunning, i );
=======
    for (i = 0; i < ( configNUMBER_OF_CORES - 1 ); i++) {
        verifySmpTask( &xTaskHandles[i], eRunning, i );
>>>>>>> f7c8f7d0
    }

    /* Verify remaining CPU core is running the idle task */
    verifyIdleTask( 0, i );

    /* Create a new task of higher priority. prvYieldForTask will be called to yield
     * for this task. Since all the core has lower priority than this task. These cores
     * will be requested to yield. The task is choosed by the core yield order.
     * This task is created on core 0.
     * vTaskExitCritical does the following:
     * 1. release the spinlock -> All the other cores yield
     * 2. Check xYieldPendings for this core -> This core yields.
     * core N-1 won't yield since it is already running the idle task.
     * The core yields in the following order.
     * core 1 choose The new task xTaskHandles[N-1]
     * core 2 choose xIdleTaskHandles[1]
     * .....
     * core N - 2 choose xIdleTaskHandles[N-3]
     * core 0 choose xIdleTaskHandles[N-2]
     */
    xTaskCreate( vSmpTestTask, "SMP Task", configMINIMAL_STACK_SIZE, NULL, 3, &xTaskHandles[ i ] );

    /* Verify the new task is in the running state. The created task will increase the priority */
    xCoreToRunTask = 1;

    if( xCoreToRunTask == ( configNUMBER_OF_CORES - 1 ) )
    {
        /* Core 1 is the last core ( configNUMBER_OF_CORES - 1 ), then it is already running
         * idle task. The last core to choose task is core 0. */
        xCoreToRunTask = 0;
    }

    verifySmpTask( &xTaskHandles[ i ], eRunning, xCoreToRunTask );

    /* Verify all tasks are in the ready state */
    for( i = 0; i < ( configNUMBER_OF_CORES - 1 ); i++ )
    {
        verifySmpTask( &xTaskHandles[ i ], eReady, -1 );
    }

    /* Verify all the idle task running. */
    for( i = 0; i < configNUMBER_OF_CORES; i++ )
    {
        if( i == xCoreToRunTask )
        {
            /* This core is running the task. */
        }
        else if( i == 0 )
        {
            /* Core 0 choose the last. It chooses the configNUMBER_OF_CORES - 2 idle task. */
            verifyIdleTask( ( BaseType_t ) ( configNUMBER_OF_CORES - 2 ), i );
        }
        else if( i == ( configNUMBER_OF_CORES - 1 ) )
        {
            /* The last core won't yield, since it is running an idle task already. */
            verifyIdleTask( 0, i );
        }
        else
        {
            verifyIdleTask( ( BaseType_t ) ( i - 1 ), i );
        }
    }
}

/**
 * @brief AWS_IoT-FreeRTOS_SMP_TC-10
 * A task of equal priority will be created for each available CPU core. This
 * test will verify that when a new task of equal priority is created it will
 * be in the ready state.
 *
 * #define configRUN_MULTIPLE_PRIORITIES                    0
 * #define configUSE_TIME_SLICING                           0
 * #define configNUMBER_OF_CORES                            (N > 1)
 *
 * This test can be run with FreeRTOS configured for any number of cores
 * greater than 1.
 *
 * Tasks are created prior to starting the scheduler.
 *
 * Task (TN)
 * Priority – 1
 * State - Ready
 *
 * After calling vTaskStartScheduler()
 *
 * Task (TN)
 * Priority – 1
 * State - Running (Core N)
 *
 * Create a new task of equal priority
 *
 * Task (TN)	              New Task
 * Priority – 1               Priority – 1
 * State - Running (Core N)	  State - Ready
 */
void test_task_create_all_cores_equal_priority_equal( void )
{
    TaskHandle_t xTaskHandles[ configNUMBER_OF_CORES + 1 ] = { NULL };
    uint32_t i;

    /* Create all tasks at equal priority */
    for( i = 0; i < configNUMBER_OF_CORES; i++ )
    {
        xTaskCreate( vSmpTestTask, "SMP Task", configMINIMAL_STACK_SIZE, NULL, 1, &xTaskHandles[ i ] );
    }

    vTaskStartScheduler();

    /* Verify all tasks are in the running state */
    for( i = 0; i < configNUMBER_OF_CORES; i++ )
    {
        verifySmpTask( &xTaskHandles[ i ], eRunning, i );
    }

    /* Create a new task of equal priority */
    xTaskCreate( vSmpTestTask, "SMP Task", configMINIMAL_STACK_SIZE, NULL, 1, &xTaskHandles[ i ] );

    /* Verify the new task is in the ready state */
    verifySmpTask( &xTaskHandles[ i ], eReady, -1 );

    /* Verify all tasks remain in the running state */
    for( i = 0; i < configNUMBER_OF_CORES; i++ )
    {
        verifySmpTask( &xTaskHandles[ i ], eRunning, i );
    }
}

/**
 * @brief AWS_IoT-FreeRTOS_SMP_TC-11
 * A task of equal priority will be created for each available CPU core. This
 * test will verify that when a new task of lower priority is created it will
 * be in the ready state.
 *
 * #define configRUN_MULTIPLE_PRIORITIES                    0
 * #define configUSE_TIME_SLICING                           0
 * #define configNUMBER_OF_CORES                            (N > 1)
 *
 * This test can be run with FreeRTOS configured for any number of cores
 * greater than 1.
 *
 * Tasks are created prior to starting the scheduler.
 *
 * Task (TN)
 * Priority – 2
 * State - Ready
 *
 * After calling vTaskStartScheduler()
 *
 * Task (TN)
 * Priority – 2
 * State - Running (Core N)
 *
 * Create a new task of lower priority
 *
 * Task (TN)	              New Task
 * Priority – 2               Priority – 1
 * State - Running (Core N)	  State - Ready
 */
void test_task_create_all_cores_equal_priority_lower( void )
{
    TaskHandle_t xTaskHandles[ configNUMBER_OF_CORES + 1 ] = { NULL };
    uint32_t i;

    /* Create all tasks at equal priority */
    for( i = 0; i < configNUMBER_OF_CORES; i++ )
    {
        xTaskCreate( vSmpTestTask, "SMP Task", configMINIMAL_STACK_SIZE, NULL, 2, &xTaskHandles[ i ] );
    }

    vTaskStartScheduler();

    /* Verify all tasks are in the running state */
    for( i = 0; i < configNUMBER_OF_CORES; i++ )
    {
        verifySmpTask( &xTaskHandles[ i ], eRunning, i );
    }

    /* Create a new task of lower priority */
    xTaskCreate( vSmpTestTask, "SMP Task", configMINIMAL_STACK_SIZE, NULL, 1, &xTaskHandles[ i ] );

    /* Verify the new task is in the ready state */
    verifySmpTask( &xTaskHandles[ i ], eReady, -1 );

    /* Verify all tasks remain in the running state */
    for( i = 0; i < configNUMBER_OF_CORES; i++ )
    {
        verifySmpTask( &xTaskHandles[ i ], eRunning, i );
    }
}

/**
 * @brief AWS_IoT-FreeRTOS_SMP_TC-12
 * A task of equal priority will be created for each available CPU core. This
 * test will verify that when a new task of higher priority is created it will
 * be in the running state and all other tasks will now be in the ready state.
 *
 * #define configRUN_MULTIPLE_PRIORITIES                    0
 * #define configUSE_TIME_SLICING                           0
 * #define configNUMBER_OF_CORES                            (N > 1)
 *
 * This test can be run with FreeRTOS configured for any number of cores
 * greater than 1.
 *
 * Tasks are created prior to starting the scheduler.
 *
 * Task (TN)
 * Priority – 1
 * State - Ready
 *
 * After calling vTaskStartScheduler()
 *
 * Task (TN)
 * Priority – 1
 * State - Running (Core N)
 *
 * Create a new task of higher priority
 *
 * Task (TN)	              New Task
 * Priority – 1               Priority – 2
 * State - Ready	          State - Running ( First available core )
 */
void test_task_create_all_cores_equal_priority_higher( void )
{
    TaskHandle_t xTaskHandles[ configNUMBER_OF_CORES + 1 ] = { NULL };
    uint32_t i;

    /* Create all tasks at equal priority */
    for( i = 0; i < configNUMBER_OF_CORES; i++ )
    {
        xTaskCreate( vSmpTestTask, "SMP Task", configMINIMAL_STACK_SIZE, NULL, 1, &xTaskHandles[ i ] );
    }

    vTaskStartScheduler();

    /* Verify all tasks are in the running state */
    for( i = 0; i < configNUMBER_OF_CORES; i++ )
    {
        verifySmpTask( &xTaskHandles[ i ], eRunning, i );
    }

    /* Create a new task of higher priority */

    /* The created task has higher priority than other tasks. This will casue all
     * the other cores yield. The task is choosed by core yield order which is accending
     * in vYieldCores. Since core 0 create the task, it will yield last due to the mock
     * implementation.
     * core 1 choose xTaskHandles[N]
     * core 2 choose xIdleTaskHandles[0]
     * ...
     * core N-1 choose xIdleTaskHandles[N-3]
     * core 0 choose xIdleTaskHandles[N-2]
     */
    xTaskCreate( vSmpTestTask, "SMP Task", configMINIMAL_STACK_SIZE, NULL, 2, &xTaskHandles[ i ] );

    /* Verify the new task is in the ready state */
    verifySmpTask( &xTaskHandles[ i ], eRunning, 1 );

    /* Verify all tasks remain in the running state */
    for( i = 1; i < configNUMBER_OF_CORES; i++ )
    {
        verifySmpTask( &xTaskHandles[ i ], eReady, -1 );
    }

    /* Verify all the idle task. */
    for( i = 0; i < configNUMBER_OF_CORES; i++ )
    {
        if( i == 0 )
        {
            verifyIdleTask( configNUMBER_OF_CORES - 2, i );
        }
        else if( i == 1 )
        {
            /* This core is running task. */
        }
        else
        {
            verifyIdleTask( i - 2, i );
        }
    }
}

/**
 * @brief AWS_IoT-FreeRTOS_SMP_TC-13
 * A single task of high priority will be created. A low priority task will
 * be created for each remaining available CPU core. This test will verify when
 * a new task is created at priority equal to the running task it will be in
 * the running state. The original low priority task will remain in the ready
 * state.
 *
 * #define configRUN_MULTIPLE_PRIORITIES                    0
 * #define configUSE_TIME_SLICING                           0
 * #define configNUMBER_OF_CORES                            (N > 1)
 *
 * This test can be run with FreeRTOS configured for any number of cores
 * greater than 1.
 *
 * Tasks are created prior to starting the scheduler.
 *
 * Task (T1)	    Task (TN)
 * Priority – 2     Priority – 1
 * State - Running	State - Ready
 *
 * After calling vTaskStartScheduler()
 *
 * Task (T1)	             Task (TN)
 * Priority – 2              Priority – 1
 * State - Running (Core 0)	 State - Ready
 *
 * Create a new task at the same priority as task (T1)
 *
 * Task (T1)	              Task (TN)	     New Task
 * Priority – 2               Priority – 1   Priority – 2
<<<<<<< HEAD
 * State - Running (Core 0)	  State - Ready  State - Running (Core 1)
 */
=======
 * State - Running (Core 0)	  State - Ready  State - Running (Last available core)
 */ 
>>>>>>> f7c8f7d0
void test_task_create_all_cores_different_priority_high( void )
{
    TaskHandle_t xTaskHandles[ configNUMBER_OF_CORES + 1 ] = { NULL };
    uint32_t i;

    /* Create a single task at high priority */
    xTaskCreate( vSmpTestTask, "SMP Task", configMINIMAL_STACK_SIZE, NULL, 2, &xTaskHandles[ 0 ] );

    /* Create all remaining tasks at low priority */
    for( i = 1; i < configNUMBER_OF_CORES; i++ )
    {
        xTaskCreate( vSmpTestTask, "SMP Task", configMINIMAL_STACK_SIZE, NULL, 1, &xTaskHandles[ i ] );
    }

    vTaskStartScheduler();

    /* Verify the high priority task is running */
    verifySmpTask( &xTaskHandles[ 0 ], eRunning, 0 );

    for( i = 1; i < configNUMBER_OF_CORES; i++ )
    {
        /* Verify all other tasks are in the idle state */
        verifySmpTask( &xTaskHandles[ i ], eReady, -1 );

        /* Verify the idle task is running on all other CPU cores */
        verifyIdleTask( i - 1, i );
    }

    /* Create a new task of high priority */
    xTaskCreate( vSmpTestTask, "SMP Task", configMINIMAL_STACK_SIZE, NULL, 2, &xTaskHandles[ i ] );

    /* Verify the new task is in the running state */
    verifySmpTask( &xTaskHandles[ i ], eRunning, ( configNUMBER_OF_CORES - 1 ) );

    /* Verify all tasks remain in the ready state */
    for( i = 1; i < configNUMBER_OF_CORES; i++ )
    {
        verifySmpTask( &xTaskHandles[ i ], eReady, -1 );
    }
}

/**
 * @brief AWS_IoT-FreeRTOS_SMP_TC-14
 * A single task of high priority will be created. A low priority task will
 * be created for each remaining available CPU core. This test will verify when
 * a new task is created at low priority it will be in the ready state. The
 * original low priority tasks will also remain in the ready state.
 *
 * #define configRUN_MULTIPLE_PRIORITIES                    0
 * #define configUSE_TIME_SLICING                           0
 * #define configNUMBER_OF_CORES                            (N > 1)
 *
 * This test can be run with FreeRTOS configured for any number of cores
 * greater than 1.
 *
 * Tasks are created prior to starting the scheduler.
 *
 * Task (T1)	    Task (TN)
 * Priority – 2     Priority – 1
 * State - Running	State - Ready
 *
 * After calling vTaskStartScheduler()
 *
 * Task (T1)	             Task (TN)
 * Priority – 2              Priority – 1
 * State - Running (Core 0)	 State - Ready
 *
 * Create a new task at the same priority as task (T1)
 *
 * Task (T1)	              Task (TN)	     New Task
 * Priority – 2               Priority – 1   Priority – 1
 * State - Running (Core 0)	  State - Ready  State - Ready
 */
void test_task_create_all_cores_different_priority_low( void )
{
    TaskHandle_t xTaskHandles[ configNUMBER_OF_CORES + 1 ] = { NULL };
    uint32_t i;

    /* Create a single task at high priority */
    xTaskCreate( vSmpTestTask, "SMP Task", configMINIMAL_STACK_SIZE, NULL, 2, &xTaskHandles[ 0 ] );

    /* Create all remaining tasks at low priority */
    for( i = 1; i < configNUMBER_OF_CORES; i++ )
    {
        xTaskCreate( vSmpTestTask, "SMP Task", configMINIMAL_STACK_SIZE, NULL, 1, &xTaskHandles[ i ] );
    }

    vTaskStartScheduler();

    /* Verify the high priority task is running */
    verifySmpTask( &xTaskHandles[ 0 ], eRunning, 0 );

    for( i = 1; i < configNUMBER_OF_CORES; i++ )
    {
        /* Verify all other tasks are in the idle state */
        verifySmpTask( &xTaskHandles[ i ], eReady, -1 );

        /* Verify the idle task is running on all other CPU cores */
        verifyIdleTask( i - 1, i );
    }

    /* Create a new task of high priority */
    xTaskCreate( vSmpTestTask, "SMP Task", configMINIMAL_STACK_SIZE, NULL, 1, &xTaskHandles[ i ] );

    /* Verify the new task is in the ready state */
    verifySmpTask( &xTaskHandles[ i ], eReady, -1 );

    /* Verify all tasks remain in the ready state */
    for( i = 1; i < configNUMBER_OF_CORES; i++ )
    {
        verifySmpTask( &xTaskHandles[ i ], eReady, -1 );
    }
}

/**
 * @brief AWS_IoT-FreeRTOS_SMP_TC-15
 * Tasks of equal priority shall be created for each available CPU core.
 * This test will verify when a task is deleted the remaining tasks are still
 * in the running state.
 *
 * #define configRUN_MULTIPLE_PRIORITIES                    0
 * #define configUSE_TIME_SLICING                           0
 * #define configNUMBER_OF_CORES                            (N > 1)
 *
 * This test can be run with FreeRTOS configured for any number of cores
 * greater than 1.
 *
 * Tasks are created prior to starting the scheduler.
 *
 * Task (T1)	   Task (TN)
 * Priority – 1    Priority – 1
 * State - Ready   State - Ready
 *
 * After calling vTaskStartScheduler()
 *
 * Task (T1)	              Task (TN)
 * Priority – 1               Priority – 1
 * State - Running (Core 0)	  State - Running (Core N)
 *
 * Delete task (T1)
 *
 * Task (T1)	              Task (TN)
 * Priority – 1               Priority – 1
 * State - Deleted            State - Running (Core N)
 */
void test_task_delete_tasks_equal_priority_delete_task( void )
{
    TaskHandle_t xTaskHandles[ configNUMBER_OF_CORES ] = { NULL };
    uint32_t i;

    /* Create all tasks at equal priority */
    for( i = 0; i < configNUMBER_OF_CORES; i++ )
    {
        xTaskCreate( vSmpTestTask, "SMP Task", configMINIMAL_STACK_SIZE, NULL, 1, &xTaskHandles[ i ] );
    }

    vTaskStartScheduler();

    /* Verify all tasks are in the running state */
    for( i = 0; i < configNUMBER_OF_CORES; i++ )
    {
        verifySmpTask( &xTaskHandles[ i ], eRunning, i );
    }

    /* Verify no tasks are pending deletion */
    TEST_ASSERT_EQUAL( 0, uxDeletedTasksWaitingCleanUp );

    /* Delete task T0 */
    vTaskDelete( xTaskHandles[ 0 ] );

    /* Verify a single task is pending deletion */
    TEST_ASSERT_EQUAL( 1, uxDeletedTasksWaitingCleanUp );

    /* Verify task T0 is in the deleted state */
    verifySmpTask( &xTaskHandles[ 0 ], eDeleted, -1 );

    for( i = 1; i < configNUMBER_OF_CORES; i++ )
    {
        /* Verify all remaining tasks are still running */
        verifySmpTask( &xTaskHandles[ i ], eRunning, i );
    }
}

/**
 * @brief AWS_IoT-FreeRTOS_SMP_TC-16
 * A single task of high priority will be created. A low priority task will be
 * created for each remaining available CPU core. The test will first verify
 * only the high priority task is in the running state. Each low priority task
 * will then be deleted.
 *
 * #define configRUN_MULTIPLE_PRIORITIES                    0
 * #define configUSE_TIME_SLICING                           0
 * #define configNUMBER_OF_CORES                            (N > 1)
 *
 * This test can be run with FreeRTOS configured for any number of cores
 * greater than 1.
 *
 * Tasks are created prior to starting the scheduler.
 *
 * Task (T1)	  Task (TN)
 * Priority – 2   Priority – 1
 * State - Ready  State - Ready
 *
 * After calling vTaskStartScheduler()
 *
 * Task (T1)	             Task (TN)
 * Priority – 2              Priority – 1
 * State - Running (Core 0)	 State - Ready
 *
 * Delete each low priority task
 *
 * Task (T1)	              Task (TN)
 * Priority – 2               Priority – 1
 * State - Running (Core 0)	  State - Deleted
 */
void test_task_delete_tasks_different_priorities_delete_low( void )
{
    TaskHandle_t xTaskHandles[ configNUMBER_OF_CORES ] = { NULL };
    uint32_t i;

    /* Create a single task at high priority */
    xTaskCreate( vSmpTestTask, "SMP Task", configMINIMAL_STACK_SIZE, NULL, 2, &xTaskHandles[ 0 ] );

    /* Create all remaining tasks at low priority */
    for( i = 1; i < configNUMBER_OF_CORES; i++ )
    {
        xTaskCreate( vSmpTestTask, "SMP Task", configMINIMAL_STACK_SIZE, NULL, 1, &xTaskHandles[ i ] );
    }

    vTaskStartScheduler();

    /* Verify the high priority task is running */
    verifySmpTask( &xTaskHandles[ 0 ], eRunning, 0 );

    for( i = 1; i < configNUMBER_OF_CORES; i++ )
    {
        /* Verify all other tasks are in the idle state */
        verifySmpTask( &xTaskHandles[ 1 ], eReady, -1 );

        /* Verify the idle task is running on all other CPU cores */
        verifyIdleTask( i - 1, i );
    }

    /* Verify no tasks are pending deletion */
    TEST_ASSERT_EQUAL( 0, uxDeletedTasksWaitingCleanUp );

    for( i = 1; i < configNUMBER_OF_CORES; i++ )
    {
        /* Delete low priority task */
        vTaskDelete( xTaskHandles[ i ] );

        /* Verify T0 remains running on core 0 */
        verifySmpTask( &xTaskHandles[ 0 ], eRunning, 0 );

        /* Verify task T[i] is in the deleted state */
        verifySmpTask( &xTaskHandles[ i ], eDeleted, -1 );
    }

    /* Remains 0 since all deleted tasks were not running */
    TEST_ASSERT_EQUAL( 0, uxDeletedTasksWaitingCleanUp );
}

/**
 * @brief AWS_IoT-FreeRTOS_SMP_TC-17
 * A single task of high priority will be created. A low priority task will be
 * created for each remaining available CPU core. The test will first verify
 * only the high priority task is in the running state. The high priority task
 * will then be deleted.
 *
 * #define configRUN_MULTIPLE_PRIORITIES                    0
 * #define configUSE_TIME_SLICING                           0
 * #define configNUMBER_OF_CORES                            (N > 1)
 *
 * This test can be run with FreeRTOS configured for any number of cores
 * greater than 1.
 *
 * Tasks are created prior to starting the scheduler.
 *
 * Task (T1)	  Task (TN)
 * Priority – 2   Priority – 1
 * State - Ready  State - Ready
 *
 * After calling vTaskStartScheduler()
 *
 * Task (T1)	             Task (TN)
 * Priority – 2              Priority – 1
 * State - Running (Core 0)	 State - Ready
 *
 * Delete the high priority task
 *
 * Task (T1)	      Task (TN)
 * Priority – 2       Priority – 1
 * State - Deleted	  State - Running (Core 0)
 */
void test_task_delete_tasks_different_priorities_delete_high( void )
{
    TaskHandle_t xTaskHandles[ configNUMBER_OF_CORES ] = { NULL };
    uint32_t i;

    /* Create a single task at high priority */
    xTaskCreate( vSmpTestTask, "SMP Task", configMINIMAL_STACK_SIZE, NULL, 2, &xTaskHandles[ 0 ] );

    /* Create all remaining tasks at low priority */
    for( i = 1; i < configNUMBER_OF_CORES; i++ )
    {
        xTaskCreate( vSmpTestTask, "SMP Task", configMINIMAL_STACK_SIZE, NULL, 1, &xTaskHandles[ i ] );
    }

    vTaskStartScheduler();

    /* Verify the high priority task is running */
    verifySmpTask( &xTaskHandles[ 0 ], eRunning, 0 );

    for( i = 1; i < configNUMBER_OF_CORES; i++ )
    {
        /* Verify all other tasks are in the idle state */
        verifySmpTask( &xTaskHandles[ 1 ], eReady, -1 );

        /* Verify the idle task is running on all other CPU cores */
        verifyIdleTask( i - 1, i );
    }

    /* Verify no tasks are pending deletion */
    TEST_ASSERT_EQUAL( 0, uxDeletedTasksWaitingCleanUp );

    /* Delete task T0 */
    vTaskDelete( xTaskHandles[ 0 ] );

    /* Verify the task has been deleted */
    TEST_ASSERT_EQUAL( 1, uxDeletedTasksWaitingCleanUp );
    verifySmpTask( &xTaskHandles[ 0 ], eDeleted, -1 );

    /* Verify all previous ready tasks are now running */
    for( i = 1; i < ( configNUMBER_OF_CORES ); i++ )
    {
        verifySmpTask( &xTaskHandles[ i ], eRunning, i - 1 );
    }
}

/**
 * @brief AWS_IoT-FreeRTOS_SMP_TC-18
 * Tasks of equal priority shall be created for each available CPU core.
 * One additional task shall be created while will be idle. This test will
 * verify when a task is deleted the idle task will begin running.
 *
 * #define configRUN_MULTIPLE_PRIORITIES                    0
 * #define configUSE_TIME_SLICING                           0
 * #define configNUMBER_OF_CORES                            (N > 1)
 *
 * This test can be run with FreeRTOS configured for any number of cores
 * greater than 1.
 *
 * Tasks are created prior to starting the scheduler.
 *
 * Task (T1)	  Task (TN)	      Task (TN + 1)
 * Priority – 1   Priority – 1    Priority - 1
 * State - Ready  State - Ready   State - Ready
 *
 * After calling vTaskStartScheduler()
 *
 * Task (T1)	            Task (TN)	              Task (T2)
 * Priority – 1             Priority – 1              Priority – 1
 * State - Running (Core 0)	State - Running (Core N)  State - Ready
 *
 * Delete task (T1)
 * Task (T1)	    Task (TN)	              Task (T3)
 * Priority – 1     Priority – 1              Priority – 1
 * State - Deleted	State - Running (Core N)  State - Running (Core 0)
 */
void test_task_delete_tasks_equal_priority_delete_running( void )
{
    TaskHandle_t xTaskHandles[ configNUMBER_OF_CORES + 1 ] = { NULL };
    uint32_t i;

    /* Create configNUMBER_OF_CORES + 1 tasks of equal priority */
    for( i = 0; i < ( configNUMBER_OF_CORES + 1 ); i++ )
    {
        xTaskCreate( vSmpTestTask, "SMP Task", configMINIMAL_STACK_SIZE, NULL, 1, &xTaskHandles[ i ] );
    }

    vTaskStartScheduler();

    /* Verify tasks are running and one task is ready */
    for( i = 0; i < configNUMBER_OF_CORES; i++ )
    {
        verifySmpTask( &xTaskHandles[ i ], eRunning, i );
    }

    verifySmpTask( &xTaskHandles[ i ], eReady, -1 );

    /* Verify there are no deleted tasks pending cleanup */
    TEST_ASSERT_EQUAL( 0, uxDeletedTasksWaitingCleanUp );

    /* Delete task 1 running on core 0 */
    vTaskDelete( xTaskHandles[ 0 ] );

    /* Verify a deleted task is now pending cleanup */
    TEST_ASSERT_EQUAL( 1, uxDeletedTasksWaitingCleanUp );

    /* Verify task T0 has been deleted */
    verifySmpTask( &xTaskHandles[ 0 ], eDeleted, -1 );

    for( i = 1; i < ( configNUMBER_OF_CORES ); i++ )
    {
        /* Verify all other tasks are in the running state */
        verifySmpTask( &xTaskHandles[ i ], eRunning, i );
    }

    /* The last task will be running on core 0 */
    verifySmpTask( &xTaskHandles[ i ], eRunning, 0 );
}

/**
 * @brief AWS_IoT-FreeRTOS_SMP_TC-19
 * A task of high priority will be created for each available CPU core. A low
 * priority task will also be created and be in the ready state. This test
 * will verify that when a high priority task is deleted the low priority task
 * will remain in the ready state.
 *
 * #define configRUN_MULTIPLE_PRIORITIES                    0
 * #define configUSE_TIME_SLICING                           0
 * #define configNUMBER_OF_CORES                            (N > 1)
 *
 * This test can be run with FreeRTOS configured for any number of cores
 * greater than 1.
 *
 * Tasks are created prior to starting the scheduler.
 *
 * Task (TN)	  Task (TN + 1)
 * Priority – 2   Priority - 1
 * State - Ready  State - Ready
 *
 * After calling vTaskStartScheduler()
 *
 * Task (TN)	             Task (TN + 1)
 * Priority – 2              Priority - 1
 * State - Running (Core N)	 State - Ready
 *
 * Delete task (T0)
 *
 * Task (T0)	     Task (TN)	               Task (TN + 1)
 * Priority – 2      Priority – 2              Priority – 1
 * State - Deleted	 State - Running (Core N)  State - Ready
 */
void test_task_delete_all_cores_high_priority_delete_high_priority_task( void )
{
    TaskHandle_t xTaskHandles[ configNUMBER_OF_CORES + 1 ] = { NULL };
    uint32_t i;

    /* Create tasks of high priority */
    for( i = 0; i < ( configNUMBER_OF_CORES ); i++ )
    {
        xTaskCreate( vSmpTestTask, "SMP Task", configMINIMAL_STACK_SIZE, NULL, 2, &xTaskHandles[ i ] );
    }

    /* Create a single task of low priority */
    xTaskCreate( vSmpTestTask, "SMP Task", configMINIMAL_STACK_SIZE, NULL, 1, &xTaskHandles[ i ] );

    vTaskStartScheduler();

    /* Verify tasks are running and one task is ready */
    for( i = 0; i < configNUMBER_OF_CORES; i++ )
    {
        verifySmpTask( &xTaskHandles[ i ], eRunning, i );
    }

    verifySmpTask( &xTaskHandles[ i ], eReady, -1 );

    /* Verify there are no deleted tasks pending cleanup */
    TEST_ASSERT_EQUAL( 0, uxDeletedTasksWaitingCleanUp );

    /* Delete task running on core 0 */
    vTaskDelete( xTaskHandles[ 0 ] );

    /* Verify a deleted task is now pending cleanup */
    TEST_ASSERT_EQUAL( 1, uxDeletedTasksWaitingCleanUp );

    /* Verify task T0 has been deleted */
    verifySmpTask( &xTaskHandles[ 0 ], eDeleted, -1 );

    /* Verify core 0 is now idle */
    verifyIdleTask( 0, 0 );

    for( i = 1; i < ( configNUMBER_OF_CORES ); i++ )
    {
        /* Verify all other tasks are in the running state */
        verifySmpTask( &xTaskHandles[ i ], eRunning, i );
    }

    /* The last task will remain in the ready state */
    verifySmpTask( &xTaskHandles[ i ], eReady, -1 );
}

/**
 * @brief AWS_IoT-FreeRTOS_SMP_TC-21
 * A task of equal priority will be created for each available CPU core. This
 * test will verify that when a task is suspended the CPU core will execute
 * the idle task.
 *
 * #define configRUN_MULTIPLE_PRIORITIES                    0
 * #define configUSE_TIME_SLICING                           0
 * #define configNUMBER_OF_CORES                            (N > 1)
 *
 * This test can be run with FreeRTOS configured for any number of cores
 * greater than 1.
 *
 * Tasks are created prior to starting the scheduler.
 *
 * Task (TN)
 * Priority – 1
 * State - Ready
 *
 * After calling vTaskStartScheduler()
 *
 * Task (TN)
 * Priority – N
 * State - Running (Core N)
 *
 * Suspend task (T1)
 *
 * Task (T1)	        Task (TN)
 * Priority – 1         Priority – 1
 * State - Suspended	State - Running (Core N)
 *
 * Resume task (T1)
 *
 * Task (TN)
 * Priority – N
 * State - Running (Core N)
 */
void test_task_suspend_all_cores_equal_priority( void )
{
    TaskHandle_t xTaskHandles[ configNUMBER_OF_CORES ] = { NULL };
    uint32_t i;

    /* Create tasks of equal priority */
    for( i = 0; i < configNUMBER_OF_CORES; i++ )
    {
        xTaskCreate( vSmpTestTask, "SMP Task", configMINIMAL_STACK_SIZE, NULL, 1, &xTaskHandles[ i ] );
    }

    vTaskStartScheduler();

    /* Verify tasks are running */
    for( i = 0; i < configNUMBER_OF_CORES; i++ )
    {
        verifySmpTask( &xTaskHandles[ i ], eRunning, i );
    }

    /* Suspend task T0 */
    vTaskSuspend( xTaskHandles[ 0 ] );

    /* Verify the task has been suspended */
    verifySmpTask( &xTaskHandles[ 0 ], eSuspended, -1 );

    /* Verify all other tasks are running */
    for( i = 1; i < configNUMBER_OF_CORES; i++ )
    {
        verifySmpTask( &xTaskHandles[ i ], eRunning, i );
    }

    /* Verify the idle task is running on core 0 */
    verifyIdleTask( 0, 0 );

    /* Resume task T0 */
    vTaskResume( xTaskHandles[ 0 ] );

    /* Verify all tasks are running */
    for( i = 0; i < configNUMBER_OF_CORES; i++ )
    {
        verifySmpTask( &xTaskHandles[ i ], eRunning, i );
    }
}

/**
 * @brief AWS_IoT-FreeRTOS_SMP_TC-22
 * A single task of high priority will be created. A low priority task will be
 * created for each remaining available CPU core. The test will first verify
 * that when the high priority task is suspended the low priority tasks will
 * enter the running state. When the high priority task is resumed, each low
 * priority task will return to the ready state.
 *
 * #define configRUN_MULTIPLE_PRIORITIES                    0
 * #define configUSE_TIME_SLICING                           0
 * #define configNUMBER_OF_CORES                            (N > 1)
 *
 * This test can be run with FreeRTOS configured for any number of cores
 * greater than 1.
 *
 * Tasks are created prior to starting the scheduler.
 *
 * Task (T1)	  Task (TN)
 * Priority – 2   Priority – 1
 * State - Ready  State - Ready
 *
 * After calling vTaskStartScheduler()
 *
 * Task (T1)	              Task (TN)
 * Priority – 2               Priority – 1
 * State - Running (Core 0)	  State - Ready
 *
 * Suspend task (T1)
 *
 * Task (T1)	       Task (TN)
 * Priority – 2        Priority – 1
 * State - Suspended   State - Running (Core N)
 *
 * Resume task (T1)
<<<<<<< HEAD
 *
 * Task (T1)	             Task (TN)
 * Priority – 2              Priority – 1
 * State - Running (Core 0)	 State - Ready
=======
 * 
 * Task (T1)	                             Task (TN)
 * Priority – 2                              Priority – 1
 * State - Running (First available core)	 State - Ready
>>>>>>> f7c8f7d0
 */
void test_task_suspend_all_cores_different_priority_suspend_high( void )
{
    TaskHandle_t xTaskHandles[ configNUMBER_OF_CORES ] = { NULL };
    uint32_t i, xCoreToRunTask;

    /* Create a single task at high priority */
    xTaskCreate( vSmpTestTask, "SMP Task", configMINIMAL_STACK_SIZE, NULL, 2, &xTaskHandles[ 0 ] );

    /* Create all remaining tasks at low priority */
    for( i = 1; i < configNUMBER_OF_CORES; i++ )
    {
        xTaskCreate( vSmpTestTask, "SMP Task", configMINIMAL_STACK_SIZE, NULL, 1, &xTaskHandles[ i ] );
    }

    /* SMP cores start with idle task. Idle task will yield itself when first time it runs
     * The task running status when the scheduler starts.
     * Core 0 : xTaskHandles[0] with priority 2
     * Core 1 : xIdleTaskHandles[0]
     * ...
     * Core N-1 : xIdleTaskHandles[N-2]
     */
    vTaskStartScheduler();

    /* Verify the high priority task is running */
    verifySmpTask( &xTaskHandles[ 0 ], eRunning, 0 );

    for( i = 1; i < configNUMBER_OF_CORES; i++ )
    {
        /* Verify all other tasks are in the idle state */
        verifySmpTask( &xTaskHandles[ i ], eReady, -1 );

        /* Verify the idle task is running on all other CPU cores */
        verifyIdleTask( i - 1, i );
    }

    /* The task running status when xTaskHandles[0] suspend ifself on Core 0.
     * 1. Core 0 will yield itself and call prvSelectHighestPriorityTask
     * 2. In prvSelectHighestPriorityTask, the top running priority is dropped.
     * All the other cores running the idle are requested to yield. The mock implementation
     * assume that cores yield in accesending order.
     * Core 0 will choose xTaskHandles[1]
     * Core 1 will choose xTaskHandles[2]
     * ...
     * Core N-1 will choose xIdleTaskHandles[N-1] since it is the first idle task in ready queue.
     */
    vTaskSuspend( xTaskHandles[ 0 ] );

    /* Verify the suspened task is not running. */
    verifySmpTask( &xTaskHandles[ 0 ], eSuspended, -1 );

    /* Verify all other tasks are in the running state */
    for( i = 1; i < configNUMBER_OF_CORES; i++ )
    {
        verifySmpTask( &xTaskHandles[ i ], eRunning, i - 1 );
    }

    /* Verify the last core will run the last idle task. */
    verifyIdleTask( ( configNUMBER_OF_CORES - 1 ), ( configNUMBER_OF_CORES - 1 ) );

    /* xTaskHandles[0] is resumed from Core 0.
     * 1. prvYieldForTask is called xTaskHandles[0] to find core to run.
     * 2. The cores which is not running idle task and has lower priority than xTaskHandles[0] is request to yield.
     * 3. The core 0 will yield last since it is the core to call the FreeRTOS APIs
     * Core N-1 will not yield since it is already running xIdleTaskHandles[N-1]
     * Other cores will yield in the following order:
     * Tasks will be choosed then idle task in FIFO order
     * Core 1 will choose xTaskHandles[0]
     * Core 2 will choose xIdleTaskHandles[0]
     * ...
     * Core N-2 will choose xIdleTaskHandles[N-4]
     * Core 0 will choose xIdleTaskHandles[N-3]
     */
    vTaskResume( xTaskHandles[ 0 ] );

    /* Verify the high priority task is running */
    xCoreToRunTask = 1;

    if( xCoreToRunTask == ( configNUMBER_OF_CORES - 1 ) )
    {
        /* Core 1 is the last core. Since it is already running the idle task. It
         * won't be request to yield. Core 0 will choose the task to run. */
        xCoreToRunTask = 0;
    }

    verifySmpTask( &xTaskHandles[ 0 ], eRunning, xCoreToRunTask );

    for( i = 1; i < configNUMBER_OF_CORES; i++ )
    {
        /* Verify all other tasks are in the idle state */
        verifySmpTask( &xTaskHandles[ i ], eReady, -1 );
    }

    /* Verify the idle task running status. */
    for( i = 0; i < configNUMBER_OF_CORES; i++ )
    {
        if( i == xCoreToRunTask )
        {
            /* The core is running task. */
        }
        else if( i == 0 )
        {
            verifyIdleTask( ( configNUMBER_OF_CORES - 3 ), i );
        }
        else if( i == ( configNUMBER_OF_CORES - 1 ) )
        {
            verifyIdleTask( ( configNUMBER_OF_CORES - 1 ), ( configNUMBER_OF_CORES - 1 ) );
        }
        else
        {
            verifyIdleTask( ( ( configNUMBER_OF_CORES + i - 2 ) % configNUMBER_OF_CORES ), i );
        }
    }
}

/**
 * @brief AWS_IoT-FreeRTOS_SMP_TC-23
 * A single task of high priority will be created. A low priority task will be
 * created for each remaining available CPU core. This test will verify that
 * as each low priority task is suspended, the high priority task shall remain
 * in the running state.
 *
 * #define configRUN_MULTIPLE_PRIORITIES                    0
 * #define configUSE_TIME_SLICING                           0
 * #define configNUMBER_OF_CORES                            (N > 1)
 *
 * This test can be run with FreeRTOS configured for any number of cores
 * greater than 1.
 *
 * Tasks are created prior to starting the scheduler.
 *
 * Task (T1)	  Task (TN)
 * Priority – 2   Priority – 1
 * State - Ready  State - Ready
 *
 * After calling vTaskStartScheduler()
 *
 * Task (T1)	              Task (TN)
 * Priority – 2               Priority – 1
 * State - Running (Core 0)	  State - Ready
 *
 * Suspend tasks (TN)
 *
 * Task (T1)	             Task (TN)
 * Priority – 2              Priority – 1
 * State - Running (Core 0)  State - Suspended
 *
 * Resume tasks (TN)
 *
 * Task (T1)	             Task (TN)
 * Priority – 2              Priority – 1
 * State - Running (Core 0)	 State - Ready
 */
void test_task_suspend_all_cores_different_priority_suspend_low( void )
{
    TaskHandle_t xTaskHandles[ configNUMBER_OF_CORES ] = { NULL };
    uint32_t i;

    /* Create a single task at high priority */
    xTaskCreate( vSmpTestTask, "SMP Task", configMINIMAL_STACK_SIZE, NULL, 2, &xTaskHandles[ 0 ] );

    /* Create all remaining tasks at low priority */
    for( i = 1; i < configNUMBER_OF_CORES; i++ )
    {
        xTaskCreate( vSmpTestTask, "SMP Task", configMINIMAL_STACK_SIZE, NULL, 1, &xTaskHandles[ i ] );
    }

    vTaskStartScheduler();

    /* Verify the high priority task is running */
    verifySmpTask( &xTaskHandles[ 0 ], eRunning, 0 );

    for( i = 1; i < configNUMBER_OF_CORES; i++ )
    {
        /* Verify all other tasks are in the idle state */
        verifySmpTask( &xTaskHandles[ i ], eReady, -1 );

        /* Verify the idle task is running on all other CPU cores */
        verifyIdleTask( i - 1, i );
    }

    for( i = 1; i < configNUMBER_OF_CORES; i++ )
    {
        /* Suspend low priority task */
        vTaskSuspend( xTaskHandles[ i ] );

        /* Verify T0 remains running on core 0 */
        verifySmpTask( &xTaskHandles[ 0 ], eRunning, 0 );

        /* Verify task T[i] is in the deleted state */
        verifySmpTask( &xTaskHandles[ i ], eSuspended, -1 );
    }

    for( i = 1; i < configNUMBER_OF_CORES; i++ )
    {
        /* Resume low priority task */
        vTaskResume( xTaskHandles[ i ] );

        /* Verify T0 remains running on core 0 */
        verifySmpTask( &xTaskHandles[ 0 ], eRunning, 0 );

        /* Verify task T[i] is in the suspended state */
        verifySmpTask( &xTaskHandles[ i ], eReady, -1 );
    }
}

/**
 * @brief AWS_IoT-FreeRTOS_SMP_TC-24
 * A single task of high priority will be created for each available CPU core.
 * An additional low priority task shall be created. This test will verify that
 * when a high priority task is suspended the low priority task will remain in
 * the ready state.
 *
 * #define configRUN_MULTIPLE_PRIORITIES                    0
 * #define configUSE_TIME_SLICING                           0
 * #define configNUMBER_OF_CORES                            (N > 1)
 *
 * This test can be run with FreeRTOS configured for any number of cores
 * greater than 1.
 *
 * Tasks are created prior to starting the scheduler.
 *
 * Task (TN)	  Task (TN + 1)
 * Priority – 2   Priority – 1
 * State - Ready  State - Ready
 *
 * After calling vTaskStartScheduler()
 *
 * Task (TN)	              Task (TN + 1)
 * Priority – 2               Priority – 1
 * State - Running (Core 0)	  State - Ready
 *
 * Suspend tasks (T1)
 *
 * Task (T1)	       Task (TN + 1)
 * Priority – 2        Priority – 1
 * State - Suspended   State - Ready
 *
 * Resume tasks (T1)
 *
 * Task (T1)	             Task (TN)
 * Priority – 2              Priority – 1
 * State - Running (Core 0)	 State - Ready
 */
void test_task_suspend_all_cores_high_priority_suspend( void )
{
    TaskHandle_t xTaskHandles[ configNUMBER_OF_CORES + 1 ] = { NULL };
    uint32_t i;

    /* Create a task for each CPU core at high priority */
    for( i = 0; i < configNUMBER_OF_CORES; i++ )
    {
        xTaskCreate( vSmpTestTask, "SMP Task", configMINIMAL_STACK_SIZE, NULL, 2, &xTaskHandles[ i ] );
    }

    /* Create a single task at low priority */
    xTaskCreate( vSmpTestTask, "SMP Task", configMINIMAL_STACK_SIZE, NULL, 1, &xTaskHandles[ i ] );

    vTaskStartScheduler();

    /* Verify all high priority tasks are running */
    for( i = 0; i < configNUMBER_OF_CORES; i++ )
    {
        verifySmpTask( &xTaskHandles[ i ], eRunning, i );
    }

    /* Verify the low priority task is ready */
    verifySmpTask( &xTaskHandles[ i ], eReady, -1 );

    /* Suspend the high priority task */
    vTaskSuspend( xTaskHandles[ 0 ] );

    /* Verify the task is suspended */
    verifySmpTask( &xTaskHandles[ 0 ], eSuspended, -1 );

    /* Verify the idle task is running on core 0 */
    verifyIdleTask( 0, 0 );

    /* Verify all high priority tasks remain running */
    for( i = 1; i < configNUMBER_OF_CORES; i++ )
    {
        verifySmpTask( &xTaskHandles[ i ], eRunning, i );
    }

    /* Resume the high priority task */
    vTaskResume( xTaskHandles[ 0 ] );

    /* Verify all high priority tasks are running */
    for( i = 0; i < configNUMBER_OF_CORES; i++ )
    {
        verifySmpTask( &xTaskHandles[ i ], eRunning, i );
    }
}

/**
 * @brief AWS_IoT-FreeRTOS_SMP_TC-26
 * A task of equal priority will be created for each available CPU core.
 * An additional task in the ready state shall be created. This test will
 * verify that when a running task is suspended the ready task will move to
 * the running state. When the suspended task is resumed, it shall enter the
 * ready state.
 *
 * #define configRUN_MULTIPLE_PRIORITIES                    0
 * #define configUSE_TIME_SLICING                           0
 * #define configNUMBER_OF_CORES                            (N > 1)
 *
 * This test can be run with FreeRTOS configured for any number of cores
 * greater than 1.
 *
 * Tasks are created prior to starting the scheduler.
 *
 * Task (TN)	  Task (TN + 1)
 * Priority – 1   Priority – 1
 * State - Ready  State - Ready
 *
 * After calling vTaskStartScheduler()
 *
 * Task (TN)	              Task (TN + 1)
 * Priority – 1               Priority – 1
 * State - Running (Core N)	  State - Ready
 *
 * Suspend tasks (T1)
 *
 * Task (T1)	       Task (TN + 1)
 * Priority – 1        Priority – 1
 * State - Suspended   State - Running (Core 0)
 *
 * Resume tasks (T1)
<<<<<<< HEAD
 *
 * Task (T1)	   Task (TN)
 * Priority – 2    Priority – 1
=======
 * 
 * Task (T1)	   Task (TN + 1)
 * Priority – 1    Priority – 1
>>>>>>> f7c8f7d0
 * State - Ready   State - Running (Core 0)
 */
void test_task_suspend_all_cores_equal_priority_suspend_running( void )
{
    TaskHandle_t xTaskHandles[ configNUMBER_OF_CORES + 1 ] = { NULL };
    uint32_t i;

    /* Create a task for each CPU core at equal priority */
<<<<<<< HEAD
    for( i = 0; i < configNUMBER_OF_CORES + 1; i++ )
    {
        xTaskCreate( vSmpTestTask, "SMP Task", configMINIMAL_STACK_SIZE, NULL, 1, &xTaskHandles[ i ] );
=======
    for (i = 0; i < ( configNUMBER_OF_CORES + 1 ); i++) {
        xTaskCreate( vSmpTestTask, "SMP Task", configMINIMAL_STACK_SIZE, NULL, 1, &xTaskHandles[i] );
>>>>>>> f7c8f7d0
    }

    vTaskStartScheduler();

    /* Verify all tasks are running */
    for( i = 0; i < configNUMBER_OF_CORES; i++ )
    {
        verifySmpTask( &xTaskHandles[ i ], eRunning, i );
    }

    /* Verify the remaining task is ready */
    verifySmpTask( &xTaskHandles[ i ], eReady, -1 );

    /* Suspend the task on core 0 */
    vTaskSuspend( xTaskHandles[ 0 ] );

    /* Verify the last task is now running on core 0 */
    verifySmpTask( &xTaskHandles[ i ], eRunning, 0 );

    /* Resume the task on core 0 */
    vTaskResume( xTaskHandles[ 0 ] );

    /* Verify task T0 is now in the ready state */
    verifySmpTask( &xTaskHandles[ 0 ], eReady, -1 );
}

/**
 * @brief AWS_IoT-FreeRTOS_SMP_TC-27
 * A task of equal priority will be created for each available CPU core. This
 * test will verify that when a task is blocked the CPU core will execute
 * the idle task.
 *
 * #define configRUN_MULTIPLE_PRIORITIES                    0
 * #define configUSE_TIME_SLICING                           0
 * #define configNUMBER_OF_CORES                            (N > 1)
 *
 * This test can be run with FreeRTOS configured for any number of cores
 * greater than 1.
 *
 * Tasks are created prior to starting the scheduler.
 *
 * Task (TN)
 * Priority – 1
 * State - Ready
 *
 * After calling vTaskStartScheduler()
 *
 * Task (TN)
 * Priority – N
 * State - Running (Core N)
 *
 * Block task (T1)
 *
 * Task (T1)	        Task (TN)
 * Priority – 1         Priority – 1
 * State - Blocked      State - Running (Core N)
 *
 * Unblock task (T1)
 *
 * Task (TN)
 * Priority – N
 * State - Running (Core N)
 */
void test_task_blocked_all_cores_equal_priority( void )
{
    TaskHandle_t xTaskHandles[ configNUMBER_OF_CORES ] = { NULL };
    uint32_t i;

    /* Create tasks of equal priority */
    for( i = 0; i < configNUMBER_OF_CORES; i++ )
    {
        xTaskCreate( vSmpTestTask, "SMP Task", configMINIMAL_STACK_SIZE, NULL, 1, &xTaskHandles[ i ] );
    }

    vTaskStartScheduler();

    /* Verify tasks are running */
    for( i = 0; i < configNUMBER_OF_CORES; i++ )
    {
        verifySmpTask( &xTaskHandles[ i ], eRunning, i );
    }

    /* Block task T0 */
    vTaskDelay( 10 );

    /* Verify the task has been blocked */
    verifySmpTask( &xTaskHandles[ 0 ], eBlocked, -1 );

    /* Verify all other tasks are running */
    for( i = 1; i < configNUMBER_OF_CORES; i++ )
    {
        verifySmpTask( &xTaskHandles[ i ], eRunning, i );
    }

    /* Verify the idle task is running on core 0 */
    verifyIdleTask( 0, 0 );

    /* Unblock task T0 */
    xTaskAbortDelay( xTaskHandles[ 0 ] );

    /* Verify all tasks are running */
    for( i = 0; i < configNUMBER_OF_CORES; i++ )
    {
        verifySmpTask( &xTaskHandles[ i ], eRunning, i );
    }
}

/**
 * @brief AWS_IoT-FreeRTOS_SMP_TC-28
 * A single task of high priority will be created. A low priority task will be
 * created for each remaining available CPU core. The test will first verify
 * that when the high priority task is blocked the low priority tasks will
 * enter the running state. When the high priority task is resumed, each low
 * priority task will return to the ready state.
 *
 * #define configRUN_MULTIPLE_PRIORITIES                    0
 * #define configUSE_TIME_SLICING                           0
 * #define configNUMBER_OF_CORES                            (N > 1)
 *
 * This test can be run with FreeRTOS configured for any number of cores
 * greater than 1.
 *
 * Tasks are created prior to starting the scheduler.
 *
 * Task (T1)	  Task (TN)
 * Priority – 2   Priority – 1
 * State - Ready  State - Ready
 *
 * After calling vTaskStartScheduler()
 *
 * Task (T1)	              Task (TN)
 * Priority – 2               Priority – 1
 * State - Running (Core 0)	  State - Ready
 *
 * Block task (T1)
 *
 * Task (T1)	       Task (TN)
 * Priority – 2        Priority – 1
 * State - Blocked     State - Running (Core N)
 *
 * Unblock task (T1)
<<<<<<< HEAD
 *
 * Task (T1)	             Task (TN)
 * Priority – 2              Priority – 1
 * State - Running (Core 0)	 State - Ready
=======
 * 
 * Task (T1)	                             Task (TN)
 * Priority – 2                              Priority – 1
 * State - Running (First available core)	 State - Ready
>>>>>>> f7c8f7d0
 */
void test_task_blocked_all_cores_different_priority_block_high( void )
{
    TaskHandle_t xTaskHandles[ configNUMBER_OF_CORES ] = { NULL };
    uint32_t i, xCoreToRunTask;

    /* Create a single task at high priority */
    xTaskCreate( vSmpTestTask, "SMP Task", configMINIMAL_STACK_SIZE, NULL, 2, &xTaskHandles[ 0 ] );

    /* Create all remaining tasks at low priority */
    for( i = 1; i < configNUMBER_OF_CORES; i++ )
    {
        xTaskCreate( vSmpTestTask, "SMP Task", configMINIMAL_STACK_SIZE, NULL, 1, &xTaskHandles[ i ] );
    }

    vTaskStartScheduler();

    /* Verify the high priority task is running */
    verifySmpTask( &xTaskHandles[ 0 ], eRunning, 0 );

    for( i = 1; i < configNUMBER_OF_CORES; i++ )
    {
        /* Verify all other tasks are in the idle state */
        verifySmpTask( &xTaskHandles[ i ], eReady, -1 );

        /* Verify the idle task is running on all other CPU cores */
        verifyIdleTask( i - 1, i );
    }

    /* Block task T0 */
    vTaskDelay( 10 );

    /* Verify the task has been blocked */
    verifySmpTask( &xTaskHandles[ 0 ], eBlocked, -1 );

    for( i = 1; i < configNUMBER_OF_CORES; i++ )
    {
        /* Verify all other tasks are in the running state */
        verifySmpTask( &xTaskHandles[ i ], eRunning, i - 1 );
    }

    /* Unblock task T0 */
    xTaskAbortDelay( xTaskHandles[ 0 ] );

    /* Verify the high priority task is running */
    xCoreToRunTask = 1;

    if( xCoreToRunTask == ( configNUMBER_OF_CORES - 1 ) )
    {
        /* Core 1 is the last core. Since it is already running the idle task. It
         * won't be request to yield. Core 0 will choose the task to run. */
        xCoreToRunTask = 0;
    }

    verifySmpTask( &xTaskHandles[ 0 ], eRunning, xCoreToRunTask );

    for( i = 1; i < configNUMBER_OF_CORES; i++ )
    {
        /* Verify all other tasks are in the idle state */
        verifySmpTask( &xTaskHandles[ i ], eReady, -1 );
    }

    /* Verify the idle task running status. */
    for( i = 0; i < configNUMBER_OF_CORES; i++ )
    {
        if( i == xCoreToRunTask )
        {
            /* The core is running task. */
        }
        else if( i == 0 )
        {
            verifyIdleTask( ( configNUMBER_OF_CORES - 3 ), i );
        }
        else if( i == ( configNUMBER_OF_CORES - 1 ) )
        {
            verifyIdleTask( ( configNUMBER_OF_CORES - 1 ), ( configNUMBER_OF_CORES - 1 ) );
        }
        else
        {
            verifyIdleTask( ( ( configNUMBER_OF_CORES + i - 2 ) % configNUMBER_OF_CORES ), i );
        }
    }
}

/**
 * @brief AWS_IoT-FreeRTOS_SMP_TC-30
 * A single task of high priority will be created for each available CPU core.
 * An additional low priority task shall be created. This test will verify that
 * when a high priority task is blocked the low priority task will remain in
 * the ready state.
 *
 * #define configRUN_MULTIPLE_PRIORITIES                    0
 * #define configUSE_TIME_SLICING                           0
 * #define configNUMBER_OF_CORES                            (N > 1)
 *
 * This test can be run with FreeRTOS configured for any number of cores
 * greater than 1.
 *
 * Tasks are created prior to starting the scheduler.
 *
 * Task (TN)	  Task (TN + 1)
 * Priority – 2   Priority – 1
 * State - Ready  State - Ready
 *
 * After calling vTaskStartScheduler()
 *
 * Task (TN)	              Task (TN + 1)
 * Priority – 2               Priority – 1
 * State - Running (Core 0)	  State - Ready
 *
 * Block tasks (T1)
 *
 * Task (T1)	       Task (TN + 1)
 * Priority – 2        Priority – 1
 * State - Blocked     State - Ready
 *
 * Unblocked tasks (T1)
 *
 * Task (T1)	             Task (TN)
 * Priority – 2              Priority – 1
 * State - Running (Core 0)	 State - Ready
 */
void test_task_block_all_cores_high_priority_block( void )
{
    TaskHandle_t xTaskHandles[ configNUMBER_OF_CORES + 1 ] = { NULL };
    uint32_t i;

    /* Create a task for each CPU core at high priority */
    for( i = 0; i < configNUMBER_OF_CORES; i++ )
    {
        xTaskCreate( vSmpTestTask, "SMP Task", configMINIMAL_STACK_SIZE, NULL, 2, &xTaskHandles[ i ] );
    }

    /* Create a single task at low priority */
    xTaskCreate( vSmpTestTask, "SMP Task", configMINIMAL_STACK_SIZE, NULL, 1, &xTaskHandles[ i ] );

    vTaskStartScheduler();

    /* Verify all high priority tasks are running */
    for( i = 0; i < configNUMBER_OF_CORES; i++ )
    {
        verifySmpTask( &xTaskHandles[ i ], eRunning, i );
    }

    /* Verify the low priority task is ready */
    verifySmpTask( &xTaskHandles[ i ], eReady, -1 );

    /* Block the high priority task T0 */
    vTaskDelay( 10 );

    /* Verify the task is blocked */
    verifySmpTask( &xTaskHandles[ 0 ], eBlocked, -1 );

    /* Verify the idle task is running on core 0 */
    verifyIdleTask( 0, 0 );

    /* Verify all high priority tasks remain running */
    for( i = 1; i < configNUMBER_OF_CORES; i++ )
    {
        verifySmpTask( &xTaskHandles[ i ], eRunning, i );
    }

    /* Resume the high priority task */
    xTaskAbortDelay( xTaskHandles[ 0 ] );

    /* Verify all high priority tasks are running */
    for( i = 0; i < configNUMBER_OF_CORES; i++ )
    {
        verifySmpTask( &xTaskHandles[ i ], eRunning, i );
    }
}

/**
 * @brief AWS_IoT-FreeRTOS_SMP_TC-31
 * A task of equal priority will be created for each available CPU core.
 * An additional task in the ready state shall be created. This test will
 * verify that when a running task is blocked the ready task will move to
 * the running state. When the blocked task is resumed, it shall enter the
 * ready state.
 *
 * #define configRUN_MULTIPLE_PRIORITIES                    0
 * #define configUSE_TIME_SLICING                           0
 * #define configNUMBER_OF_CORES                            (N > 1)
 *
 * This test can be run with FreeRTOS configured for any number of cores
 * greater than 1.
 *
 * Tasks are created prior to starting the scheduler.
 *
 * Task (TN)	  Task (TN + 1)
 * Priority – 1   Priority – 1
 * State - Ready  State - Ready
 *
 * After calling vTaskStartScheduler()
 *
 * Task (TN)	              Task (TN + 1)
 * Priority – 1               Priority – 1
 * State - Running (Core N)	  State - Ready
 *
 * Block tasks (T1)
 *
 * Task (T1)	       Task (TN + 1)
 * Priority – 1        Priority – 1
 * State - Blocked     State - Running (Core 0)
 *
 * Unblock tasks (T1)
 *
 * Task (T1)	   Task (TN)
 * Priority – 1    Priority – 1
 * State - Ready   State - Running (Core 0)
 */
void test_task_block_all_cores_equal_priority_block_running( void )
{
    TaskHandle_t xTaskHandles[ configNUMBER_OF_CORES + 1 ] = { NULL };
    uint32_t i;

    /* Create a task for each CPU core at equal priority */
<<<<<<< HEAD
    for( i = 0; i < configNUMBER_OF_CORES + 1; i++ )
    {
        xTaskCreate( vSmpTestTask, "SMP Task", configMINIMAL_STACK_SIZE, NULL, 1, &xTaskHandles[ i ] );
=======
    for (i = 0; i < ( configNUMBER_OF_CORES + 1 ); i++) {
        xTaskCreate( vSmpTestTask, "SMP Task", configMINIMAL_STACK_SIZE, NULL, 1, &xTaskHandles[i] );
>>>>>>> f7c8f7d0
    }

    vTaskStartScheduler();

    /* Verify all tasks are running */
    for( i = 0; i < configNUMBER_OF_CORES; i++ )
    {
        verifySmpTask( &xTaskHandles[ i ], eRunning, i );
    }

    /* Verify the remaining task is ready */
    verifySmpTask( &xTaskHandles[ i ], eReady, -1 );

    /* Block the task on core 0 */
    vTaskDelay( 10 );

    /* Verify the last task is now running on core 0 */
    verifySmpTask( &xTaskHandles[ i ], eRunning, 0 );

    /* Resume the task on core 0 */
    xTaskAbortDelay( xTaskHandles[ 0 ] );

    /* Verify task T0 is now in the ready state */
    verifySmpTask( &xTaskHandles[ 0 ], eReady, -1 );
}<|MERGE_RESOLUTION|>--- conflicted
+++ resolved
@@ -80,172 +80,165 @@
 
 /**
  * @brief AWS_IoT-FreeRTOS_SMP_TC-1
- * The purpose of this test is to verify when multiple CPU cores are available and
- * the FreeRTOS kernel is configured as (configRUN_MULTIPLE_PRIORITIES = 0) that tasks
+ * The purpose of this test is to verify when multiple CPU cores are available and 
+ * the FreeRTOS kernel is configured as (configRUN_MULTIPLE_PRIORITIES = 0) that tasks 
  * of equal priority will execute simultaneously. The kernel will be configured as follows:
- *
- * #define configRUN_MULTIPLE_PRIORITIES                    0
- * #define configUSE_TIME_SLICING                           0
- * #define configNUMBER_OF_CORES                            (N > 1)
- *
+
+ * #define configRUN_MULTIPLE_PRIORITIES                    0
+ * #define configUSE_TIME_SLICING                           0
+ * #define configNUMBER_OF_CORES                            (N > 1)
+ * 
  * This test can be run with FreeRTOS configured for any number of cores greater than 1 .
- *
- * Tasks are created prior to starting the scheduler.
- *
+ * 
+ * Tasks are created prior to starting the scheduler.
+ * 
  * Task (T1)	    Task (TN)
  * Priority – 1     Priority –1
  * State - Ready	State - Ready
- *
- * After calling vTaskStartScheduler()
- *
+ * 
+ * After calling vTaskStartScheduler()
+ * 
  * Task (T1)	               Task (TN)
  * Priority – 1                Priority – 1
  * State - Running (Core 0)	   State - Running (Core N)
  */
 void test_priority_verification_tasks_equal_priority( void )
 {
-    TaskHandle_t xTaskHandles[ configNUMBER_OF_CORES ] = { NULL };
+    TaskHandle_t xTaskHandles[configNUMBER_OF_CORES] = { NULL };
     uint32_t i;
 
     /* Create configNUMBER_OF_CORES tasks of equal priority */
-    for( i = 0; i < configNUMBER_OF_CORES; i++ )
-    {
-        xTaskCreate( vSmpTestTask, "SMP Task", configMINIMAL_STACK_SIZE, NULL, 1, &xTaskHandles[ i ] );
-    }
-
+    for (i = 0; i < configNUMBER_OF_CORES; i++) {
+        xTaskCreate( vSmpTestTask, "SMP Task", configMINIMAL_STACK_SIZE, NULL, 1, &xTaskHandles[i] );
+    }
+    
     vTaskStartScheduler();
 
     /* Verify all configNUMBER_OF_CORES tasks are in the running state */
-    for( i = 0; i < configNUMBER_OF_CORES; i++ )
-    {
-        verifySmpTask( &xTaskHandles[ i ], eRunning, i );
+    for (i = 0; i < configNUMBER_OF_CORES; i++) {
+        verifySmpTask( &xTaskHandles[i], eRunning, i );
     }
 }
 
 /**
  * @brief AWS_IoT-FreeRTOS_SMP_TC-2
- * The purpose of this test is to verify when multiple CPU cores are available and
- * the FreeRTOS kernel is configured as (configRUN_MULTIPLE_PRIORITIES = 0) that
- * tasks of different priorities will not execute simultaneously. The kernel will be
+ * The purpose of this test is to verify when multiple CPU cores are available and 
+ * the FreeRTOS kernel is configured as (configRUN_MULTIPLE_PRIORITIES = 0) that 
+ * tasks of different priorities will not execute simultaneously. The kernel will be
  * configured as follows:
- *
- * #define configRUN_MULTIPLE_PRIORITIES                    0
- * #define configUSE_TIME_SLICING                           0
- * #define configNUMBER_OF_CORES                            (N > 1)
- *
+ * 
+ * #define configRUN_MULTIPLE_PRIORITIES                    0
+ * #define configUSE_TIME_SLICING                           0
+ * #define configNUMBER_OF_CORES                            (N > 1)
+ * 
  * This test can be run with FreeRTOS configured for any number of cores greater
  * than 1.
- *
+ * 
  * One high priority task will be created. N low priority tasks will be created
- * per remaining CPU cores.
- *
+ * per remaining CPU cores.
+ * 
  * Task (T1)	     Task (TN)
  * Priority – 2      Priority – 1
  * State - Ready	 State - Ready
- *
- * After calling vTaskStartScheduler()
- *
+ * 
+ * After calling vTaskStartScheduler()
+ * 
  * Task (T1)	               Task (TN)
  * Priority – 2                Priority – 1
  * State - Running (Core 0)	   State - Ready
  */
 void test_priority_verification_tasks_different_priorities( void )
 {
-    TaskHandle_t xTaskHandles[ configNUMBER_OF_CORES ] = { NULL };
+    TaskHandle_t xTaskHandles[configNUMBER_OF_CORES] = { NULL };
     uint32_t i;
 
     /* Create a single task at high priority */
-    xTaskCreate( vSmpTestTask, "SMP Task", configMINIMAL_STACK_SIZE, NULL, 2, &xTaskHandles[ 0 ] );
+    xTaskCreate( vSmpTestTask, "SMP Task", configMINIMAL_STACK_SIZE, NULL, 2, &xTaskHandles[0] );
 
     /* Create all remaining tasks at low priority */
-    for( i = 1; i < configNUMBER_OF_CORES; i++ )
-    {
-        xTaskCreate( vSmpTestTask, "SMP Task", configMINIMAL_STACK_SIZE, NULL, 1, &xTaskHandles[ i ] );
-    }
-
+    for (i = 1; i < configNUMBER_OF_CORES; i++) {
+        xTaskCreate( vSmpTestTask, "SMP Task", configMINIMAL_STACK_SIZE, NULL, 1, &xTaskHandles[i] );
+    }
+    
     vTaskStartScheduler();
 
     /* Verify the high priority task is running */
-    verifySmpTask( &xTaskHandles[ 0 ], eRunning, 0 );
-
-    for( i = 1; i < configNUMBER_OF_CORES; i++ )
-    {
+    verifySmpTask( &xTaskHandles[0], eRunning, 0 );
+
+    for (i = 1; i < configNUMBER_OF_CORES; i++) {
         /* Verify all other tasks are in the idle state */
-        verifySmpTask( &xTaskHandles[ i ], eReady, -1 );
-
+        verifySmpTask( &xTaskHandles[i], eReady, -1 );
+        
         /* Verify the idle task is running on all other CPU cores */
-        verifyIdleTask( i - 1, i );
+        verifyIdleTask( i-1, i);
     }
 }
 
 /**
  * @brief AWS_IoT-FreeRTOS_SMP_TC-3
- * A task of equal priority will be created for each available CPU core.
- * This test will verify that when the priority of one task is lowered the
+ * A task of equal priority will be created for each available CPU core. 
+ * This test will verify that when the priority of one task is lowered the 
  * task is no longer running.
- *
- * #define configRUN_MULTIPLE_PRIORITIES                    0
- * #define configUSE_TIME_SLICING                           0
- * #define configNUMBER_OF_CORES                            (N > 1)
- *
+ * 
+ * #define configRUN_MULTIPLE_PRIORITIES                    0
+ * #define configUSE_TIME_SLICING                           0
+ * #define configNUMBER_OF_CORES                            (N > 1)
+ * 
  * This test can be run with FreeRTOS configured for any number of cores
  * greater than 1 .
- *
- * Tasks are created prior to starting the scheduler.
- *
+ * 
+ * Tasks are created prior to starting the scheduler.
+ * 
  * Task (T1)	    Task (TN)
  * Priority – 2     Priority – 2
  * State - Ready    State - Ready
- *
- * After calling vTaskStartScheduler()
- *
+ * 
+ * After calling vTaskStartScheduler()
+ * 
  * Task (T1)	             Task (TN)
  * Priority – 2              Priority – 2
  * State - Running (Core 0)	 State - Running (Core N)
- *
- * After calling vTaskPrioritySet() and lowering the priority of task T1
- *
+ * 
+ * After calling vTaskPrioritySet() and lowering the priority of task T1
+ * 
  * Task (T1)	   Task (TN)
  * Priority – 1    Priority – 2
  * State - Ready   State - Running (Core N)
- */
+*/
 void test_priority_change_tasks_equal_priority_lower( void )
 {
-    TaskHandle_t xTaskHandles[ configNUMBER_OF_CORES ] = { NULL };
+    TaskHandle_t xTaskHandles[configNUMBER_OF_CORES] = { NULL };
     uint32_t i;
     TaskStatus_t xTaskDetails;
 
     /* Create tasks of equal priority for all available CPU cores */
-    for( i = 0; i < configNUMBER_OF_CORES; i++ )
-    {
-        xTaskCreate( vSmpTestTask, "SMP Task", configMINIMAL_STACK_SIZE, NULL, 2, &xTaskHandles[ i ] );
-    }
-
+    for (i = 0; i < configNUMBER_OF_CORES; i++) {
+        xTaskCreate( vSmpTestTask, "SMP Task", configMINIMAL_STACK_SIZE, NULL, 2, &xTaskHandles[i] );
+    }
+    
     vTaskStartScheduler();
 
     /* Verify all tasks are in the running state */
-    for( i = 0; i < configNUMBER_OF_CORES; i++ )
-    {
-        verifySmpTask( &xTaskHandles[ i ], eRunning, i );
+    for (i = 0; i < configNUMBER_OF_CORES; i++) {
+        verifySmpTask( &xTaskHandles[i], eRunning, i );
     }
 
     /* Lower the priority of task T0 */
-    vTaskPrioritySet( xTaskHandles[ 0 ], 1 );
+    vTaskPrioritySet( xTaskHandles[0], 1 );
 
     /* Verify the priority has been changed */
-    vTaskGetInfo( xTaskHandles[ 0 ], &xTaskDetails, pdTRUE, eInvalid );
+    vTaskGetInfo( xTaskHandles[0], &xTaskDetails, pdTRUE, eInvalid );
     TEST_ASSERT_EQUAL( 1, xTaskDetails.xHandle->uxPriority );
-
+    
     /* Verify T0 is the the ready state */
-    verifySmpTask( &xTaskHandles[ 0 ], eReady, -1 );
-
+    verifySmpTask( &xTaskHandles[0], eReady, -1 );
+    
     /* Verify the idle task is now running on CPU core 0 */
-    verifyIdleTask( 0, 0 );
+    verifyIdleTask(0, 0);
 
     /* Verify all other tasks remain in the running state on the same CPU cores */
-    for( i = 1; i < configNUMBER_OF_CORES; i++ )
-    {
-        verifySmpTask( &xTaskHandles[ i ], eRunning, i );
+    for (i = 1; i < configNUMBER_OF_CORES; i++) {
+        verifySmpTask( &xTaskHandles[i], eRunning, i );
     }
 }
 
@@ -254,69 +247,66 @@
  * A task of equal priority will be created for each available CPU core.
  * This test will verify that when the priority of one task is raised it
  * shall remain running and all other tasks will enter the ready state.
- *
- * #define configRUN_MULTIPLE_PRIORITIES                    0
- * #define configUSE_TIME_SLICING                           0
- * #define configNUMBER_OF_CORES                            (N > 1)
- *
+ * 
+ * #define configRUN_MULTIPLE_PRIORITIES                    0
+ * #define configUSE_TIME_SLICING                           0
+ * #define configNUMBER_OF_CORES                            (N > 1)
+ * 
  * This test can be run with FreeRTOS configured for any number of cores
  * greater than 1.
- *
- * Tasks are created prior to starting the scheduler.
- *
+ * 
+ * Tasks are created prior to starting the scheduler.
+ * 
  * Task (T1)	    Task (TN)
  * Priority – 1     Priority – 1
  * State - Ready    State - Ready
- *
- * After calling vTaskStartScheduler()
- *
+ * 
+ * After calling vTaskStartScheduler()
+ * 
  * Task (T1)	             Task (TN)
  * Priority – 1              Priority – 1
  * State - Running (Core 0)	 State - Running (Core N)
- *
- * After calling vTaskPrioritySet() and raising the priority of task T1
- *
+ * 
+ * After calling vTaskPrioritySet() and raising the priority of task T1
+ * 
  * Task (T1)	             Task (T2)
  * Priority – 2              Priority – 1
  * State - Running (Core 0)  State - Ready
- */
+*/
 void test_priority_change_tasks_equal_priority_raise( void )
 {
-    TaskHandle_t xTaskHandles[ configNUMBER_OF_CORES ] = { NULL };
+    TaskHandle_t xTaskHandles[configNUMBER_OF_CORES] = { NULL };
     uint32_t i;
     TaskStatus_t xTaskDetails;
 
     /* Create tasks of equal priority for all available CPU cores */
-    for( i = 0; i < configNUMBER_OF_CORES; i++ )
-    {
-        xTaskCreate( vSmpTestTask, "SMP Task", configMINIMAL_STACK_SIZE, NULL, 1, &xTaskHandles[ i ] );
-    }
-
+    for (i = 0; i < configNUMBER_OF_CORES; i++) {
+        xTaskCreate( vSmpTestTask, "SMP Task", configMINIMAL_STACK_SIZE, NULL, 1, &xTaskHandles[i] );
+    }
+    
     vTaskStartScheduler();
 
     /* Verify all tasks are in the running state */
-    for( i = 0; i < configNUMBER_OF_CORES; i++ )
-    {
-        verifySmpTask( &xTaskHandles[ i ], eRunning, i );
+    for (i = 0; i < configNUMBER_OF_CORES; i++) {
+        verifySmpTask( &xTaskHandles[i], eRunning, i );
     }
 
     /* Raise the priority of task T0 */
-    vTaskPrioritySet( xTaskHandles[ 0 ], 2 );
+    vTaskPrioritySet( xTaskHandles[0], 2 );
 
     /* Verify the priority has been changed */
-    vTaskGetInfo( xTaskHandles[ 0 ], &xTaskDetails, pdTRUE, eInvalid );
+    vTaskGetInfo( xTaskHandles[0], &xTaskDetails, pdTRUE, eInvalid );
     TEST_ASSERT_EQUAL( 2, xTaskDetails.xHandle->uxPriority );
-
+    
     /* Verify T0 is the the running state */
-    verifySmpTask( &xTaskHandles[ 0 ], eRunning, 0 );
-
-    for( i = 1; i < configNUMBER_OF_CORES; i++ )
-    {
+    verifySmpTask( &xTaskHandles[0], eRunning, 0 );
+
+    for (i = 1; i < configNUMBER_OF_CORES; i++) {
         /* Verify all other tasks are in the ready state */
-        verifySmpTask( &xTaskHandles[ i ], eReady, -1 );
+        verifySmpTask( &xTaskHandles[i], eReady, -1 );
 
         /* Verify the idle task is running on all other CPU cores */
-        verifyIdleTask( i - 1, i );
+        verifyIdleTask(i - 1, i);
     }
 }
 
@@ -326,72 +316,69 @@
  * created for each remaining available CPU core. The test will first verify
  * only the high priority task is in the running state. Each low priority task
  * will then be raised to high priority and enter the running state.
- *
+ * 
  * #define configRUN_MULTIPLE_PRIORITIES                    0
  * #define configUSE_TIME_SLICING                           0
  * #define configNUMBER_OF_CORES                            (N > 1)
  *
  * This test can be run with FreeRTOS configured for any number of cores greater
  * than 1.
- *
- * Tasks are created prior to starting the scheduler.
- *
+ * 
+ * Tasks are created prior to starting the scheduler.
+ * 
  * Task (T1)	   Task (TN)
  * Priority – 2    Priority – 1
  * State - Ready   State - Ready
- *
- * After calling vTaskStartScheduler()
- *
+ * 
+ * After calling vTaskStartScheduler()
+ * 
  * Task (T1)	             Task (TN)
  * Priority – 2              Priority – 1
  * State - Running (Core 0)	 State - Ready
- *
- * After calling vTaskPrioritySet() and raising the priority of tasks TN
- *
+ * 
+ * After calling vTaskPrioritySet() and raising the priority of tasks TN
+ * 
  * Task (T1)	             Task (TN)
  * Priority – 2              Priority – 2
  * State - Running (Core 0)	 State - Running (Core N)
  */
 void test_priority_change_tasks_different_priority_raise( void )
 {
-    TaskHandle_t xTaskHandles[ configNUMBER_OF_CORES ] = { NULL };
+    TaskHandle_t xTaskHandles[configNUMBER_OF_CORES] = { NULL };
     uint32_t i;
     TaskStatus_t xTaskDetails;
 
     /* Create a single task at high priority */
-    xTaskCreate( vSmpTestTask, "SMP Task", configMINIMAL_STACK_SIZE, NULL, 2, &xTaskHandles[ 0 ] );
+    xTaskCreate( vSmpTestTask, "SMP Task", configMINIMAL_STACK_SIZE, NULL, 2, &xTaskHandles[0] );
 
     /* Create all remaining tasks at low priority */
-    for( i = 1; i < configNUMBER_OF_CORES; i++ )
-    {
-        xTaskCreate( vSmpTestTask, "SMP Task", configMINIMAL_STACK_SIZE, NULL, 1, &xTaskHandles[ i ] );
+    for (i = 1; i < configNUMBER_OF_CORES; i++) {
+        xTaskCreate( vSmpTestTask, "SMP Task", configMINIMAL_STACK_SIZE, NULL, 1, &xTaskHandles[i] );
     }
 
     vTaskStartScheduler();
 
     /* Verify the high priority task is running */
-    verifySmpTask( &xTaskHandles[ 0 ], eRunning, 0 );
-
-    for( i = 1; i < configNUMBER_OF_CORES; i++ )
-    {
+    verifySmpTask( &xTaskHandles[0], eRunning, 0 );
+
+    for (i = 1; i < configNUMBER_OF_CORES; i++) {
         /* Verify all other tasks are in the idle state */
-        verifySmpTask( &xTaskHandles[ i ], eReady, -1 );
+        verifySmpTask( &xTaskHandles[i], eReady, -1 );
 
         /* Verify the idle task is running on all other CPU cores */
-        verifyIdleTask( i - 1, i );
-    }
-
-    for( i = 1; i < configNUMBER_OF_CORES; i++ )
-    {
+        verifyIdleTask(i - 1, i);
+    }
+
+    for (i = 1; i < configNUMBER_OF_CORES; i++) {
         /* Raise the priority of the task */
-        vTaskPrioritySet( xTaskHandles[ i ], 2 );
+        vTaskPrioritySet( xTaskHandles[i], 2 );
 
         /* Verify the priority has been rasied */
-        vTaskGetInfo( xTaskHandles[ i ], &xTaskDetails, pdTRUE, eInvalid );
+        vTaskGetInfo( xTaskHandles[i], &xTaskDetails, pdTRUE, eInvalid );
         TEST_ASSERT_EQUAL( 2, xTaskDetails.xHandle->uxPriority );
 
         /* Verify the task is now in the running state */
-        verifySmpTask( &xTaskHandles[ i ], eRunning, configNUMBER_OF_CORES - i );
+        verifySmpTask( &xTaskHandles[i], eRunning, configNUMBER_OF_CORES - i );
     }
 }
 
@@ -402,74 +389,65 @@
  * only the high priority task is in the running state. The high priority task
  * shall be lowered. This will cause all low priority tasks to enter the running
  * state.
- *
- * #define configRUN_MULTIPLE_PRIORITIES                    0
- * #define configUSE_TIME_SLICING                           0
- * #define configNUMBER_OF_CORES                            (N > 1)
- *
+ * 
+ * #define configRUN_MULTIPLE_PRIORITIES                    0
+ * #define configUSE_TIME_SLICING                           0
+ * #define configNUMBER_OF_CORES                            (N > 1)
+ * 
  * This test can be run with FreeRTOS configured for any number of cores greater
  * than 1.
- *
- * Tasks are created prior to starting the scheduler.
- *
+ * 
+ * Tasks are created prior to starting the scheduler.
+ * 
  * Task (T1)	    Task (TN)
  * Priority – 2     Priority –1
  * State - Ready    State - Ready
- *
- * After calling vTaskStartScheduler()
- *
+ * 
+ * After calling vTaskStartScheduler()
+ * 
  * Task (T1)	             Task (TN)
  * Priority – 2              Priority – 1
  * State - Running (Core 0)	 State - Ready
- *
- * After calling vTaskPrioritySet() and lowering the
+ * 
+ * After calling vTaskPrioritySet() and lowering the
  * priority of all low priority tasks.
-<<<<<<< HEAD
- *
- * Task (T1)	              Task (TN)
- * Priority – 1               Priority – 1
- * State - Running (Core 0)	  State - Running (Core N)
-=======
  * 
  * Task (T1)	                  Task (T2)                      Task (TN)
  * Priority – 1                   Priority – 1                   Priority – 1
  * State - Running (Core N - 1)	  State - Running (Core 0)       State - Running (Core N - 2)
->>>>>>> f7c8f7d0
  */
 void test_priority_change_tasks_different_priority_lower( void )
 {
-    TaskHandle_t xTaskHandles[ configNUMBER_OF_CORES ] = { NULL };
+    TaskHandle_t xTaskHandles[configNUMBER_OF_CORES] = { NULL };
     uint32_t i;
     TaskStatus_t xTaskDetails;
 
     /* Create a single task at high priority */
-    xTaskCreate( vSmpTestTask, "SMP Task", configMINIMAL_STACK_SIZE, NULL, 2, &xTaskHandles[ 0 ] );
+    xTaskCreate( vSmpTestTask, "SMP Task", configMINIMAL_STACK_SIZE, NULL, 2, &xTaskHandles[0] );
 
     /* Create all remaining tasks at low priority */
-    for( i = 1; i < configNUMBER_OF_CORES; i++ )
-    {
-        xTaskCreate( vSmpTestTask, "SMP Task", configMINIMAL_STACK_SIZE, NULL, 1, &xTaskHandles[ i ] );
-    }
-
+    for (i = 1; i < configNUMBER_OF_CORES; i++) {
+        xTaskCreate( vSmpTestTask, "SMP Task", configMINIMAL_STACK_SIZE, NULL, 1, &xTaskHandles[i] );
+    }
+    
     vTaskStartScheduler();
 
     /* Verify the high priority task is running */
-    verifySmpTask( &xTaskHandles[ 0 ], eRunning, 0 );
-
-    for( i = 1; i < configNUMBER_OF_CORES; i++ )
-    {
+    verifySmpTask( &xTaskHandles[0], eRunning, 0 );
+
+    for (i = 1; i < configNUMBER_OF_CORES; i++) {
         /* Verify all other tasks are in the idle state */
-        verifySmpTask( &xTaskHandles[ i ], eReady, -1 );
-
+        verifySmpTask( &xTaskHandles[i], eReady, -1 );
+        
         /* Verify the idle task is running on all other CPU cores */
-        verifyIdleTask( i - 1, i );
+        verifyIdleTask(i - 1, i);
     }
 
     /* Lower the priority of the high priority task to match all other tasks */
-    vTaskPrioritySet( xTaskHandles[ 0 ], 1 ); /*After this returns task[0] is not running, task[1] is running on 0 */
+    vTaskPrioritySet( xTaskHandles[0], 1 ); //After this returns task[0] is not running, task[1] is running on 0
 
     /* Verify the priority has been lowered */
-    vTaskGetInfo( xTaskHandles[ 0 ], &xTaskDetails, pdTRUE, eInvalid );
+    vTaskGetInfo( xTaskHandles[0], &xTaskDetails, pdTRUE, eInvalid );
     TEST_ASSERT_EQUAL( 1, xTaskDetails.xHandle->uxPriority );
 
     /* Verify the task remains running. */
@@ -483,12 +461,11 @@
      * Core N-2 choose xTaskHandles[N-1]
      * Core N-1 choose xTaskHandles[0]
      */
-    verifySmpTask( &xTaskHandles[ 0 ], eRunning, ( BaseType_t ) ( configNUMBER_OF_CORES - 1 ) );
-
-    for( i = 1; i < configNUMBER_OF_CORES; i++ )
-    {
+    verifySmpTask( &xTaskHandles[0], eRunning, ( BaseType_t )( configNUMBER_OF_CORES - 1 ) );
+
+    for (i = 1; i < configNUMBER_OF_CORES; i++) {
         /* Verify all other tasks are in the running state */
-        verifySmpTask( &xTaskHandles[ i ], eRunning, ( BaseType_t ) ( i - 1 ) );
+        verifySmpTask( &xTaskHandles[i], eRunning, ( BaseType_t)( i - 1 ) );
     }
 }
 
@@ -498,70 +475,58 @@
  * tasks will be idle. Once the scheduler is started a new task of equal
  * priority shall be created. The test shall verify the new task is in the
  * running state.
- *
- * #define configRUN_MULTIPLE_PRIORITIES                    0
- * #define configUSE_TIME_SLICING                           0
- * #define configNUMBER_OF_CORES                            (N > 1)
- *
+ * 
+ * #define configRUN_MULTIPLE_PRIORITIES                    0
+ * #define configUSE_TIME_SLICING                           0
+ * #define configNUMBER_OF_CORES                            (N > 1)
+ * 
  * This test can be run with FreeRTOS configured for any number of cores
  * greater than 1.
- *
- * Tasks are created prior to starting the scheduler.
- *
+ * 
+ * Tasks are created prior to starting the scheduler.
+ * 
  * Task N-1
  * Priority – 1
  * State - Ready
- *
- * After calling vTaskStartScheduler()
- *
+ * 
+ * After calling vTaskStartScheduler()
+ * 
  * Task N-1
  * Priority – 1
  * State - Running (Core N)
- *
+ * 
  * Create a new task with priority 1
- *
+ * 
  * Task N - 1	             New Task
  * Priority – 1              Priority – 1
  * State - Running (Core N)	 State - Running (Last available core)
- *
+ * 
  */
 void test_task_create_tasks_equal_priority( void )
 {
-    TaskHandle_t xTaskHandles[ configNUMBER_OF_CORES ] = { NULL };
+    TaskHandle_t xTaskHandles[configNUMBER_OF_CORES] = { NULL };
     uint32_t i;
 
     /* Create all tasks at equal priority */
-<<<<<<< HEAD
-    for( i = 0; i < configNUMBER_OF_CORES - 1; i++ )
-    {
-        xTaskCreate( vSmpTestTask, "SMP Task", configMINIMAL_STACK_SIZE, NULL, 1, &xTaskHandles[ i ] );
-=======
     for (i = 0; i < ( configNUMBER_OF_CORES - 1 ); i++) {
         xTaskCreate( vSmpTestTask, "SMP Task", configMINIMAL_STACK_SIZE, NULL, 1, &xTaskHandles[i] );
->>>>>>> f7c8f7d0
     }
 
     vTaskStartScheduler();
 
     /* Verify all tasks are in the running state */
-<<<<<<< HEAD
-    for( i = 0; i < configNUMBER_OF_CORES - 1; i++ )
-    {
-        verifySmpTask( &xTaskHandles[ i ], eRunning, i );
-=======
     for (i = 0; i < ( configNUMBER_OF_CORES - 1 ); i++) {
         verifySmpTask( &xTaskHandles[i], eRunning, i );
->>>>>>> f7c8f7d0
     }
 
     /* Verify remaining CPU core is running the idle task */
-    verifyIdleTask( 0, i );
+    verifyIdleTask(0, i);
 
     /* Create a new task of equal priority */
-    xTaskCreate( vSmpTestTask, "SMP Task", configMINIMAL_STACK_SIZE, NULL, 1, &xTaskHandles[ i ] );
+    xTaskCreate( vSmpTestTask, "SMP Task", configMINIMAL_STACK_SIZE, NULL, 1, &xTaskHandles[i] );
 
     /* Verify the new task is in the running state */
-    verifySmpTask( &xTaskHandles[ i ], eRunning, i );
+    verifySmpTask( &xTaskHandles[i], eRunning, i );
 }
 
 /**
@@ -570,70 +535,58 @@
  * task will be idle. Once the scheduler is started a new task of lower
  * priority shall be created. The test shall verify the new task is in the
  * ready state.
- *
- * #define configRUN_MULTIPLE_PRIORITIES                    0
- * #define configUSE_TIME_SLICING                           0
- * #define configNUMBER_OF_CORES                            (N > 1)
- *
+ * 
+ * #define configRUN_MULTIPLE_PRIORITIES                    0
+ * #define configUSE_TIME_SLICING                           0
+ * #define configNUMBER_OF_CORES                            (N > 1)
+ * 
  * This test can be run with FreeRTOS configured for any number of cores
  * greater than 1.
- *
- * Tasks are created prior to starting the scheduler.
- *
+ * 
+ * Tasks are created prior to starting the scheduler.
+ * 
  * Task N-1
  * Priority – 2
  * State - Ready
- *
- * After calling vTaskStartScheduler()
- *
+ * 
+ * After calling vTaskStartScheduler()
+ * 
  * Task N-1
  * Priority – 2
  * State - Running (Core N)
- *
+ * 
  * Create a new task with priority 2
- *
+ * 
  * Task N - 1	             New Task
  * Priority – 2              Priority – 1
  * State - Running (Core N)	 State - Ready
- *
+ * 
  */
 void test_task_create_tasks_lower_priority( void )
 {
-    TaskHandle_t xTaskHandles[ configNUMBER_OF_CORES ] = { NULL };
+    TaskHandle_t xTaskHandles[configNUMBER_OF_CORES] = { NULL };
     uint32_t i;
 
     /* Create all tasks at equal priority */
-<<<<<<< HEAD
-    for( i = 0; i < configNUMBER_OF_CORES - 1; i++ )
-    {
-        xTaskCreate( vSmpTestTask, "SMP Task", configMINIMAL_STACK_SIZE, NULL, 2, &xTaskHandles[ i ] );
-=======
     for (i = 0; i < ( configNUMBER_OF_CORES - 1 ); i++) {
         xTaskCreate( vSmpTestTask, "SMP Task", configMINIMAL_STACK_SIZE, NULL, 2, &xTaskHandles[i] );
->>>>>>> f7c8f7d0
     }
 
     vTaskStartScheduler();
 
     /* Verify all tasks are in the running state */
-<<<<<<< HEAD
-    for( i = 0; i < configNUMBER_OF_CORES - 1; i++ )
-    {
-        verifySmpTask( &xTaskHandles[ i ], eRunning, i );
-=======
     for (i = 0; i < ( configNUMBER_OF_CORES - 1 ); i++) {
         verifySmpTask( &xTaskHandles[i], eRunning, i );
->>>>>>> f7c8f7d0
     }
 
     /* Verify remaining CPU core is running the idle task */
-    verifyIdleTask( 0, i );
+    verifyIdleTask(0, i);
 
     /* Create a new task of lower priority */
-    xTaskCreate( vSmpTestTask, "SMP Task", configMINIMAL_STACK_SIZE, NULL, 1, &xTaskHandles[ i ] );
+    xTaskCreate( vSmpTestTask, "SMP Task", configMINIMAL_STACK_SIZE, NULL, 1, &xTaskHandles[i] );
 
     /* Verify the new task is in the ready state */
-    verifySmpTask( &xTaskHandles[ i ], eReady, -1 );
+    verifySmpTask( &xTaskHandles[i], eReady, -1 );
 }
 
 /**
@@ -642,52 +595,41 @@
  * task will be idle. Once the scheduler is started a new task of higher
  * priority shall be created. The test shall verify the new task is in the
  * running state.
- *
- * #define configRUN_MULTIPLE_PRIORITIES                    0
- * #define configUSE_TIME_SLICING                           0
- * #define configNUMBER_OF_CORES                            (N > 1)
- *
+ * 
+ * #define configRUN_MULTIPLE_PRIORITIES                    0
+ * #define configUSE_TIME_SLICING                           0
+ * #define configNUMBER_OF_CORES                            (N > 1)
+ * 
  * This test can be run with FreeRTOS configured for any number of cores
  * greater than 1.
- *
- * Tasks are created prior to starting the scheduler.
- *
+ * 
+ * Tasks are created prior to starting the scheduler.
+ * 
  * Task N-1
  * Priority – 1
  * State - Ready
- *
- * After calling vTaskStartScheduler()
- *
+ * 
+ * After calling vTaskStartScheduler()
+ * 
  * Task N-1
  * Priority – 1
  * State - Running (Core N)
- *
+ * 
  * Create a new task with priority 2
- *
+ * 
  * Task N - 1        New Task
  * Priority – 1      Priority – 2
-<<<<<<< HEAD
- * State - Ready	 State - Running (Core N)
- *
-=======
  * State - Ready	 State - Running (First available core)
  * 
->>>>>>> f7c8f7d0
  */
 void test_task_create_tasks_higher_priority( void )
 {
-    TaskHandle_t xTaskHandles[ configNUMBER_OF_CORES ] = { NULL };
+    TaskHandle_t xTaskHandles[configNUMBER_OF_CORES] = { NULL };
     uint32_t i, xCoreToRunTask;
 
     /* Create all tasks at equal priority */
-<<<<<<< HEAD
-    for( i = 0; i < configNUMBER_OF_CORES - 1; i++ )
-    {
-        xTaskCreate( vSmpTestTask, "SMP Task", configMINIMAL_STACK_SIZE, NULL, 2, &xTaskHandles[ i ] );
-=======
     for (i = 0; i < ( configNUMBER_OF_CORES - 1 ); i++) {
         xTaskCreate( vSmpTestTask, "SMP Task", configMINIMAL_STACK_SIZE, NULL, 2, &xTaskHandles[i] );
->>>>>>> f7c8f7d0
     }
 
     /* The task running status on each core after scheduler started:
@@ -701,18 +643,12 @@
     vTaskStartScheduler();
 
     /* Verify all tasks are in the running state */
-<<<<<<< HEAD
-    for( i = 0; i < configNUMBER_OF_CORES - 1; i++ )
-    {
-        verifySmpTask( &xTaskHandles[ i ], eRunning, i );
-=======
     for (i = 0; i < ( configNUMBER_OF_CORES - 1 ); i++) {
         verifySmpTask( &xTaskHandles[i], eRunning, i );
->>>>>>> f7c8f7d0
     }
 
     /* Verify remaining CPU core is running the idle task */
-    verifyIdleTask( 0, i );
+    verifyIdleTask(0, i);
 
     /* Create a new task of higher priority. prvYieldForTask will be called to yield
      * for this task. Since all the core has lower priority than this task. These cores
@@ -729,28 +665,25 @@
      * core N - 2 choose xIdleTaskHandles[N-3]
      * core 0 choose xIdleTaskHandles[N-2]
      */
-    xTaskCreate( vSmpTestTask, "SMP Task", configMINIMAL_STACK_SIZE, NULL, 3, &xTaskHandles[ i ] );
+    xTaskCreate( vSmpTestTask, "SMP Task", configMINIMAL_STACK_SIZE, NULL, 3, &xTaskHandles[i] );
 
     /* Verify the new task is in the running state. The created task will increase the priority */
     xCoreToRunTask = 1;
-
     if( xCoreToRunTask == ( configNUMBER_OF_CORES - 1 ) )
     {
         /* Core 1 is the last core ( configNUMBER_OF_CORES - 1 ), then it is already running
          * idle task. The last core to choose task is core 0. */
         xCoreToRunTask = 0;
     }
-
-    verifySmpTask( &xTaskHandles[ i ], eRunning, xCoreToRunTask );
+    verifySmpTask( &xTaskHandles[i], eRunning, xCoreToRunTask );
 
     /* Verify all tasks are in the ready state */
-    for( i = 0; i < ( configNUMBER_OF_CORES - 1 ); i++ )
-    {
-        verifySmpTask( &xTaskHandles[ i ], eReady, -1 );
+    for (i = 0; i < ( configNUMBER_OF_CORES - 1 ); i++) {
+        verifySmpTask( &xTaskHandles[i], eReady, -1 );
     }
 
     /* Verify all the idle task running. */
-    for( i = 0; i < configNUMBER_OF_CORES; i++ )
+    for (i = 0; i < configNUMBER_OF_CORES; i++)
     {
         if( i == xCoreToRunTask )
         {
@@ -759,7 +692,7 @@
         else if( i == 0 )
         {
             /* Core 0 choose the last. It chooses the configNUMBER_OF_CORES - 2 idle task. */
-            verifyIdleTask( ( BaseType_t ) ( configNUMBER_OF_CORES - 2 ), i );
+            verifyIdleTask( ( BaseType_t )( configNUMBER_OF_CORES - 2 ), i );
         }
         else if( i == ( configNUMBER_OF_CORES - 1 ) )
         {
@@ -768,7 +701,7 @@
         }
         else
         {
-            verifyIdleTask( ( BaseType_t ) ( i - 1 ), i );
+            verifyIdleTask( ( BaseType_t )( i - 1 ), i );
         }
     }
 }
@@ -778,61 +711,58 @@
  * A task of equal priority will be created for each available CPU core. This
  * test will verify that when a new task of equal priority is created it will
  * be in the ready state.
- *
- * #define configRUN_MULTIPLE_PRIORITIES                    0
- * #define configUSE_TIME_SLICING                           0
- * #define configNUMBER_OF_CORES                            (N > 1)
- *
+ * 
+ * #define configRUN_MULTIPLE_PRIORITIES                    0
+ * #define configUSE_TIME_SLICING                           0
+ * #define configNUMBER_OF_CORES                            (N > 1)
+ * 
  * This test can be run with FreeRTOS configured for any number of cores
  * greater than 1.
- *
- * Tasks are created prior to starting the scheduler.
- *
+ * 
+ * Tasks are created prior to starting the scheduler.
+ * 
  * Task (TN)
  * Priority – 1
  * State - Ready
- *
- * After calling vTaskStartScheduler()
- *
+ * 
+ * After calling vTaskStartScheduler()
+ * 
  * Task (TN)
  * Priority – 1
  * State - Running (Core N)
- *
+ * 
  * Create a new task of equal priority
- *
+ * 
  * Task (TN)	              New Task
  * Priority – 1               Priority – 1
  * State - Running (Core N)	  State - Ready
  */
 void test_task_create_all_cores_equal_priority_equal( void )
 {
-    TaskHandle_t xTaskHandles[ configNUMBER_OF_CORES + 1 ] = { NULL };
+    TaskHandle_t xTaskHandles[configNUMBER_OF_CORES + 1] = { NULL };
     uint32_t i;
 
     /* Create all tasks at equal priority */
-    for( i = 0; i < configNUMBER_OF_CORES; i++ )
-    {
-        xTaskCreate( vSmpTestTask, "SMP Task", configMINIMAL_STACK_SIZE, NULL, 1, &xTaskHandles[ i ] );
+    for (i = 0; i < configNUMBER_OF_CORES; i++) {
+        xTaskCreate( vSmpTestTask, "SMP Task", configMINIMAL_STACK_SIZE, NULL, 1, &xTaskHandles[i] );
     }
 
     vTaskStartScheduler();
 
     /* Verify all tasks are in the running state */
-    for( i = 0; i < configNUMBER_OF_CORES; i++ )
-    {
-        verifySmpTask( &xTaskHandles[ i ], eRunning, i );
+    for (i = 0; i < configNUMBER_OF_CORES; i++) {
+        verifySmpTask( &xTaskHandles[i], eRunning, i );
     }
 
     /* Create a new task of equal priority */
-    xTaskCreate( vSmpTestTask, "SMP Task", configMINIMAL_STACK_SIZE, NULL, 1, &xTaskHandles[ i ] );
+    xTaskCreate( vSmpTestTask, "SMP Task", configMINIMAL_STACK_SIZE, NULL, 1, &xTaskHandles[i] );
 
     /* Verify the new task is in the ready state */
-    verifySmpTask( &xTaskHandles[ i ], eReady, -1 );
+    verifySmpTask( &xTaskHandles[i], eReady, -1 );
 
     /* Verify all tasks remain in the running state */
-    for( i = 0; i < configNUMBER_OF_CORES; i++ )
-    {
-        verifySmpTask( &xTaskHandles[ i ], eRunning, i );
+    for (i = 0; i < configNUMBER_OF_CORES; i++) {
+        verifySmpTask( &xTaskHandles[i], eRunning, i );
     }
 }
 
@@ -841,61 +771,58 @@
  * A task of equal priority will be created for each available CPU core. This
  * test will verify that when a new task of lower priority is created it will
  * be in the ready state.
- *
- * #define configRUN_MULTIPLE_PRIORITIES                    0
- * #define configUSE_TIME_SLICING                           0
- * #define configNUMBER_OF_CORES                            (N > 1)
- *
+ * 
+ * #define configRUN_MULTIPLE_PRIORITIES                    0
+ * #define configUSE_TIME_SLICING                           0
+ * #define configNUMBER_OF_CORES                            (N > 1)
+ * 
  * This test can be run with FreeRTOS configured for any number of cores
  * greater than 1.
- *
- * Tasks are created prior to starting the scheduler.
- *
+ * 
+ * Tasks are created prior to starting the scheduler.
+ * 
  * Task (TN)
  * Priority – 2
  * State - Ready
- *
- * After calling vTaskStartScheduler()
- *
+ * 
+ * After calling vTaskStartScheduler()
+ * 
  * Task (TN)
  * Priority – 2
  * State - Running (Core N)
- *
+ * 
  * Create a new task of lower priority
- *
+ * 
  * Task (TN)	              New Task
  * Priority – 2               Priority – 1
  * State - Running (Core N)	  State - Ready
  */
 void test_task_create_all_cores_equal_priority_lower( void )
 {
-    TaskHandle_t xTaskHandles[ configNUMBER_OF_CORES + 1 ] = { NULL };
+    TaskHandle_t xTaskHandles[configNUMBER_OF_CORES + 1] = { NULL };
     uint32_t i;
 
     /* Create all tasks at equal priority */
-    for( i = 0; i < configNUMBER_OF_CORES; i++ )
-    {
-        xTaskCreate( vSmpTestTask, "SMP Task", configMINIMAL_STACK_SIZE, NULL, 2, &xTaskHandles[ i ] );
+    for (i = 0; i < configNUMBER_OF_CORES; i++) {
+        xTaskCreate( vSmpTestTask, "SMP Task", configMINIMAL_STACK_SIZE, NULL, 2, &xTaskHandles[i] );
     }
 
     vTaskStartScheduler();
 
     /* Verify all tasks are in the running state */
-    for( i = 0; i < configNUMBER_OF_CORES; i++ )
-    {
-        verifySmpTask( &xTaskHandles[ i ], eRunning, i );
+    for (i = 0; i < configNUMBER_OF_CORES; i++) {
+        verifySmpTask( &xTaskHandles[i], eRunning, i );
     }
 
     /* Create a new task of lower priority */
-    xTaskCreate( vSmpTestTask, "SMP Task", configMINIMAL_STACK_SIZE, NULL, 1, &xTaskHandles[ i ] );
+    xTaskCreate( vSmpTestTask, "SMP Task", configMINIMAL_STACK_SIZE, NULL, 1, &xTaskHandles[i] );
 
     /* Verify the new task is in the ready state */
-    verifySmpTask( &xTaskHandles[ i ], eReady, -1 );
+    verifySmpTask( &xTaskHandles[i], eReady, -1 );
 
     /* Verify all tasks remain in the running state */
-    for( i = 0; i < configNUMBER_OF_CORES; i++ )
-    {
-        verifySmpTask( &xTaskHandles[ i ], eRunning, i );
+    for (i = 0; i < configNUMBER_OF_CORES; i++) {
+        verifySmpTask( &xTaskHandles[i], eRunning, i );
     }
 }
 
@@ -904,54 +831,51 @@
  * A task of equal priority will be created for each available CPU core. This
  * test will verify that when a new task of higher priority is created it will
  * be in the running state and all other tasks will now be in the ready state.
- *
- * #define configRUN_MULTIPLE_PRIORITIES                    0
- * #define configUSE_TIME_SLICING                           0
- * #define configNUMBER_OF_CORES                            (N > 1)
- *
+ * 
+ * #define configRUN_MULTIPLE_PRIORITIES                    0
+ * #define configUSE_TIME_SLICING                           0
+ * #define configNUMBER_OF_CORES                            (N > 1)
+ * 
  * This test can be run with FreeRTOS configured for any number of cores
  * greater than 1.
- *
- * Tasks are created prior to starting the scheduler.
- *
+ * 
+ * Tasks are created prior to starting the scheduler.
+ * 
  * Task (TN)
  * Priority – 1
  * State - Ready
- *
- * After calling vTaskStartScheduler()
- *
+ * 
+ * After calling vTaskStartScheduler()
+ * 
  * Task (TN)
  * Priority – 1
  * State - Running (Core N)
- *
+ * 
  * Create a new task of higher priority
- *
+ * 
  * Task (TN)	              New Task
  * Priority – 1               Priority – 2
  * State - Ready	          State - Running ( First available core )
  */
 void test_task_create_all_cores_equal_priority_higher( void )
 {
-    TaskHandle_t xTaskHandles[ configNUMBER_OF_CORES + 1 ] = { NULL };
+    TaskHandle_t xTaskHandles[configNUMBER_OF_CORES + 1] = { NULL };
     uint32_t i;
 
     /* Create all tasks at equal priority */
-    for( i = 0; i < configNUMBER_OF_CORES; i++ )
-    {
-        xTaskCreate( vSmpTestTask, "SMP Task", configMINIMAL_STACK_SIZE, NULL, 1, &xTaskHandles[ i ] );
+    for (i = 0; i < configNUMBER_OF_CORES; i++) {
+        xTaskCreate( vSmpTestTask, "SMP Task", configMINIMAL_STACK_SIZE, NULL, 1, &xTaskHandles[i] );
     }
 
     vTaskStartScheduler();
 
     /* Verify all tasks are in the running state */
-    for( i = 0; i < configNUMBER_OF_CORES; i++ )
-    {
-        verifySmpTask( &xTaskHandles[ i ], eRunning, i );
+    for (i = 0; i < configNUMBER_OF_CORES; i++) {
+        verifySmpTask( &xTaskHandles[i], eRunning, i );
     }
 
     /* Create a new task of higher priority */
-
-    /* The created task has higher priority than other tasks. This will casue all
+    /* The created task has higher priority than other tasks. This will casue all 
      * the other cores yield. The task is choosed by core yield order which is accending
      * in vYieldCores. Since core 0 create the task, it will yield last due to the mock
      * implementation.
@@ -961,15 +885,14 @@
      * core N-1 choose xIdleTaskHandles[N-3]
      * core 0 choose xIdleTaskHandles[N-2]
      */
-    xTaskCreate( vSmpTestTask, "SMP Task", configMINIMAL_STACK_SIZE, NULL, 2, &xTaskHandles[ i ] );
+    xTaskCreate( vSmpTestTask, "SMP Task", configMINIMAL_STACK_SIZE, NULL, 2, &xTaskHandles[i] );
 
     /* Verify the new task is in the ready state */
-    verifySmpTask( &xTaskHandles[ i ], eRunning, 1 );
+    verifySmpTask( &xTaskHandles[i], eRunning, 1 );
 
     /* Verify all tasks remain in the running state */
-    for( i = 1; i < configNUMBER_OF_CORES; i++ )
-    {
-        verifySmpTask( &xTaskHandles[ i ], eReady, -1 );
+    for (i = 1; i < configNUMBER_OF_CORES; i++) {
+        verifySmpTask( &xTaskHandles[i], eReady, -1 );
     }
 
     /* Verify all the idle task. */
@@ -977,7 +900,7 @@
     {
         if( i == 0 )
         {
-            verifyIdleTask( configNUMBER_OF_CORES - 2, i );
+            verifyIdleTask(configNUMBER_OF_CORES - 2, i);
         }
         else if( i == 1 )
         {
@@ -985,7 +908,7 @@
         }
         else
         {
-            verifyIdleTask( i - 2, i );
+            verifyIdleTask(i - 2, i);
         }
     }
 }
@@ -994,78 +917,70 @@
  * @brief AWS_IoT-FreeRTOS_SMP_TC-13
  * A single task of high priority will be created. A low priority task will
  * be created for each remaining available CPU core. This test will verify when
- * a new task is created at priority equal to the running task it will be in
- * the running state. The original low priority task will remain in the ready
+ * a new task is created at priority equal to the running task it will be in
+ * the running state. The original low priority task will remain in the ready
  * state.
- *
- * #define configRUN_MULTIPLE_PRIORITIES                    0
- * #define configUSE_TIME_SLICING                           0
- * #define configNUMBER_OF_CORES                            (N > 1)
- *
+ * 
+ * #define configRUN_MULTIPLE_PRIORITIES                    0
+ * #define configUSE_TIME_SLICING                           0
+ * #define configNUMBER_OF_CORES                            (N > 1)
+ * 
  * This test can be run with FreeRTOS configured for any number of cores
  * greater than 1.
- *
- * Tasks are created prior to starting the scheduler.
- *
+ * 
+ * Tasks are created prior to starting the scheduler.
+ * 
  * Task (T1)	    Task (TN)
  * Priority – 2     Priority – 1
  * State - Running	State - Ready
- *
- * After calling vTaskStartScheduler()
- *
+ * 
+ * After calling vTaskStartScheduler()
+ * 
  * Task (T1)	             Task (TN)
  * Priority – 2              Priority – 1
  * State - Running (Core 0)	 State - Ready
- *
+ * 
  * Create a new task at the same priority as task (T1)
- *
+ * 
  * Task (T1)	              Task (TN)	     New Task
  * Priority – 2               Priority – 1   Priority – 2
-<<<<<<< HEAD
- * State - Running (Core 0)	  State - Ready  State - Running (Core 1)
- */
-=======
  * State - Running (Core 0)	  State - Ready  State - Running (Last available core)
  */ 
->>>>>>> f7c8f7d0
 void test_task_create_all_cores_different_priority_high( void )
 {
-    TaskHandle_t xTaskHandles[ configNUMBER_OF_CORES + 1 ] = { NULL };
+    TaskHandle_t xTaskHandles[configNUMBER_OF_CORES + 1] = { NULL };
     uint32_t i;
 
     /* Create a single task at high priority */
-    xTaskCreate( vSmpTestTask, "SMP Task", configMINIMAL_STACK_SIZE, NULL, 2, &xTaskHandles[ 0 ] );
+    xTaskCreate( vSmpTestTask, "SMP Task", configMINIMAL_STACK_SIZE, NULL, 2, &xTaskHandles[0] );
 
     /* Create all remaining tasks at low priority */
-    for( i = 1; i < configNUMBER_OF_CORES; i++ )
-    {
-        xTaskCreate( vSmpTestTask, "SMP Task", configMINIMAL_STACK_SIZE, NULL, 1, &xTaskHandles[ i ] );
+    for (i = 1; i < configNUMBER_OF_CORES; i++) {
+        xTaskCreate( vSmpTestTask, "SMP Task", configMINIMAL_STACK_SIZE, NULL, 1, &xTaskHandles[i] );
     }
 
     vTaskStartScheduler();
 
     /* Verify the high priority task is running */
-    verifySmpTask( &xTaskHandles[ 0 ], eRunning, 0 );
-
-    for( i = 1; i < configNUMBER_OF_CORES; i++ )
-    {
+    verifySmpTask( &xTaskHandles[0], eRunning, 0 );
+
+    for (i = 1; i < configNUMBER_OF_CORES; i++) {
         /* Verify all other tasks are in the idle state */
-        verifySmpTask( &xTaskHandles[ i ], eReady, -1 );
-
+        verifySmpTask( &xTaskHandles[i], eReady, -1 );
+        
         /* Verify the idle task is running on all other CPU cores */
-        verifyIdleTask( i - 1, i );
+        verifyIdleTask(i - 1, i);
     }
 
     /* Create a new task of high priority */
-    xTaskCreate( vSmpTestTask, "SMP Task", configMINIMAL_STACK_SIZE, NULL, 2, &xTaskHandles[ i ] );
+    xTaskCreate( vSmpTestTask, "SMP Task", configMINIMAL_STACK_SIZE, NULL, 2, &xTaskHandles[i] );
 
     /* Verify the new task is in the running state */
-    verifySmpTask( &xTaskHandles[ i ], eRunning, ( configNUMBER_OF_CORES - 1 ) );
+    verifySmpTask( &xTaskHandles[i], eRunning, (configNUMBER_OF_CORES - 1) );
 
     /* Verify all tasks remain in the ready state */
-    for( i = 1; i < configNUMBER_OF_CORES; i++ )
-    {
-        verifySmpTask( &xTaskHandles[ i ], eReady, -1 );
+    for (i = 1; i < configNUMBER_OF_CORES; i++) {
+        verifySmpTask( &xTaskHandles[i], eReady, -1 );
     }
 }
 
@@ -1073,141 +988,135 @@
  * @brief AWS_IoT-FreeRTOS_SMP_TC-14
  * A single task of high priority will be created. A low priority task will
  * be created for each remaining available CPU core. This test will verify when
- * a new task is created at low priority it will be in the ready state. The
- * original low priority tasks will also remain in the ready state.
- *
- * #define configRUN_MULTIPLE_PRIORITIES                    0
- * #define configUSE_TIME_SLICING                           0
- * #define configNUMBER_OF_CORES                            (N > 1)
- *
+ * a new task is created at low priority it will be in the ready state. The
+ * original low priority tasks will also remain in the ready state.
+ * 
+ * #define configRUN_MULTIPLE_PRIORITIES                    0
+ * #define configUSE_TIME_SLICING                           0
+ * #define configNUMBER_OF_CORES                            (N > 1)
+ * 
  * This test can be run with FreeRTOS configured for any number of cores
  * greater than 1.
- *
- * Tasks are created prior to starting the scheduler.
- *
+ * 
+ * Tasks are created prior to starting the scheduler.
+ * 
  * Task (T1)	    Task (TN)
  * Priority – 2     Priority – 1
  * State - Running	State - Ready
- *
- * After calling vTaskStartScheduler()
- *
+ * 
+ * After calling vTaskStartScheduler()
+ * 
  * Task (T1)	             Task (TN)
  * Priority – 2              Priority – 1
  * State - Running (Core 0)	 State - Ready
- *
+ * 
  * Create a new task at the same priority as task (T1)
- *
+ * 
  * Task (T1)	              Task (TN)	     New Task
  * Priority – 2               Priority – 1   Priority – 1
  * State - Running (Core 0)	  State - Ready  State - Ready
- */
+ */ 
 void test_task_create_all_cores_different_priority_low( void )
 {
-    TaskHandle_t xTaskHandles[ configNUMBER_OF_CORES + 1 ] = { NULL };
+    TaskHandle_t xTaskHandles[configNUMBER_OF_CORES + 1] = { NULL };
     uint32_t i;
 
     /* Create a single task at high priority */
-    xTaskCreate( vSmpTestTask, "SMP Task", configMINIMAL_STACK_SIZE, NULL, 2, &xTaskHandles[ 0 ] );
+    xTaskCreate( vSmpTestTask, "SMP Task", configMINIMAL_STACK_SIZE, NULL, 2, &xTaskHandles[0] );
 
     /* Create all remaining tasks at low priority */
-    for( i = 1; i < configNUMBER_OF_CORES; i++ )
-    {
-        xTaskCreate( vSmpTestTask, "SMP Task", configMINIMAL_STACK_SIZE, NULL, 1, &xTaskHandles[ i ] );
+    for (i = 1; i < configNUMBER_OF_CORES; i++) {
+        xTaskCreate( vSmpTestTask, "SMP Task", configMINIMAL_STACK_SIZE, NULL, 1, &xTaskHandles[i] );
     }
 
     vTaskStartScheduler();
 
     /* Verify the high priority task is running */
-    verifySmpTask( &xTaskHandles[ 0 ], eRunning, 0 );
-
-    for( i = 1; i < configNUMBER_OF_CORES; i++ )
-    {
+    verifySmpTask( &xTaskHandles[0], eRunning, 0 );
+
+    for (i = 1; i < configNUMBER_OF_CORES; i++) {
         /* Verify all other tasks are in the idle state */
-        verifySmpTask( &xTaskHandles[ i ], eReady, -1 );
-
+        verifySmpTask( &xTaskHandles[i], eReady, -1 );
+        
         /* Verify the idle task is running on all other CPU cores */
-        verifyIdleTask( i - 1, i );
+        verifyIdleTask(i - 1, i);
     }
 
     /* Create a new task of high priority */
-    xTaskCreate( vSmpTestTask, "SMP Task", configMINIMAL_STACK_SIZE, NULL, 1, &xTaskHandles[ i ] );
+    xTaskCreate( vSmpTestTask, "SMP Task", configMINIMAL_STACK_SIZE, NULL, 1, &xTaskHandles[i] );
 
     /* Verify the new task is in the ready state */
-    verifySmpTask( &xTaskHandles[ i ], eReady, -1 );
+    verifySmpTask( &xTaskHandles[i], eReady, -1 );
 
     /* Verify all tasks remain in the ready state */
-    for( i = 1; i < configNUMBER_OF_CORES; i++ )
-    {
-        verifySmpTask( &xTaskHandles[ i ], eReady, -1 );
+    for (i = 1; i < configNUMBER_OF_CORES; i++) {
+        verifySmpTask( &xTaskHandles[i], eReady, -1 );
     }
 }
 
 /**
  * @brief AWS_IoT-FreeRTOS_SMP_TC-15
- * Tasks of equal priority shall be created for each available CPU core.
+ * Tasks of equal priority shall be created for each available CPU core. 
  * This test will verify when a task is deleted the remaining tasks are still
- * in the running state.
- *
- * #define configRUN_MULTIPLE_PRIORITIES                    0
- * #define configUSE_TIME_SLICING                           0
- * #define configNUMBER_OF_CORES                            (N > 1)
- *
+ * in the running state.
+ * 
+ * #define configRUN_MULTIPLE_PRIORITIES                    0
+ * #define configUSE_TIME_SLICING                           0
+ * #define configNUMBER_OF_CORES                            (N > 1)
+ * 
  * This test can be run with FreeRTOS configured for any number of cores
  * greater than 1.
- *
- * Tasks are created prior to starting the scheduler.
- *
+ * 
+ * Tasks are created prior to starting the scheduler.
+ * 
  * Task (T1)	   Task (TN)
  * Priority – 1    Priority – 1
- * State - Ready   State - Ready
- *
- * After calling vTaskStartScheduler()
- *
+ * State - Ready   State - Ready	
+ * 
+ * After calling vTaskStartScheduler()
+ * 
  * Task (T1)	              Task (TN)
  * Priority – 1               Priority – 1
  * State - Running (Core 0)	  State - Running (Core N)
- *
+ * 
  * Delete task (T1)
- *
+ * 
  * Task (T1)	              Task (TN)
- * Priority – 1               Priority – 1
+ * Priority – 1 	          Priority – 1
  * State - Deleted            State - Running (Core N)
  */
 void test_task_delete_tasks_equal_priority_delete_task( void )
 {
-    TaskHandle_t xTaskHandles[ configNUMBER_OF_CORES ] = { NULL };
+    TaskHandle_t xTaskHandles[configNUMBER_OF_CORES] = { NULL };
     uint32_t i;
 
     /* Create all tasks at equal priority */
-    for( i = 0; i < configNUMBER_OF_CORES; i++ )
-    {
-        xTaskCreate( vSmpTestTask, "SMP Task", configMINIMAL_STACK_SIZE, NULL, 1, &xTaskHandles[ i ] );
+    for (i = 0; i < configNUMBER_OF_CORES; i++) {
+        xTaskCreate( vSmpTestTask, "SMP Task", configMINIMAL_STACK_SIZE, NULL, 1, &xTaskHandles[i] );
     }
 
     vTaskStartScheduler();
 
     /* Verify all tasks are in the running state */
-    for( i = 0; i < configNUMBER_OF_CORES; i++ )
-    {
-        verifySmpTask( &xTaskHandles[ i ], eRunning, i );
+    for (i = 0; i < configNUMBER_OF_CORES; i++) {
+        verifySmpTask( &xTaskHandles[i], eRunning, i );
     }
 
     /* Verify no tasks are pending deletion */
     TEST_ASSERT_EQUAL( 0, uxDeletedTasksWaitingCleanUp );
 
     /* Delete task T0 */
-    vTaskDelete( xTaskHandles[ 0 ] );
+    vTaskDelete(xTaskHandles[0]);
 
     /* Verify a single task is pending deletion */
     TEST_ASSERT_EQUAL( 1, uxDeletedTasksWaitingCleanUp );
 
     /* Verify task T0 is in the deleted state */
-    verifySmpTask( &xTaskHandles[ 0 ], eDeleted, -1 );
-
-    for( i = 1; i < configNUMBER_OF_CORES; i++ )
-    {
+    verifySmpTask( &xTaskHandles[0], eDeleted, -1 );
+
+    for (i = 1; i < configNUMBER_OF_CORES; i++) {
         /* Verify all remaining tasks are still running */
-        verifySmpTask( &xTaskHandles[ i ], eRunning, i );
+        verifySmpTask( &xTaskHandles[i], eRunning, i );
     }
 }
 
@@ -1217,73 +1126,70 @@
  * created for each remaining available CPU core. The test will first verify
  * only the high priority task is in the running state. Each low priority task
  * will then be deleted.
- *
- * #define configRUN_MULTIPLE_PRIORITIES                    0
- * #define configUSE_TIME_SLICING                           0
- * #define configNUMBER_OF_CORES                            (N > 1)
- *
- * This test can be run with FreeRTOS configured for any number of cores
+ * 
+ * #define configRUN_MULTIPLE_PRIORITIES                    0
+ * #define configUSE_TIME_SLICING                           0
+ * #define configNUMBER_OF_CORES                            (N > 1)
+ * 
+ * This test can be run with FreeRTOS configured for any number of cores 
  * greater than 1.
- *
- * Tasks are created prior to starting the scheduler.
- *
+ * 
+ * Tasks are created prior to starting the scheduler.
+ * 
  * Task (T1)	  Task (TN)
  * Priority – 2   Priority – 1
  * State - Ready  State - Ready
- *
- * After calling vTaskStartScheduler()
- *
+ * 
+ * After calling vTaskStartScheduler()
+ * 
  * Task (T1)	             Task (TN)
  * Priority – 2              Priority – 1
  * State - Running (Core 0)	 State - Ready
- *
+ * 
  * Delete each low priority task
- *
+ * 
  * Task (T1)	              Task (TN)
  * Priority – 2               Priority – 1
  * State - Running (Core 0)	  State - Deleted
  */
 void test_task_delete_tasks_different_priorities_delete_low( void )
 {
-    TaskHandle_t xTaskHandles[ configNUMBER_OF_CORES ] = { NULL };
+    TaskHandle_t xTaskHandles[configNUMBER_OF_CORES] = { NULL };
     uint32_t i;
 
     /* Create a single task at high priority */
-    xTaskCreate( vSmpTestTask, "SMP Task", configMINIMAL_STACK_SIZE, NULL, 2, &xTaskHandles[ 0 ] );
+    xTaskCreate( vSmpTestTask, "SMP Task", configMINIMAL_STACK_SIZE, NULL, 2, &xTaskHandles[0] );
 
     /* Create all remaining tasks at low priority */
-    for( i = 1; i < configNUMBER_OF_CORES; i++ )
-    {
-        xTaskCreate( vSmpTestTask, "SMP Task", configMINIMAL_STACK_SIZE, NULL, 1, &xTaskHandles[ i ] );
+    for (i = 1; i < configNUMBER_OF_CORES; i++) {
+        xTaskCreate( vSmpTestTask, "SMP Task", configMINIMAL_STACK_SIZE, NULL, 1, &xTaskHandles[i] );
     }
 
     vTaskStartScheduler();
 
     /* Verify the high priority task is running */
-    verifySmpTask( &xTaskHandles[ 0 ], eRunning, 0 );
-
-    for( i = 1; i < configNUMBER_OF_CORES; i++ )
-    {
+    verifySmpTask( &xTaskHandles[0], eRunning, 0 );
+
+    for (i = 1; i < configNUMBER_OF_CORES; i++) {
         /* Verify all other tasks are in the idle state */
-        verifySmpTask( &xTaskHandles[ 1 ], eReady, -1 );
-
+        verifySmpTask( &xTaskHandles[1], eReady, -1 );
+        
         /* Verify the idle task is running on all other CPU cores */
-        verifyIdleTask( i - 1, i );
+        verifyIdleTask(i - 1, i);
     }
 
     /* Verify no tasks are pending deletion */
     TEST_ASSERT_EQUAL( 0, uxDeletedTasksWaitingCleanUp );
 
-    for( i = 1; i < configNUMBER_OF_CORES; i++ )
-    {
+    for (i = 1; i < configNUMBER_OF_CORES; i++) {
         /* Delete low priority task */
-        vTaskDelete( xTaskHandles[ i ] );
+        vTaskDelete(xTaskHandles[i]);
 
         /* Verify T0 remains running on core 0 */
-        verifySmpTask( &xTaskHandles[ 0 ], eRunning, 0 );
+        verifySmpTask( &xTaskHandles[0], eRunning, 0 );
 
         /* Verify task T[i] is in the deleted state */
-        verifySmpTask( &xTaskHandles[ i ], eDeleted, -1 );
+        verifySmpTask( &xTaskHandles[i], eDeleted, -1 );
     }
 
     /* Remains 0 since all deleted tasks were not running */
@@ -1296,74 +1202,71 @@
  * created for each remaining available CPU core. The test will first verify
  * only the high priority task is in the running state. The high priority task
  * will then be deleted.
- *
- * #define configRUN_MULTIPLE_PRIORITIES                    0
- * #define configUSE_TIME_SLICING                           0
- * #define configNUMBER_OF_CORES                            (N > 1)
- *
- * This test can be run with FreeRTOS configured for any number of cores
+ * 
+ * #define configRUN_MULTIPLE_PRIORITIES                    0
+ * #define configUSE_TIME_SLICING                           0
+ * #define configNUMBER_OF_CORES                            (N > 1)
+ * 
+ * This test can be run with FreeRTOS configured for any number of cores 
  * greater than 1.
- *
- * Tasks are created prior to starting the scheduler.
- *
+ * 
+ * Tasks are created prior to starting the scheduler.
+ * 
  * Task (T1)	  Task (TN)
  * Priority – 2   Priority – 1
  * State - Ready  State - Ready
- *
- * After calling vTaskStartScheduler()
- *
+ * 
+ * After calling vTaskStartScheduler()
+ * 
  * Task (T1)	             Task (TN)
  * Priority – 2              Priority – 1
  * State - Running (Core 0)	 State - Ready
- *
+ * 
  * Delete the high priority task
- *
+ * 
  * Task (T1)	      Task (TN)
  * Priority – 2       Priority – 1
  * State - Deleted	  State - Running (Core 0)
  */
 void test_task_delete_tasks_different_priorities_delete_high( void )
 {
-    TaskHandle_t xTaskHandles[ configNUMBER_OF_CORES ] = { NULL };
+    TaskHandle_t xTaskHandles[configNUMBER_OF_CORES] = { NULL };
     uint32_t i;
 
     /* Create a single task at high priority */
-    xTaskCreate( vSmpTestTask, "SMP Task", configMINIMAL_STACK_SIZE, NULL, 2, &xTaskHandles[ 0 ] );
+    xTaskCreate( vSmpTestTask, "SMP Task", configMINIMAL_STACK_SIZE, NULL, 2, &xTaskHandles[0] );
 
     /* Create all remaining tasks at low priority */
-    for( i = 1; i < configNUMBER_OF_CORES; i++ )
-    {
-        xTaskCreate( vSmpTestTask, "SMP Task", configMINIMAL_STACK_SIZE, NULL, 1, &xTaskHandles[ i ] );
+    for (i = 1; i < configNUMBER_OF_CORES; i++) {
+        xTaskCreate( vSmpTestTask, "SMP Task", configMINIMAL_STACK_SIZE, NULL, 1, &xTaskHandles[i] );
     }
 
     vTaskStartScheduler();
 
     /* Verify the high priority task is running */
-    verifySmpTask( &xTaskHandles[ 0 ], eRunning, 0 );
-
-    for( i = 1; i < configNUMBER_OF_CORES; i++ )
-    {
+    verifySmpTask( &xTaskHandles[0], eRunning, 0 );
+
+    for (i = 1; i < configNUMBER_OF_CORES; i++) {
         /* Verify all other tasks are in the idle state */
-        verifySmpTask( &xTaskHandles[ 1 ], eReady, -1 );
-
+        verifySmpTask( &xTaskHandles[1], eReady, -1 );
+        
         /* Verify the idle task is running on all other CPU cores */
-        verifyIdleTask( i - 1, i );
+        verifyIdleTask(i - 1, i);
     }
 
     /* Verify no tasks are pending deletion */
     TEST_ASSERT_EQUAL( 0, uxDeletedTasksWaitingCleanUp );
 
     /* Delete task T0 */
-    vTaskDelete( xTaskHandles[ 0 ] );
+    vTaskDelete(xTaskHandles[0]);
 
     /* Verify the task has been deleted */
     TEST_ASSERT_EQUAL( 1, uxDeletedTasksWaitingCleanUp );
-    verifySmpTask( &xTaskHandles[ 0 ], eDeleted, -1 );
+    verifySmpTask( &xTaskHandles[0], eDeleted, -1 );
 
     /* Verify all previous ready tasks are now running */
-    for( i = 1; i < ( configNUMBER_OF_CORES ); i++ )
-    {
-        verifySmpTask( &xTaskHandles[ i ], eRunning, i - 1 );
+    for (i = 1; i < (configNUMBER_OF_CORES); i++) {
+        verifySmpTask( &xTaskHandles[i], eRunning, i -1 );
     }
 }
 
@@ -1372,26 +1275,26 @@
  * Tasks of equal priority shall be created for each available CPU core.
  * One additional task shall be created while will be idle. This test will
  * verify when a task is deleted the idle task will begin running.
- *
- * #define configRUN_MULTIPLE_PRIORITIES                    0
- * #define configUSE_TIME_SLICING                           0
- * #define configNUMBER_OF_CORES                            (N > 1)
- *
+ * 
+ * #define configRUN_MULTIPLE_PRIORITIES                    0
+ * #define configUSE_TIME_SLICING                           0
+ * #define configNUMBER_OF_CORES                            (N > 1)
+ * 
  * This test can be run with FreeRTOS configured for any number of cores
  * greater than 1.
- *
- * Tasks are created prior to starting the scheduler.
- *
+ * 
+ * Tasks are created prior to starting the scheduler.
+ * 
  * Task (T1)	  Task (TN)	      Task (TN + 1)
  * Priority – 1   Priority – 1    Priority - 1
- * State - Ready  State - Ready   State - Ready
- *
- * After calling vTaskStartScheduler()
- *
+ * State - Ready  State - Ready   State - Ready	
+ * 
+ * After calling vTaskStartScheduler()
+ * 
  * Task (T1)	            Task (TN)	              Task (T2)
  * Priority – 1             Priority – 1              Priority – 1
  * State - Running (Core 0)	State - Running (Core N)  State - Ready
- *
+ * 
  * Delete task (T1)
  * Task (T1)	    Task (TN)	              Task (T3)
  * Priority – 1     Priority – 1              Priority – 1
@@ -1399,45 +1302,42 @@
  */
 void test_task_delete_tasks_equal_priority_delete_running( void )
 {
-    TaskHandle_t xTaskHandles[ configNUMBER_OF_CORES + 1 ] = { NULL };
+    TaskHandle_t xTaskHandles[configNUMBER_OF_CORES + 1] = { NULL };
     uint32_t i;
 
     /* Create configNUMBER_OF_CORES + 1 tasks of equal priority */
-    for( i = 0; i < ( configNUMBER_OF_CORES + 1 ); i++ )
-    {
-        xTaskCreate( vSmpTestTask, "SMP Task", configMINIMAL_STACK_SIZE, NULL, 1, &xTaskHandles[ i ] );
+    for (i = 0; i < (configNUMBER_OF_CORES + 1); i++) {
+        xTaskCreate( vSmpTestTask, "SMP Task", configMINIMAL_STACK_SIZE, NULL, 1, &xTaskHandles[i] );
     }
 
     vTaskStartScheduler();
 
     /* Verify tasks are running and one task is ready */
-    for( i = 0; i < configNUMBER_OF_CORES; i++ )
-    {
-        verifySmpTask( &xTaskHandles[ i ], eRunning, i );
-    }
-
-    verifySmpTask( &xTaskHandles[ i ], eReady, -1 );
+    for (i = 0; i < configNUMBER_OF_CORES; i++) {
+        verifySmpTask( &xTaskHandles[i], eRunning, i );
+    }
+
+    verifySmpTask( &xTaskHandles[i], eReady, -1 );
 
     /* Verify there are no deleted tasks pending cleanup */
     TEST_ASSERT_EQUAL( 0, uxDeletedTasksWaitingCleanUp );
 
     /* Delete task 1 running on core 0 */
-    vTaskDelete( xTaskHandles[ 0 ] );
+    vTaskDelete(xTaskHandles[0]);
 
     /* Verify a deleted task is now pending cleanup */
     TEST_ASSERT_EQUAL( 1, uxDeletedTasksWaitingCleanUp );
 
     /* Verify task T0 has been deleted */
-    verifySmpTask( &xTaskHandles[ 0 ], eDeleted, -1 );
-
-    for( i = 1; i < ( configNUMBER_OF_CORES ); i++ )
-    {
+    verifySmpTask( &xTaskHandles[0], eDeleted, -1 );
+    
+    for (i = 1; i < (configNUMBER_OF_CORES); i++) {
         /* Verify all other tasks are in the running state */
-        verifySmpTask( &xTaskHandles[ i ], eRunning, i );
+        verifySmpTask( &xTaskHandles[i], eRunning, i );
     }
 
     /* The last task will be running on core 0 */
-    verifySmpTask( &xTaskHandles[ i ], eRunning, 0 );
+    verifySmpTask( &xTaskHandles[i], eRunning, 0 );
 }
 
 /**
@@ -1446,79 +1346,76 @@
  * priority task will also be created and be in the ready state. This test
  * will verify that when a high priority task is deleted the low priority task
  * will remain in the ready state.
- *
- * #define configRUN_MULTIPLE_PRIORITIES                    0
- * #define configUSE_TIME_SLICING                           0
- * #define configNUMBER_OF_CORES                            (N > 1)
- *
+ * 
+ * #define configRUN_MULTIPLE_PRIORITIES                    0
+ * #define configUSE_TIME_SLICING                           0
+ * #define configNUMBER_OF_CORES                            (N > 1)
+ * 
  * This test can be run with FreeRTOS configured for any number of cores
  * greater than 1.
- *
- * Tasks are created prior to starting the scheduler.
- *
+ * 
+ * Tasks are created prior to starting the scheduler.
+ * 
  * Task (TN)	  Task (TN + 1)
  * Priority – 2   Priority - 1
  * State - Ready  State - Ready
- *
- * After calling vTaskStartScheduler()
- *
+ * 
+ * After calling vTaskStartScheduler()
+ * 
  * Task (TN)	             Task (TN + 1)
  * Priority – 2              Priority - 1
  * State - Running (Core N)	 State - Ready
- *
+ * 
  * Delete task (T0)
- *
+ * 
  * Task (T0)	     Task (TN)	               Task (TN + 1)
  * Priority – 2      Priority – 2              Priority – 1
  * State - Deleted	 State - Running (Core N)  State - Ready
  */
 void test_task_delete_all_cores_high_priority_delete_high_priority_task( void )
 {
-    TaskHandle_t xTaskHandles[ configNUMBER_OF_CORES + 1 ] = { NULL };
+    TaskHandle_t xTaskHandles[configNUMBER_OF_CORES + 1] = { NULL };
     uint32_t i;
 
     /* Create tasks of high priority */
-    for( i = 0; i < ( configNUMBER_OF_CORES ); i++ )
-    {
-        xTaskCreate( vSmpTestTask, "SMP Task", configMINIMAL_STACK_SIZE, NULL, 2, &xTaskHandles[ i ] );
+    for (i = 0; i < (configNUMBER_OF_CORES); i++) {
+        xTaskCreate( vSmpTestTask, "SMP Task", configMINIMAL_STACK_SIZE, NULL, 2, &xTaskHandles[i] );
     }
 
     /* Create a single task of low priority */
-    xTaskCreate( vSmpTestTask, "SMP Task", configMINIMAL_STACK_SIZE, NULL, 1, &xTaskHandles[ i ] );
+    xTaskCreate( vSmpTestTask, "SMP Task", configMINIMAL_STACK_SIZE, NULL, 1, &xTaskHandles[i] );
 
     vTaskStartScheduler();
 
     /* Verify tasks are running and one task is ready */
-    for( i = 0; i < configNUMBER_OF_CORES; i++ )
-    {
-        verifySmpTask( &xTaskHandles[ i ], eRunning, i );
-    }
-
-    verifySmpTask( &xTaskHandles[ i ], eReady, -1 );
+    for (i = 0; i < configNUMBER_OF_CORES; i++) {
+        verifySmpTask( &xTaskHandles[i], eRunning, i );
+    }
+
+    verifySmpTask( &xTaskHandles[i], eReady, -1 );
 
     /* Verify there are no deleted tasks pending cleanup */
     TEST_ASSERT_EQUAL( 0, uxDeletedTasksWaitingCleanUp );
 
     /* Delete task running on core 0 */
-    vTaskDelete( xTaskHandles[ 0 ] );
+    vTaskDelete(xTaskHandles[0]);
 
     /* Verify a deleted task is now pending cleanup */
     TEST_ASSERT_EQUAL( 1, uxDeletedTasksWaitingCleanUp );
 
     /* Verify task T0 has been deleted */
-    verifySmpTask( &xTaskHandles[ 0 ], eDeleted, -1 );
-
+    verifySmpTask( &xTaskHandles[0], eDeleted, -1 );
+    
     /* Verify core 0 is now idle */
-    verifyIdleTask( 0, 0 );
-
-    for( i = 1; i < ( configNUMBER_OF_CORES ); i++ )
-    {
+    verifyIdleTask(0, 0);
+
+    for (i = 1; i < (configNUMBER_OF_CORES); i++) {
         /* Verify all other tasks are in the running state */
-        verifySmpTask( &xTaskHandles[ i ], eRunning, i );
+        verifySmpTask( &xTaskHandles[i], eRunning, i );
     }
 
     /* The last task will remain in the ready state */
-    verifySmpTask( &xTaskHandles[ i ], eReady, -1 );
+    verifySmpTask( &xTaskHandles[i], eReady, -1 );
 }
 
 /**
@@ -1526,79 +1423,75 @@
  * A task of equal priority will be created for each available CPU core. This
  * test will verify that when a task is suspended the CPU core will execute
  * the idle task.
- *
- * #define configRUN_MULTIPLE_PRIORITIES                    0
- * #define configUSE_TIME_SLICING                           0
- * #define configNUMBER_OF_CORES                            (N > 1)
- *
+ * 
+ * #define configRUN_MULTIPLE_PRIORITIES                    0
+ * #define configUSE_TIME_SLICING                           0
+ * #define configNUMBER_OF_CORES                            (N > 1)
+ * 
  * This test can be run with FreeRTOS configured for any number of cores
  * greater than 1.
- *
- * Tasks are created prior to starting the scheduler.
- *
+ * 
+ * Tasks are created prior to starting the scheduler.
+ * 
  * Task (TN)
  * Priority – 1
  * State - Ready
- *
- * After calling vTaskStartScheduler()
- *
+ * 
+ * After calling vTaskStartScheduler()
+ * 
  * Task (TN)
  * Priority – N
  * State - Running (Core N)
- *
+ * 
  * Suspend task (T1)
- *
+ * 
  * Task (T1)	        Task (TN)
  * Priority – 1         Priority – 1
  * State - Suspended	State - Running (Core N)
- *
+ * 
  * Resume task (T1)
- *
+ * 
  * Task (TN)
  * Priority – N
  * State - Running (Core N)
  */
 void test_task_suspend_all_cores_equal_priority( void )
 {
-    TaskHandle_t xTaskHandles[ configNUMBER_OF_CORES ] = { NULL };
+    TaskHandle_t xTaskHandles[configNUMBER_OF_CORES] = { NULL };
     uint32_t i;
 
     /* Create tasks of equal priority */
-    for( i = 0; i < configNUMBER_OF_CORES; i++ )
-    {
-        xTaskCreate( vSmpTestTask, "SMP Task", configMINIMAL_STACK_SIZE, NULL, 1, &xTaskHandles[ i ] );
+    for (i = 0; i < configNUMBER_OF_CORES; i++) {
+        xTaskCreate( vSmpTestTask, "SMP Task", configMINIMAL_STACK_SIZE, NULL, 1, &xTaskHandles[i] );
     }
 
     vTaskStartScheduler();
 
     /* Verify tasks are running */
-    for( i = 0; i < configNUMBER_OF_CORES; i++ )
-    {
-        verifySmpTask( &xTaskHandles[ i ], eRunning, i );
+    for (i = 0; i < configNUMBER_OF_CORES; i++) {
+        verifySmpTask( &xTaskHandles[i], eRunning, i );
     }
 
     /* Suspend task T0 */
-    vTaskSuspend( xTaskHandles[ 0 ] );
+    vTaskSuspend( xTaskHandles[0] );
 
     /* Verify the task has been suspended */
-    verifySmpTask( &xTaskHandles[ 0 ], eSuspended, -1 );
+    verifySmpTask( &xTaskHandles[0], eSuspended, -1 );
 
     /* Verify all other tasks are running */
-    for( i = 1; i < configNUMBER_OF_CORES; i++ )
-    {
-        verifySmpTask( &xTaskHandles[ i ], eRunning, i );
+    for (i = 1; i < configNUMBER_OF_CORES; i++) {
+        verifySmpTask( &xTaskHandles[i], eRunning, i );
     }
 
     /* Verify the idle task is running on core 0 */
-    verifyIdleTask( 0, 0 );
+    verifyIdleTask(0, 0);
 
     /* Resume task T0 */
-    vTaskResume( xTaskHandles[ 0 ] );
-
+    vTaskResume( xTaskHandles[0] );
+    
     /* Verify all tasks are running */
-    for( i = 0; i < configNUMBER_OF_CORES; i++ )
-    {
-        verifySmpTask( &xTaskHandles[ i ], eRunning, i );
+    for (i = 0; i < configNUMBER_OF_CORES; i++) {
+        verifySmpTask( &xTaskHandles[i], eRunning, i );
     }
 }
 
@@ -1609,57 +1502,49 @@
  * that when the high priority task is suspended the low priority tasks will
  * enter the running state. When the high priority task is resumed, each low
  * priority task will return to the ready state.
- *
- * #define configRUN_MULTIPLE_PRIORITIES                    0
- * #define configUSE_TIME_SLICING                           0
- * #define configNUMBER_OF_CORES                            (N > 1)
- *
+ * 
+ * #define configRUN_MULTIPLE_PRIORITIES                    0
+ * #define configUSE_TIME_SLICING                           0
+ * #define configNUMBER_OF_CORES                            (N > 1)
+ * 
  * This test can be run with FreeRTOS configured for any number of cores
  * greater than 1.
- *
- * Tasks are created prior to starting the scheduler.
- *
+ * 
+ * Tasks are created prior to starting the scheduler.
+ * 
  * Task (T1)	  Task (TN)
  * Priority – 2   Priority – 1
  * State - Ready  State - Ready
- *
- * After calling vTaskStartScheduler()
- *
+ * 
+ * After calling vTaskStartScheduler()
+ * 
  * Task (T1)	              Task (TN)
  * Priority – 2               Priority – 1
- * State - Running (Core 0)	  State - Ready
- *
+ * State - Running (Core 0)	  State - Ready 
+ * 
  * Suspend task (T1)
- *
+ * 
  * Task (T1)	       Task (TN)
  * Priority – 2        Priority – 1
  * State - Suspended   State - Running (Core N)
- *
+ * 
  * Resume task (T1)
-<<<<<<< HEAD
- *
- * Task (T1)	             Task (TN)
- * Priority – 2              Priority – 1
- * State - Running (Core 0)	 State - Ready
-=======
  * 
  * Task (T1)	                             Task (TN)
  * Priority – 2                              Priority – 1
  * State - Running (First available core)	 State - Ready
->>>>>>> f7c8f7d0
  */
 void test_task_suspend_all_cores_different_priority_suspend_high( void )
 {
-    TaskHandle_t xTaskHandles[ configNUMBER_OF_CORES ] = { NULL };
+    TaskHandle_t xTaskHandles[configNUMBER_OF_CORES] = { NULL };
     uint32_t i, xCoreToRunTask;
 
     /* Create a single task at high priority */
-    xTaskCreate( vSmpTestTask, "SMP Task", configMINIMAL_STACK_SIZE, NULL, 2, &xTaskHandles[ 0 ] );
+    xTaskCreate( vSmpTestTask, "SMP Task", configMINIMAL_STACK_SIZE, NULL, 2, &xTaskHandles[0] );
 
     /* Create all remaining tasks at low priority */
-    for( i = 1; i < configNUMBER_OF_CORES; i++ )
-    {
-        xTaskCreate( vSmpTestTask, "SMP Task", configMINIMAL_STACK_SIZE, NULL, 1, &xTaskHandles[ i ] );
+    for (i = 1; i < configNUMBER_OF_CORES; i++) {
+        xTaskCreate( vSmpTestTask, "SMP Task", configMINIMAL_STACK_SIZE, NULL, 1, &xTaskHandles[i] );
     }
 
     /* SMP cores start with idle task. Idle task will yield itself when first time it runs
@@ -1672,15 +1557,14 @@
     vTaskStartScheduler();
 
     /* Verify the high priority task is running */
-    verifySmpTask( &xTaskHandles[ 0 ], eRunning, 0 );
-
-    for( i = 1; i < configNUMBER_OF_CORES; i++ )
-    {
+    verifySmpTask( &xTaskHandles[0], eRunning, 0 );
+
+    for (i = 1; i < configNUMBER_OF_CORES; i++) {
         /* Verify all other tasks are in the idle state */
-        verifySmpTask( &xTaskHandles[ i ], eReady, -1 );
-
+        verifySmpTask( &xTaskHandles[i], eReady, -1 );
+        
         /* Verify the idle task is running on all other CPU cores */
-        verifyIdleTask( i - 1, i );
+        verifyIdleTask(i - 1, i);
     }
 
     /* The task running status when xTaskHandles[0] suspend ifself on Core 0.
@@ -1693,15 +1577,15 @@
      * ...
      * Core N-1 will choose xIdleTaskHandles[N-1] since it is the first idle task in ready queue.
      */
-    vTaskSuspend( xTaskHandles[ 0 ] );
+    vTaskSuspend(xTaskHandles[0]);
 
     /* Verify the suspened task is not running. */
-    verifySmpTask( &xTaskHandles[ 0 ], eSuspended, -1 );
+    verifySmpTask( &xTaskHandles[0], eSuspended, -1 );
 
     /* Verify all other tasks are in the running state */
-    for( i = 1; i < configNUMBER_OF_CORES; i++ )
+    for (i = 1; i < configNUMBER_OF_CORES; i++)
     {
-        verifySmpTask( &xTaskHandles[ i ], eRunning, i - 1 );
+        verifySmpTask( &xTaskHandles[i], eRunning, i - 1 );
     }
 
     /* Verify the last core will run the last idle task. */
@@ -1720,24 +1604,22 @@
      * Core N-2 will choose xIdleTaskHandles[N-4]
      * Core 0 will choose xIdleTaskHandles[N-3]
      */
-    vTaskResume( xTaskHandles[ 0 ] );
+    vTaskResume( xTaskHandles[0] );
 
     /* Verify the high priority task is running */
     xCoreToRunTask = 1;
-
     if( xCoreToRunTask == ( configNUMBER_OF_CORES - 1 ) )
     {
         /* Core 1 is the last core. Since it is already running the idle task. It
          * won't be request to yield. Core 0 will choose the task to run. */
         xCoreToRunTask = 0;
     }
-
-    verifySmpTask( &xTaskHandles[ 0 ], eRunning, xCoreToRunTask );
-
-    for( i = 1; i < configNUMBER_OF_CORES; i++ )
+    verifySmpTask( &xTaskHandles[0], eRunning, xCoreToRunTask );
+
+    for (i = 1; i < configNUMBER_OF_CORES; i++)
     {
         /* Verify all other tasks are in the idle state */
-        verifySmpTask( &xTaskHandles[ i ], eReady, -1 );
+        verifySmpTask( &xTaskHandles[i], eReady, -1 );
     }
 
     /* Verify the idle task running status. */
@@ -1768,88 +1650,84 @@
  * created for each remaining available CPU core. This test will verify that
  * as each low priority task is suspended, the high priority task shall remain
  * in the running state.
- *
- * #define configRUN_MULTIPLE_PRIORITIES                    0
- * #define configUSE_TIME_SLICING                           0
- * #define configNUMBER_OF_CORES                            (N > 1)
- *
+ * 
+ * #define configRUN_MULTIPLE_PRIORITIES                    0
+ * #define configUSE_TIME_SLICING                           0
+ * #define configNUMBER_OF_CORES                            (N > 1)
+ * 
  * This test can be run with FreeRTOS configured for any number of cores
  * greater than 1.
- *
- * Tasks are created prior to starting the scheduler.
- *
+ * 
+ * Tasks are created prior to starting the scheduler.
+ * 
  * Task (T1)	  Task (TN)
  * Priority – 2   Priority – 1
  * State - Ready  State - Ready
- *
- * After calling vTaskStartScheduler()
- *
+ * 
+ * After calling vTaskStartScheduler()
+ * 
  * Task (T1)	              Task (TN)
  * Priority – 2               Priority – 1
- * State - Running (Core 0)	  State - Ready
- *
+ * State - Running (Core 0)	  State - Ready 
+ * 
  * Suspend tasks (TN)
- *
+ * 
  * Task (T1)	             Task (TN)
  * Priority – 2              Priority – 1
  * State - Running (Core 0)  State - Suspended
- *
+ * 
  * Resume tasks (TN)
- *
+ * 
  * Task (T1)	             Task (TN)
  * Priority – 2              Priority – 1
  * State - Running (Core 0)	 State - Ready
  */
 void test_task_suspend_all_cores_different_priority_suspend_low( void )
 {
-    TaskHandle_t xTaskHandles[ configNUMBER_OF_CORES ] = { NULL };
+    TaskHandle_t xTaskHandles[configNUMBER_OF_CORES] = { NULL };
     uint32_t i;
 
     /* Create a single task at high priority */
-    xTaskCreate( vSmpTestTask, "SMP Task", configMINIMAL_STACK_SIZE, NULL, 2, &xTaskHandles[ 0 ] );
+    xTaskCreate( vSmpTestTask, "SMP Task", configMINIMAL_STACK_SIZE, NULL, 2, &xTaskHandles[0] );
 
     /* Create all remaining tasks at low priority */
-    for( i = 1; i < configNUMBER_OF_CORES; i++ )
-    {
-        xTaskCreate( vSmpTestTask, "SMP Task", configMINIMAL_STACK_SIZE, NULL, 1, &xTaskHandles[ i ] );
+    for (i = 1; i < configNUMBER_OF_CORES; i++) {
+        xTaskCreate( vSmpTestTask, "SMP Task", configMINIMAL_STACK_SIZE, NULL, 1, &xTaskHandles[i] );
     }
 
     vTaskStartScheduler();
 
     /* Verify the high priority task is running */
-    verifySmpTask( &xTaskHandles[ 0 ], eRunning, 0 );
-
-    for( i = 1; i < configNUMBER_OF_CORES; i++ )
-    {
+    verifySmpTask( &xTaskHandles[0], eRunning, 0 );
+
+    for (i = 1; i < configNUMBER_OF_CORES; i++) {
         /* Verify all other tasks are in the idle state */
-        verifySmpTask( &xTaskHandles[ i ], eReady, -1 );
-
+        verifySmpTask( &xTaskHandles[i], eReady, -1 );
+        
         /* Verify the idle task is running on all other CPU cores */
-        verifyIdleTask( i - 1, i );
-    }
-
-    for( i = 1; i < configNUMBER_OF_CORES; i++ )
-    {
+        verifyIdleTask(i - 1, i);
+    }
+
+    for (i = 1; i < configNUMBER_OF_CORES; i++) {
         /* Suspend low priority task */
-        vTaskSuspend( xTaskHandles[ i ] );
+        vTaskSuspend( xTaskHandles[i] );
 
         /* Verify T0 remains running on core 0 */
-        verifySmpTask( &xTaskHandles[ 0 ], eRunning, 0 );
+        verifySmpTask( &xTaskHandles[0], eRunning, 0 );
 
         /* Verify task T[i] is in the deleted state */
-        verifySmpTask( &xTaskHandles[ i ], eSuspended, -1 );
-    }
-
-    for( i = 1; i < configNUMBER_OF_CORES; i++ )
-    {
+        verifySmpTask( &xTaskHandles[i], eSuspended, -1 );
+    }
+
+    for (i = 1; i < configNUMBER_OF_CORES; i++) {
         /* Resume low priority task */
-        vTaskResume( xTaskHandles[ i ] );
+        vTaskResume( xTaskHandles[i] );
 
         /* Verify T0 remains running on core 0 */
-        verifySmpTask( &xTaskHandles[ 0 ], eRunning, 0 );
+        verifySmpTask( &xTaskHandles[0], eRunning, 0 );
 
         /* Verify task T[i] is in the suspended state */
-        verifySmpTask( &xTaskHandles[ i ], eReady, -1 );
+        verifySmpTask( &xTaskHandles[i], eReady, -1 );
     }
 }
 
@@ -1859,85 +1737,81 @@
  * An additional low priority task shall be created. This test will verify that
  * when a high priority task is suspended the low priority task will remain in
  * the ready state.
- *
- * #define configRUN_MULTIPLE_PRIORITIES                    0
- * #define configUSE_TIME_SLICING                           0
- * #define configNUMBER_OF_CORES                            (N > 1)
- *
+ * 
+ * #define configRUN_MULTIPLE_PRIORITIES                    0
+ * #define configUSE_TIME_SLICING                           0
+ * #define configNUMBER_OF_CORES                            (N > 1)
+ * 
  * This test can be run with FreeRTOS configured for any number of cores
  * greater than 1.
- *
- * Tasks are created prior to starting the scheduler.
- *
+ * 
+ * Tasks are created prior to starting the scheduler.
+ * 
  * Task (TN)	  Task (TN + 1)
  * Priority – 2   Priority – 1
  * State - Ready  State - Ready
- *
- * After calling vTaskStartScheduler()
- *
+ * 
+ * After calling vTaskStartScheduler()
+ * 
  * Task (TN)	              Task (TN + 1)
  * Priority – 2               Priority – 1
- * State - Running (Core 0)	  State - Ready
- *
+ * State - Running (Core 0)	  State - Ready 
+ * 
  * Suspend tasks (T1)
- *
+ * 
  * Task (T1)	       Task (TN + 1)
  * Priority – 2        Priority – 1
  * State - Suspended   State - Ready
- *
+ * 
  * Resume tasks (T1)
- *
+ * 
  * Task (T1)	             Task (TN)
  * Priority – 2              Priority – 1
  * State - Running (Core 0)	 State - Ready
  */
 void test_task_suspend_all_cores_high_priority_suspend( void )
 {
-    TaskHandle_t xTaskHandles[ configNUMBER_OF_CORES + 1 ] = { NULL };
+    TaskHandle_t xTaskHandles[configNUMBER_OF_CORES + 1] = { NULL };
     uint32_t i;
 
     /* Create a task for each CPU core at high priority */
-    for( i = 0; i < configNUMBER_OF_CORES; i++ )
-    {
-        xTaskCreate( vSmpTestTask, "SMP Task", configMINIMAL_STACK_SIZE, NULL, 2, &xTaskHandles[ i ] );
+    for (i = 0; i < configNUMBER_OF_CORES; i++) {
+        xTaskCreate( vSmpTestTask, "SMP Task", configMINIMAL_STACK_SIZE, NULL, 2, &xTaskHandles[i] );
     }
 
     /* Create a single task at low priority */
-    xTaskCreate( vSmpTestTask, "SMP Task", configMINIMAL_STACK_SIZE, NULL, 1, &xTaskHandles[ i ] );
+    xTaskCreate( vSmpTestTask, "SMP Task", configMINIMAL_STACK_SIZE, NULL, 1, &xTaskHandles[i] );
 
     vTaskStartScheduler();
 
     /* Verify all high priority tasks are running */
-    for( i = 0; i < configNUMBER_OF_CORES; i++ )
-    {
-        verifySmpTask( &xTaskHandles[ i ], eRunning, i );
+    for (i = 0; i < configNUMBER_OF_CORES; i++) {
+        verifySmpTask( &xTaskHandles[i], eRunning, i );
     }
 
     /* Verify the low priority task is ready */
-    verifySmpTask( &xTaskHandles[ i ], eReady, -1 );
+    verifySmpTask( &xTaskHandles[i], eReady, -1 );
 
     /* Suspend the high priority task */
-    vTaskSuspend( xTaskHandles[ 0 ] );
+    vTaskSuspend( xTaskHandles[0] );
 
     /* Verify the task is suspended */
-    verifySmpTask( &xTaskHandles[ 0 ], eSuspended, -1 );
+    verifySmpTask( &xTaskHandles[0], eSuspended, -1 );
 
     /* Verify the idle task is running on core 0 */
-    verifyIdleTask( 0, 0 );
+    verifyIdleTask(0, 0);
 
     /* Verify all high priority tasks remain running */
-    for( i = 1; i < configNUMBER_OF_CORES; i++ )
-    {
-        verifySmpTask( &xTaskHandles[ i ], eRunning, i );
+    for (i = 1; i < configNUMBER_OF_CORES; i++) {
+        verifySmpTask( &xTaskHandles[i], eRunning, i );
     }
 
     /* Resume the high priority task */
-    vTaskResume( xTaskHandles[ 0 ] );
+    vTaskResume( xTaskHandles[0] );
 
     /* Verify all high priority tasks are running */
-    for( i = 0; i < configNUMBER_OF_CORES; i++ )
-    {
-        verifySmpTask( &xTaskHandles[ i ], eRunning, i );
+    for (i = 0; i < configNUMBER_OF_CORES; i++) {
+        verifySmpTask( &xTaskHandles[i], eRunning, i );
     }
 }
 
@@ -1948,82 +1822,69 @@
  * verify that when a running task is suspended the ready task will move to
  * the running state. When the suspended task is resumed, it shall enter the
  * ready state.
- *
- * #define configRUN_MULTIPLE_PRIORITIES                    0
- * #define configUSE_TIME_SLICING                           0
- * #define configNUMBER_OF_CORES                            (N > 1)
- *
+ * 
+ * #define configRUN_MULTIPLE_PRIORITIES                    0
+ * #define configUSE_TIME_SLICING                           0
+ * #define configNUMBER_OF_CORES                            (N > 1)
+ * 
  * This test can be run with FreeRTOS configured for any number of cores
  * greater than 1.
- *
- * Tasks are created prior to starting the scheduler.
- *
+ * 
+ * Tasks are created prior to starting the scheduler.
+ * 
  * Task (TN)	  Task (TN + 1)
  * Priority – 1   Priority – 1
  * State - Ready  State - Ready
- *
- * After calling vTaskStartScheduler()
- *
+ * 
+ * After calling vTaskStartScheduler()
+ * 
  * Task (TN)	              Task (TN + 1)
  * Priority – 1               Priority – 1
- * State - Running (Core N)	  State - Ready
- *
+ * State - Running (Core N)	  State - Ready 
+ * 
  * Suspend tasks (T1)
- *
+ * 
  * Task (T1)	       Task (TN + 1)
  * Priority – 1        Priority – 1
  * State - Suspended   State - Running (Core 0)
- *
+ * 
  * Resume tasks (T1)
-<<<<<<< HEAD
- *
- * Task (T1)	   Task (TN)
- * Priority – 2    Priority – 1
-=======
  * 
  * Task (T1)	   Task (TN + 1)
  * Priority – 1    Priority – 1
->>>>>>> f7c8f7d0
  * State - Ready   State - Running (Core 0)
  */
-void test_task_suspend_all_cores_equal_priority_suspend_running( void )
-{
-    TaskHandle_t xTaskHandles[ configNUMBER_OF_CORES + 1 ] = { NULL };
+void test_task_suspend_all_cores_equal_priority_suspend_running ( void )
+{
+    TaskHandle_t xTaskHandles[configNUMBER_OF_CORES + 1] = { NULL };
     uint32_t i;
 
     /* Create a task for each CPU core at equal priority */
-<<<<<<< HEAD
-    for( i = 0; i < configNUMBER_OF_CORES + 1; i++ )
-    {
-        xTaskCreate( vSmpTestTask, "SMP Task", configMINIMAL_STACK_SIZE, NULL, 1, &xTaskHandles[ i ] );
-=======
     for (i = 0; i < ( configNUMBER_OF_CORES + 1 ); i++) {
         xTaskCreate( vSmpTestTask, "SMP Task", configMINIMAL_STACK_SIZE, NULL, 1, &xTaskHandles[i] );
->>>>>>> f7c8f7d0
     }
 
     vTaskStartScheduler();
 
     /* Verify all tasks are running */
-    for( i = 0; i < configNUMBER_OF_CORES; i++ )
-    {
-        verifySmpTask( &xTaskHandles[ i ], eRunning, i );
+    for (i = 0; i < configNUMBER_OF_CORES; i++) {
+        verifySmpTask( &xTaskHandles[i], eRunning, i );
     }
 
     /* Verify the remaining task is ready */
-    verifySmpTask( &xTaskHandles[ i ], eReady, -1 );
+    verifySmpTask( &xTaskHandles[i], eReady, -1 );
 
     /* Suspend the task on core 0 */
-    vTaskSuspend( xTaskHandles[ 0 ] );
-
-    /* Verify the last task is now running on core 0 */
-    verifySmpTask( &xTaskHandles[ i ], eRunning, 0 );
+    vTaskSuspend( xTaskHandles[0] );
+
+     /* Verify the last task is now running on core 0 */
+    verifySmpTask( &xTaskHandles[i], eRunning, 0 );
 
     /* Resume the task on core 0 */
-    vTaskResume( xTaskHandles[ 0 ] );
+    vTaskResume( xTaskHandles[0] );
 
     /* Verify task T0 is now in the ready state */
-    verifySmpTask( &xTaskHandles[ 0 ], eReady, -1 );
+    verifySmpTask( &xTaskHandles[0], eReady, -1 );
 }
 
 /**
@@ -2031,79 +1892,75 @@
  * A task of equal priority will be created for each available CPU core. This
  * test will verify that when a task is blocked the CPU core will execute
  * the idle task.
- *
- * #define configRUN_MULTIPLE_PRIORITIES                    0
- * #define configUSE_TIME_SLICING                           0
- * #define configNUMBER_OF_CORES                            (N > 1)
- *
+ * 
+ * #define configRUN_MULTIPLE_PRIORITIES                    0
+ * #define configUSE_TIME_SLICING                           0
+ * #define configNUMBER_OF_CORES                            (N > 1)
+ * 
  * This test can be run with FreeRTOS configured for any number of cores
  * greater than 1.
- *
- * Tasks are created prior to starting the scheduler.
- *
+ * 
+ * Tasks are created prior to starting the scheduler.
+ * 
  * Task (TN)
  * Priority – 1
  * State - Ready
- *
- * After calling vTaskStartScheduler()
- *
+ * 
+ * After calling vTaskStartScheduler()
+ * 
  * Task (TN)
  * Priority – N
  * State - Running (Core N)
- *
+ * 
  * Block task (T1)
- *
+ * 
  * Task (T1)	        Task (TN)
  * Priority – 1         Priority – 1
- * State - Blocked      State - Running (Core N)
- *
+ * State - Blocked   	State - Running (Core N)
+ * 
  * Unblock task (T1)
- *
+ * 
  * Task (TN)
  * Priority – N
  * State - Running (Core N)
  */
 void test_task_blocked_all_cores_equal_priority( void )
 {
-    TaskHandle_t xTaskHandles[ configNUMBER_OF_CORES ] = { NULL };
+    TaskHandle_t xTaskHandles[configNUMBER_OF_CORES] = { NULL };
     uint32_t i;
 
     /* Create tasks of equal priority */
-    for( i = 0; i < configNUMBER_OF_CORES; i++ )
-    {
-        xTaskCreate( vSmpTestTask, "SMP Task", configMINIMAL_STACK_SIZE, NULL, 1, &xTaskHandles[ i ] );
+    for (i = 0; i < configNUMBER_OF_CORES; i++) {
+        xTaskCreate( vSmpTestTask, "SMP Task", configMINIMAL_STACK_SIZE, NULL, 1, &xTaskHandles[i] );
     }
 
     vTaskStartScheduler();
 
     /* Verify tasks are running */
-    for( i = 0; i < configNUMBER_OF_CORES; i++ )
-    {
-        verifySmpTask( &xTaskHandles[ i ], eRunning, i );
+    for (i = 0; i < configNUMBER_OF_CORES; i++) {
+        verifySmpTask( &xTaskHandles[i], eRunning, i );
     }
 
     /* Block task T0 */
     vTaskDelay( 10 );
 
     /* Verify the task has been blocked */
-    verifySmpTask( &xTaskHandles[ 0 ], eBlocked, -1 );
+    verifySmpTask( &xTaskHandles[0], eBlocked, -1 );
 
     /* Verify all other tasks are running */
-    for( i = 1; i < configNUMBER_OF_CORES; i++ )
-    {
-        verifySmpTask( &xTaskHandles[ i ], eRunning, i );
+    for (i = 1; i < configNUMBER_OF_CORES; i++) {
+        verifySmpTask( &xTaskHandles[i], eRunning, i );
     }
 
     /* Verify the idle task is running on core 0 */
-    verifyIdleTask( 0, 0 );
+    verifyIdleTask(0, 0);
 
     /* Unblock task T0 */
-    xTaskAbortDelay( xTaskHandles[ 0 ] );
-
+    xTaskAbortDelay( xTaskHandles[0] );
+    
     /* Verify all tasks are running */
-    for( i = 0; i < configNUMBER_OF_CORES; i++ )
-    {
-        verifySmpTask( &xTaskHandles[ i ], eRunning, i );
+    for (i = 0; i < configNUMBER_OF_CORES; i++) {
+        verifySmpTask( &xTaskHandles[i], eRunning, i );
     }
 }
 
@@ -2114,104 +1971,92 @@
  * that when the high priority task is blocked the low priority tasks will
  * enter the running state. When the high priority task is resumed, each low
  * priority task will return to the ready state.
- *
- * #define configRUN_MULTIPLE_PRIORITIES                    0
- * #define configUSE_TIME_SLICING                           0
- * #define configNUMBER_OF_CORES                            (N > 1)
- *
+ * 
+ * #define configRUN_MULTIPLE_PRIORITIES                    0
+ * #define configUSE_TIME_SLICING                           0
+ * #define configNUMBER_OF_CORES                            (N > 1)
+ * 
  * This test can be run with FreeRTOS configured for any number of cores
  * greater than 1.
- *
- * Tasks are created prior to starting the scheduler.
- *
+ * 
+ * Tasks are created prior to starting the scheduler.
+ * 
  * Task (T1)	  Task (TN)
  * Priority – 2   Priority – 1
  * State - Ready  State - Ready
- *
- * After calling vTaskStartScheduler()
- *
+ * 
+ * After calling vTaskStartScheduler()
+ * 
  * Task (T1)	              Task (TN)
  * Priority – 2               Priority – 1
- * State - Running (Core 0)	  State - Ready
- *
+ * State - Running (Core 0)	  State - Ready 
+ * 
  * Block task (T1)
- *
+ * 
  * Task (T1)	       Task (TN)
  * Priority – 2        Priority – 1
  * State - Blocked     State - Running (Core N)
- *
+ * 
  * Unblock task (T1)
-<<<<<<< HEAD
- *
- * Task (T1)	             Task (TN)
- * Priority – 2              Priority – 1
- * State - Running (Core 0)	 State - Ready
-=======
  * 
  * Task (T1)	                             Task (TN)
  * Priority – 2                              Priority – 1
  * State - Running (First available core)	 State - Ready
->>>>>>> f7c8f7d0
  */
 void test_task_blocked_all_cores_different_priority_block_high( void )
 {
-    TaskHandle_t xTaskHandles[ configNUMBER_OF_CORES ] = { NULL };
+    TaskHandle_t xTaskHandles[configNUMBER_OF_CORES] = { NULL };
     uint32_t i, xCoreToRunTask;
 
     /* Create a single task at high priority */
-    xTaskCreate( vSmpTestTask, "SMP Task", configMINIMAL_STACK_SIZE, NULL, 2, &xTaskHandles[ 0 ] );
+    xTaskCreate( vSmpTestTask, "SMP Task", configMINIMAL_STACK_SIZE, NULL, 2, &xTaskHandles[0] );
 
     /* Create all remaining tasks at low priority */
-    for( i = 1; i < configNUMBER_OF_CORES; i++ )
-    {
-        xTaskCreate( vSmpTestTask, "SMP Task", configMINIMAL_STACK_SIZE, NULL, 1, &xTaskHandles[ i ] );
+    for (i = 1; i < configNUMBER_OF_CORES; i++) {
+        xTaskCreate( vSmpTestTask, "SMP Task", configMINIMAL_STACK_SIZE, NULL, 1, &xTaskHandles[i] );
     }
 
     vTaskStartScheduler();
 
     /* Verify the high priority task is running */
-    verifySmpTask( &xTaskHandles[ 0 ], eRunning, 0 );
-
-    for( i = 1; i < configNUMBER_OF_CORES; i++ )
-    {
+    verifySmpTask( &xTaskHandles[0], eRunning, 0 );
+
+    for (i = 1; i < configNUMBER_OF_CORES; i++) {
         /* Verify all other tasks are in the idle state */
-        verifySmpTask( &xTaskHandles[ i ], eReady, -1 );
-
+        verifySmpTask( &xTaskHandles[i], eReady, -1 );
+        
         /* Verify the idle task is running on all other CPU cores */
-        verifyIdleTask( i - 1, i );
+        verifyIdleTask(i - 1, i);
     }
 
     /* Block task T0 */
     vTaskDelay( 10 );
 
     /* Verify the task has been blocked */
-    verifySmpTask( &xTaskHandles[ 0 ], eBlocked, -1 );
-
-    for( i = 1; i < configNUMBER_OF_CORES; i++ )
-    {
+    verifySmpTask( &xTaskHandles[0], eBlocked, -1 );
+
+    for (i = 1; i < configNUMBER_OF_CORES; i++) {
         /* Verify all other tasks are in the running state */
-        verifySmpTask( &xTaskHandles[ i ], eRunning, i - 1 );
+        verifySmpTask( &xTaskHandles[i], eRunning, i - 1 );
     }
 
     /* Unblock task T0 */
-    xTaskAbortDelay( xTaskHandles[ 0 ] );
+    xTaskAbortDelay( xTaskHandles[0] );
 
     /* Verify the high priority task is running */
     xCoreToRunTask = 1;
-
     if( xCoreToRunTask == ( configNUMBER_OF_CORES - 1 ) )
     {
         /* Core 1 is the last core. Since it is already running the idle task. It
          * won't be request to yield. Core 0 will choose the task to run. */
         xCoreToRunTask = 0;
     }
-
-    verifySmpTask( &xTaskHandles[ 0 ], eRunning, xCoreToRunTask );
-
-    for( i = 1; i < configNUMBER_OF_CORES; i++ )
+    verifySmpTask( &xTaskHandles[0], eRunning, xCoreToRunTask );
+
+    for (i = 1; i < configNUMBER_OF_CORES; i++)
     {
         /* Verify all other tasks are in the idle state */
-        verifySmpTask( &xTaskHandles[ i ], eReady, -1 );
+        verifySmpTask( &xTaskHandles[i], eReady, -1 );
     }
 
     /* Verify the idle task running status. */
@@ -2242,85 +2087,81 @@
  * An additional low priority task shall be created. This test will verify that
  * when a high priority task is blocked the low priority task will remain in
  * the ready state.
- *
- * #define configRUN_MULTIPLE_PRIORITIES                    0
- * #define configUSE_TIME_SLICING                           0
- * #define configNUMBER_OF_CORES                            (N > 1)
- *
+ * 
+ * #define configRUN_MULTIPLE_PRIORITIES                    0
+ * #define configUSE_TIME_SLICING                           0
+ * #define configNUMBER_OF_CORES                            (N > 1)
+ * 
  * This test can be run with FreeRTOS configured for any number of cores
  * greater than 1.
- *
- * Tasks are created prior to starting the scheduler.
- *
+ * 
+ * Tasks are created prior to starting the scheduler.
+ * 
  * Task (TN)	  Task (TN + 1)
  * Priority – 2   Priority – 1
  * State - Ready  State - Ready
- *
- * After calling vTaskStartScheduler()
- *
+ * 
+ * After calling vTaskStartScheduler()
+ * 
  * Task (TN)	              Task (TN + 1)
  * Priority – 2               Priority – 1
- * State - Running (Core 0)	  State - Ready
- *
+ * State - Running (Core 0)	  State - Ready 
+ * 
  * Block tasks (T1)
- *
+ * 
  * Task (T1)	       Task (TN + 1)
  * Priority – 2        Priority – 1
  * State - Blocked     State - Ready
- *
+ * 
  * Unblocked tasks (T1)
- *
+ * 
  * Task (T1)	             Task (TN)
  * Priority – 2              Priority – 1
  * State - Running (Core 0)	 State - Ready
  */
 void test_task_block_all_cores_high_priority_block( void )
 {
-    TaskHandle_t xTaskHandles[ configNUMBER_OF_CORES + 1 ] = { NULL };
+    TaskHandle_t xTaskHandles[configNUMBER_OF_CORES + 1] = { NULL };
     uint32_t i;
 
     /* Create a task for each CPU core at high priority */
-    for( i = 0; i < configNUMBER_OF_CORES; i++ )
-    {
-        xTaskCreate( vSmpTestTask, "SMP Task", configMINIMAL_STACK_SIZE, NULL, 2, &xTaskHandles[ i ] );
+    for (i = 0; i < configNUMBER_OF_CORES; i++) {
+        xTaskCreate( vSmpTestTask, "SMP Task", configMINIMAL_STACK_SIZE, NULL, 2, &xTaskHandles[i] );
     }
 
     /* Create a single task at low priority */
-    xTaskCreate( vSmpTestTask, "SMP Task", configMINIMAL_STACK_SIZE, NULL, 1, &xTaskHandles[ i ] );
+    xTaskCreate( vSmpTestTask, "SMP Task", configMINIMAL_STACK_SIZE, NULL, 1, &xTaskHandles[i] );
 
     vTaskStartScheduler();
 
     /* Verify all high priority tasks are running */
-    for( i = 0; i < configNUMBER_OF_CORES; i++ )
-    {
-        verifySmpTask( &xTaskHandles[ i ], eRunning, i );
+    for (i = 0; i < configNUMBER_OF_CORES; i++) {
+        verifySmpTask( &xTaskHandles[i], eRunning, i );
     }
 
     /* Verify the low priority task is ready */
-    verifySmpTask( &xTaskHandles[ i ], eReady, -1 );
+    verifySmpTask( &xTaskHandles[i], eReady, -1 );
 
     /* Block the high priority task T0 */
     vTaskDelay( 10 );
 
     /* Verify the task is blocked */
-    verifySmpTask( &xTaskHandles[ 0 ], eBlocked, -1 );
+    verifySmpTask( &xTaskHandles[0], eBlocked, -1 );
 
     /* Verify the idle task is running on core 0 */
-    verifyIdleTask( 0, 0 );
+    verifyIdleTask(0, 0);
 
     /* Verify all high priority tasks remain running */
-    for( i = 1; i < configNUMBER_OF_CORES; i++ )
-    {
-        verifySmpTask( &xTaskHandles[ i ], eRunning, i );
+    for (i = 1; i < configNUMBER_OF_CORES; i++) {
+        verifySmpTask( &xTaskHandles[i], eRunning, i );
     }
 
     /* Resume the high priority task */
-    xTaskAbortDelay( xTaskHandles[ 0 ] );
+    xTaskAbortDelay( xTaskHandles[0] );
 
     /* Verify all high priority tasks are running */
-    for( i = 0; i < configNUMBER_OF_CORES; i++ )
-    {
-        verifySmpTask( &xTaskHandles[ i ], eRunning, i );
+    for (i = 0; i < configNUMBER_OF_CORES; i++) {
+        verifySmpTask( &xTaskHandles[i], eRunning, i );
     }
 }
 
@@ -2331,74 +2172,67 @@
  * verify that when a running task is blocked the ready task will move to
  * the running state. When the blocked task is resumed, it shall enter the
  * ready state.
- *
- * #define configRUN_MULTIPLE_PRIORITIES                    0
- * #define configUSE_TIME_SLICING                           0
- * #define configNUMBER_OF_CORES                            (N > 1)
- *
+ * 
+ * #define configRUN_MULTIPLE_PRIORITIES                    0
+ * #define configUSE_TIME_SLICING                           0
+ * #define configNUMBER_OF_CORES                            (N > 1)
+ * 
  * This test can be run with FreeRTOS configured for any number of cores
  * greater than 1.
- *
- * Tasks are created prior to starting the scheduler.
- *
+ * 
+ * Tasks are created prior to starting the scheduler.
+ * 
  * Task (TN)	  Task (TN + 1)
  * Priority – 1   Priority – 1
  * State - Ready  State - Ready
- *
- * After calling vTaskStartScheduler()
- *
+ * 
+ * After calling vTaskStartScheduler()
+ * 
  * Task (TN)	              Task (TN + 1)
  * Priority – 1               Priority – 1
- * State - Running (Core N)	  State - Ready
- *
+ * State - Running (Core N)	  State - Ready 
+ * 
  * Block tasks (T1)
- *
+ * 
  * Task (T1)	       Task (TN + 1)
  * Priority – 1        Priority – 1
  * State - Blocked     State - Running (Core 0)
- *
+ * 
  * Unblock tasks (T1)
- *
+ * 
  * Task (T1)	   Task (TN)
  * Priority – 1    Priority – 1
  * State - Ready   State - Running (Core 0)
  */
-void test_task_block_all_cores_equal_priority_block_running( void )
-{
-    TaskHandle_t xTaskHandles[ configNUMBER_OF_CORES + 1 ] = { NULL };
+void test_task_block_all_cores_equal_priority_block_running ( void )
+{
+    TaskHandle_t xTaskHandles[configNUMBER_OF_CORES + 1] = { NULL };
     uint32_t i;
 
     /* Create a task for each CPU core at equal priority */
-<<<<<<< HEAD
-    for( i = 0; i < configNUMBER_OF_CORES + 1; i++ )
-    {
-        xTaskCreate( vSmpTestTask, "SMP Task", configMINIMAL_STACK_SIZE, NULL, 1, &xTaskHandles[ i ] );
-=======
     for (i = 0; i < ( configNUMBER_OF_CORES + 1 ); i++) {
         xTaskCreate( vSmpTestTask, "SMP Task", configMINIMAL_STACK_SIZE, NULL, 1, &xTaskHandles[i] );
->>>>>>> f7c8f7d0
     }
 
     vTaskStartScheduler();
 
     /* Verify all tasks are running */
-    for( i = 0; i < configNUMBER_OF_CORES; i++ )
-    {
-        verifySmpTask( &xTaskHandles[ i ], eRunning, i );
+    for (i = 0; i < configNUMBER_OF_CORES; i++) {
+        verifySmpTask( &xTaskHandles[i], eRunning, i );
     }
 
     /* Verify the remaining task is ready */
-    verifySmpTask( &xTaskHandles[ i ], eReady, -1 );
+    verifySmpTask( &xTaskHandles[i], eReady, -1 );
 
     /* Block the task on core 0 */
     vTaskDelay( 10 );
 
-    /* Verify the last task is now running on core 0 */
-    verifySmpTask( &xTaskHandles[ i ], eRunning, 0 );
+     /* Verify the last task is now running on core 0 */
+    verifySmpTask( &xTaskHandles[i], eRunning, 0 );
 
     /* Resume the task on core 0 */
-    xTaskAbortDelay( xTaskHandles[ 0 ] );
+    xTaskAbortDelay( xTaskHandles[0] );
 
     /* Verify task T0 is now in the ready state */
-    verifySmpTask( &xTaskHandles[ 0 ], eReady, -1 );
+    verifySmpTask( &xTaskHandles[0], eReady, -1 );
 }